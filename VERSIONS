VERSION HISTORY

This version history begins with the final release of version 2.0.  Versions prior to 2.0 are lost in the mists of time; since the switch from 1.8 to 2.0 was so large, it was not worth tracking all of the individual changes that were made.

Note that not every commit will be logged here; that is what the Github commit history is for.  The purpose of this file is to record major feature additions, major bug fixes, etc., so that it is easier to track down which version number a particular major change occurred in.  To that end, major changes made in the development head will be logged below; when we decide to roll a new version number and do a new release, all of those development head changes will be reassigned as belonging to the new version number.


development head (in the master branch):
	add cppcheck support in our cmake config, for development testing purposes
	speed up the SpatialMap smooth() method in 2D without periodicity, since this is important for the Chevy et al. competition algorithm
	add Plot method setBorderless() for making plots without border annotations -- no axes, ticks, labels
	fix display of images in Plot; it was antialiasing in some cases (such as PDF generation), which is not desirable
	add segments() call to Plot, for plotting a set of unconnected line segments
	add rects() call to Plot, for plotting a set of rectangles
	extend text() to support drawing text at an angle, with new [float angle = 0.0] parameter
	add mtext() call to Plot, for drawing text in the margins outside the plot area
	add rowSums() and colSums() functions to Eidos, for use with matrices as a faster alternative to apply()
	add the PCG random number generator, switch to pcg32_fast and pcg64_fast, remove all use of the old taus2 and MT19937-64 generators; note this completely breaks backward reproducibility
	fix various bugs involving conflicts between defined constants and other symbols, including #573 and #574; this sets new definition rules that could break some existing scripts (but is unlikely to)
<<<<<<< HEAD
	----- last merge into multitrait was done here


multitrait branch:
	constant SLIM_MAX_TRAITS defines a max of 256 traits per species, but so far there is no actual need for this maximum
	internal C++ TraitType enum defines two types of traits, kMultiplicative and kAdditive
	add new Eidos SLiM class, Trait
		add (object<Trait>$)initializeTrait(s$ name, s$ type, [Nf$ baselineOffset = NULL], [Nf$ individualOffsetMean = NULL], [Nf$ individualOffsetSD = NULL], [l$ directFitnessEffect = F])
		add Species property traits => (object<Trait>) to simply get all traits defined for a species
		add Species methods – (object<Trait>)traitsWithIndices(integer indices) and – (object<Trait>)traitsWithNames(string names)
		add Trait properties:
			baselineOffset <-> (float$)
			directFitnessEffect <-> (logical$)
			index => (integer$)
			individualOffsetMean <-> (float$)
			individualOffsetSD <-> (float$)
			name => (string$)
			species => (object<Species>$)
			tag <-> (integer$)
			type => (string$)
		add Community property allTraits => (object<Trait>)
	make a single implicit trait with MakeImplicitTrait() (defaulting to kMultiplicative with a direct fitness effect) if initializeTrait() is not called before initializeMutationType() is called
	add a C++ dominance_coeff_ property to Mutation, with a value inherited from MutationType's property (which is now just the default value)
		add dominance properties to Mutation and Substitution
		fix calcInbreedingLoad() to use muts.dominanceCoeff instead of muts.mutationType.dominanceCoeff
	revamp MutationType for multiple traits
		remove MutationType properties dominanceCoeff, distributionType, and distributionParams properties
		add MutationType methods defaultDominanceForTrait([Nio<Trait> trait = NULL]), effectDistributionTypeForTrait([Nio<Trait> trait = NULL]), and effectDistributionParamsForTrait([Nio<Trait> trait = NULL])
		change MutationType method setDistribution() to setEffectDistributionForTrait(Nio<Trait> trait, string$ distributionType, ...)
		change MutationType method drawSelectionCoefficient() to drawEffectForTrait([Nio<Trait> trait = NULL], [integer$ n = 1])
		add SLiMgui autofixing for all of the above changes in QtSLiMWindow::checkTerminationForAutofix()
		add MutationType method setDefaultDominanceForTrait(Nio<Trait> trait, float dominance) (approximately replacing writing into the dominanceCoeff property, but this should not autofix)
		transition MutationType's internals to keep a separate DE for each trait using a new EffectDistributionInfo struct
		added a C++ IsPureNeutralDES() method to represent whether all of the effects of a given mutation type are all neutral
		make initializeMutationType()'s DES set up the DES for all traits (then separately configurable with setEffectDistributionForTrait())
	add support in Individual for the individual's offset for each trait
		add -(float)offsetForTrait([Nio<Trait> trait = NULL])
		add +(void)setOffsetForTrait([Nio<Trait> trait = NULL], [Nif offset = NULL])
		draw an individual's trait offsets from the trait individual-offset distributions, at the individual's moment of generation
	add Individual properties for each trait in the individual's species, allowing direct access to the phenotype for each trait in an individual
	add Species properties for each trait in the species, allowing direct access to traits in this species
	make code completion work for the new dynamic properties on Species and Individual generated by initializeTrait()
	shift from a single global mutation block into per-species mutation blocks, and make a new C++ class, MutationBlock, to encapsulate this
		this is a forced move because we want the mutation block to have a separate buffer of per-trait state for mutations, and the number of traits varies among species
	add effect size and dominance coefficient properties to Mutation and Substitution (but not hooked up to the simulation yet)
		add -effectForTrait([Nio<Trait> traits = NULL]) and -dominanceForTrait([Nio<Trait> traits = NULL]) methods to Mutation and Substitution
		add +setEffectForTrait([Nio<Trait> traits = NULL], [Nif effect = NULL]) and +setDominanceForTrait([Nio<Trait> traits = NULL], [Nif dominance = NULL]) methods to Mutation
		add <trait-name>Effect and <trait-name>Dominance properties to Mutation, both read-write float$
		add <trait-name>Effect and <trait-name>Dominance properties to Substitution, both read-only float$
	remove Mutation method setSelectionCoeff(), autofixing to setEffectForTrait(NULL, )
	rename the selectionCoeff property to effect, for both Mutation and Substitution; it changes from float$ to float, and now returns all trait effects; and SLiMgui autofixes this change
	remove the old C++ selection_coeff_ and dominance_coeff_ ivars in Mutation and Substitution, and begin the transition over to the new MutationTraitInfo struct
	add Individual method -(float)phenotypeForTrait([Nio<Trait> traits = NULL]) to get trait values
	add Individual method +(void)setPhenotypeForTrait([Nio<Trait> trait = NULL], [Nif phenotype = NULL]) to set trait values
	the addNewMutation() method's "selectionCoeff" parameter is now renamed to "effect"; SLiMgui will autofix this as needed
	turn the hemizygous dominance coefficient into a first-class citizen handled identically to the regular dominance coefficient
		MutationType: shift the C++ hemizygous_dominance_coeff_ property to be default_hemizygous_dominance_coeff_, kept per-trait
		MutationType: remove the hemizygousDominanceCoeff property
		MutationType: add defaultHemizygousDominanceForTrait([Nio<Trait> trait = NULL]) and setDefaultHemizygousDominanceForTrait(Nio<Trait> trait, float dominance) methods
		Mutation: add a C++ hemizygous_dominance_coeff_ property to Mutation, per-trait, with a value inherited from MutationType's default_hemizygous_dominance_coeff_ property
		Mutation and Substitution: add hemizygousDominance property and -hemizygousDominanceForTrait([Nio<Trait> traits = NULL]) method
		Mutation: add +setHemizygousDominanceForTrait([Nio<Trait> traits = NULL], [Nif dominance = NULL]) method
		Mutation: add read-write <trait-name>HemizygousDominance property to Mutation
		Substitution: add read-only <trait-name>HemizygousDominance property
	policy change: the nucleotide and nucleotideValue properties of Substitution are now read-only (I think it was a bug that they were ever read-write...?)
=======
	fix #575, QtSLiM terminates early when single-stepping with a rescheduled script block
>>>>>>> fc629f1a


version 5.1 (Eidos version 4.1):
	add recipe 16.11, life-long monogamous mating
	add the ability to suppress the header line of a LogFile, with a new [logical$ header = T] parameter to createLogFile() (#516), and adding [Nl$ header = NULL] for setFilePath() (#516)
	add [string$ sex = "*"] parameter to initializeRecombinationRateFromFile(), passed through to initializeRecombinationRate(); fixing an oversight (#524)
	write "chromosomes" and "this_chromosome" keys out to provenance as well as metadata (#520)
	fix an annoying autoindent cursor position bug that I suspect is a Qt 6 regression in QPlainTextEdit
	add a define of TSK_TRACE_ERRORS in Xcode for slim and SLiMguiLegacy, in DEBUG only, for easier tskit debugging; break on _tsk_trace_error()
	fix a regression that caused the sourceSubpop pseudo-parameter to be NULL in modifyChild() callbacks in all cases; add tests, improve documentation (#522)
	add chromosomeSubposition property to Haplosome, providing whether the haplosome is index 0 or 1 within its individual, within the set of haplosomes for its associated chromosome
	add a (numeric)sign(numeric x) function that returns the sign (-1, 0, 1) of each element
	calcFST() with a windowed range (start/end) would error; was missing a unit test (#548)
	calcSFS() with an integer (non-NULL) binCount would error in multi-chromosome models if mutations from multiple chromosomes (or NULL) were given
	survival() callback that moves individuals did not correctly update has_null_haplosomes_, leading to a crash or a DEBUG raise (#549)
	calcMeanFroh() did not focus on the specified chromosome correctly, in multi-species models, and thus produced incorrect results (#545)
	add infinite loop checking in Eidos; add [logical$ checkInfiniteLoops = T] option to initializeSLiMOptions() to disable checking for infinite loops in Eidos
	fix #539, crash reading malformed population file
	fix #535, allow transparency in plots: added [float alpha = 1.0] to Plot methods abline(), lines(), points(), and text() (required to be singleton for lines())
	fix #547, mutation trajectories plot is confusing in the way it starts collecting data at the time it is opened
	fix #534, support uniparentally-transmitted chromosomes in hermaphrodite populations
	add new Plot legendTitleEntry() method for making a title line in a plot legend
	click-drag in the SLiMgui script view's line number area now drag-selects whole lines
	fix #550, add filter() function to Eidos, which is essentially a subset of R's filter(): (float)filter(numeric x, float filter, [lif$ outside = F])
	partial fix for #530, add function (numeric$)tr(numeric x) to obtain the trace of a square matrix
	partial fix for #530, add function (numeric)outerProduct(numeric x, numeric y) to obtain the outer product of vectors x and y
	partial fix for #530, add function (numeric$)det(numeric x) to obtain the determinant of a square matrix
	partial fix for #530, add function (float)inverse(numeric x) to obtain the inverse of a square non-singular matrix
	partial fix for #530, add function (numeric)matrixPow(numeric x, integer$ power) to raise a matrix to an integer power
	partial fix for #530, extend cor() and cov() to support correlation/covariance between the columns of a matrix (or matrices), as in R
		policy change: cov(x, y), cor(x, y), var(x), and sd(x) with x and/or y of length 1 now returns NAN (used to return NULL);
			this is because you can't make a matrix containing NULLs, and Eidos doesn't have NA (which is what R uses in this case)
	add Duplicate command to the Edit command, command-D, useful for code editing; change Show Debugging Output to shift-command-D
	add "Show SLiMgui Color Scales" command to the Help menu in SLiMgui
	fix #553, an off-by-one bug in initializeRecombinationRateFromFile(); breaks backward compatibility, by fixing this bug
	add image() method to Plot to add a SpatialMap or Image to a plot: (void)image(object$ image, numeric$ x1, numeric$ x2, numeric$ y1, numeric$ y2, [logical$ flipped = F], [float$ alpha = 1.0])
	add matrix() method to Plot to add a matrix-based image to a plot: (void)matrix(numeric matrix, numeric$ x1, numeric$ x2, numeric$ y1, numeric$ y2, [logical$ flipped = F], [Nif valueRange = NULL], [Ns$ colors = NULL], [float$ alpha = 1.0])
	fix #538, check for unique SLiM ids only for alive individuals when loading a tree sequence
	fix #533, memory smasher in Haplosome method nucleotides(format="char"); besides causing random crashes, this also caused this method to return incorrect results
	fix #527, add calcLD_D() and calcLD_Rsquared() popgen functions, contributed by Vitor Sudbrack
	fix apparently new STL check that double comparators for std::sort() must induce a strict weak ordering, including with NAN values; self-tests started raising
	fix #558, add new ways of subsetting matrices/arrays with A[B], or assigning into subsets of matrices/arrays with A[B] = ... : with a conformable logical matrix/array, or with an integer matrix that selects elements of the target
	add asVector() method to strip off dimension attributes; this can be done with c() or x[] also, but it's nice to have the function, since R has it...
	fix #526, add a calcDxy() popgen utility function to SLiM that calculates Nei's Dxy genetic divergence statistic, contributed by Vitor Sudbrack
	fix #529, extend calcFST() to support multiple chromosomes
	extend subsetMutations() to support subsetting mutations belonging to more than one chromosome
	fix #560, add recipe 14.16 "Visualizing linkage disequilibrium" to demonstrate the new calcLD_D() and calcLD_Rsquared() functions

version 5.0 (Eidos version 4.0):
	multi-chromosome transition:
	--- main changes to existing APIs:
			class Genome -> class Haplosome
			Haplosome class (from Genome class):
				property genomeType -> removed in favor of `chromosome.type`
				property isNullGenome -> isNullHaplosome
				property genomePedigreeID -> haplosomePedigreeID
				method mutationCountsInGenomes -> mutationCountsInHaplosomes
				method mutationFrequenciesInGenomes -> mutationFrequenciesInHaplosomes
			Subpopulation class:
				property genomes -> haplosomes
				property genomesNonNull -> haplosomesNonNull
			Individual class:
				property genomes -> haplosomes
				property genomesNonNull -> haplosomesNonNull
				property genome1 -> haploidGenome1
				property genome2 -> haploidGenome2
			Species class:
				property chromosome: now usable only in single-chromosome models
				property chromosomeType -> removed in favor of `chromosome.type`
			MutationType class:
				property haploidDominanceCoeff -> hemizygousDominanceCoeff (applies only facing a null haplosome, not in "true" haploid chromosomes!)
			mutation() callbacks:
				pseudo-parameter genome -> haplosome
			recombination() callbacks:
				pseudo-parameter genome1 -> haplosome1
				pseudo-parameter genome2 -> haplosome2
			parameter name changes: calcFST(), calcPairHeterozygosity(), calcHeterozygosity(), calcWattersonsTheta(), calcInbreedingLoad(), calcPi(), calcTajimasD()
			parameter name changes: addEmpty(), addRecombinant()
	--- main additions to APIs:
			(object<Chromosome>$)initializeChromosome(integer$ id, [Ni$ length = NULL], [string$ type = "A"], [Ns$ symbol = NULL], [Ns$ name = NULL], [integer$ mutationRuns = 0])
			initializeSex(): should now allow, and default to, NULL which should be used for all new models; "A" / "X" / "Y" should still be allowed for backward compatibility
			Haplosome class:
				property: chromosome => (object<Chromosome>$)
			Chromosome class:
				property id => (integer$)
				property length => (integer$)
				property type => (string$)
				property symbol => (string$)
				property name <-> (string$)
			Species class:
				property chromosomes => (object<Chromosome>)
				property sexChromosomes => (object<Chromosome>)
				method: (object<Chromosome>)chromosomesOfType(string$ type)
				method: (object<Chromosome>)chromosomesWithIDs(integer ids)
				method: (object<Chromosome>)chromosomesWithSymbols(string symbols)
			Individual class:
				method: (object<Haplosome>)haplosomesForChromosomes([Niso<Chromosome> chromosomes = NULL], [Ni index = NULL], [logical$ includeNulls = T])
			Mutation class:
				property: chromosome => (object<Chromosome>$)
			Subpopulation class:
				method: (object<Haplosome>)haplosomesForChromosomes([Niso<Chromosome> chromosomes = NULL], [Ni index = NULL], [logical$ includeNulls = T])
				method: (object<Individual>)addMultiRecombinant(object<Dictionary>$ pattern, [Nfs$ sex = NULL], [No<Individual>$ parent1 = NULL],
							[No<Individual>$ parent2 = NULL], [logical$ randomizeStrands = F], [integer$ count = 1], [logical$ defer = F])
	--- policy changes:
			policy change: the old "haplosome type" (A/X/Y) in the genome metadata is now a chromosome type (different) in the haplosome metadata
			policy change: similarly, haplosome type A/X/Y in SLiM output (e.g., outputFull()) is now a chromosome type (different)
			policy change: initialization order is a bit stricter; initializeSex() with "X" or "Y" must come earlier, before calls that would define an implicit "A" chromosome
			policy change: the 1D SFS graph and haplotype plot no longer depend upon the current chromosome range selection; that was weird, and doesn't work well in multichrom
			policy change: the "remove fixed mutations" stage of the WF tick cycle is now after "offspring become parents" (no user-visible difference except WF tick cycle diagram)
			policy change: mutationRuns= for initializeSLiMOptions() has been changed to [l$ doMutationRunExperiments=T]; pass mutationRuns= to initializeChromosome() instead
			policy change (slight): the haplosome1Null and haplosome2Null parameters to addEmpty() now apply only to type "A" chromosomes, causing a minor break in backward compatibility
			policy change: randomizeStrands must now usually be explicitly specified for both addRecombinant() and addMultiRecombinant();
				the default is now NULL, and NULL errors so that T or F must be explicitly given unless it does not matter (i.e., there is no recombination)
			policy change: fix #487, changing TSK_SIMPLIFY_KEEP_UNARY to TSK_SIMPLIFY_KEEP_UNARY_IN_INDIVIDUALS for retainCoalescentOnly=F (a change in simplification behavior)
			policy change: color variables on Individual now exist only under SLiMgui; at the command line there is now no memory backing them, so they cannot be used as scratch space
	--- tree-sequence recording changes:
			shift to a tree sequence for each chromosome, sharing the node, individual, and population tables across all tree sequences; new TreeSeqInfo struct for per-chromosome state
			remembered_haplosomes_ is now remembered_nodes_; it retains nodes that are shared across the tree sequences, and that can represent multiple haplosomes
			Haplosome no longer keeps its tskit node id; the individual keeps two tskit node ids for first and second position, used across all chromosomes in the shared node table
			added a list of chromosomes to the top-level metadata (`chromosomes`), changed the top-level schema to describe this (optional) list
			added a description of the focal chromosome to the top-level metadata (`this_chromosome`), changed the top-level schema to describe this (required) key
			changed Genome metadata to Haplosome metadata, removed chromosome type, identical for all haplosomes of a given position in an individual
				the way the is_null flags for haplosomes is handled is completely reworked and rather complex, of necessity; see comments in the code
			relative to original multichrom design, changed node metadata from `is_null` to `is_vacant` to reflect semantic shift; now it indicates non-null (0) versus unused/null (1); changed schema
			bumped .trees version number to 0.9
			treeSeqOutput() writes a single .trees file for single-chromosome models (the existing behavior), but now creates a "trees archive" directory with .trees files inside for multichrom models
			when saving a trees archive, [l$ overwriteDirectory=F] now controls whether an existing directory that looks like a trees archive will be overwritten (dangerous!)
	--- input/output formats and methods:
			the default symbol for implicit chromosomes are "A", "X", or "Y", so output formats don't change for legacy models
			fix built-in mutation/substitution output methods for multiple chromosomes:
				Species method outputMutations(): in models with >1 chromosome, this now outputs the chromosome symbol after the position
				Species method outputFixedMutations(): in models with >1 chromosome, this now outputs the chromosome symbol after the position
			fix built-in MS input/output methods for multiple chromosomes:
				Haplosome method outputMS(): check that all haplosomes belong to a single chromosome, output MS based on that
				Subpopulation method outputMSSample(): add a [Niso<Chromosome>$ chromosome = NULL] parameter to identify the chromosome to sample with
				Haplosome method readFromMS(): check that all haplosomes belong to a single chromosome, input MS based on that
			fix built-in SLiM-format partial input/output methods for multiple chromosomes:
				Haplosome method output(): check that all haplosomes belong to a single chromosome; output the chromosome symbol in the header if multi-chrom
				Subpopulation method outputSample(): check that all haplosomes belong to a single chromosome
			fix built-in VCF input/output methods for multiple chromosomes:
				Haplosome method outputVCF(): check that all haplosomes belong to a single chromosome; pairs haplosomes as appropriate
				Subpopulation method outputVCFSample(): check that all haplosomes belong to a single chromosome; use chromosome symbols for the CHROM column
				add [l$ groupAsIndividuals = T] parameter; if F, each haplosome is emitted as a haploid call rather than forming diploids, regardless of the chromosome's ploidy
				Haplosome_Class::ExecuteMethod_readFromVCF(): require VCF data that is single-chromosome, as with output
			fix built-in SLiM-format full input/output methods for multiple chromosomes:
				Species method outputFull(): allow multi-chromosome output with a new sectioned format, for both text and binary
				Species method readFromPopulationFile(): support reading multi-chromosome output, for both text and binary
				policy change: readFromPopulationFile() breaks backward compatibility with old file formats, for both text and binary; too much has changed
			change file format codes for class Haplosome from GS/GM/GV to HS/HM/HV, matching the rename from Genome to Haplosome
			add support for writing/reading Individual tag values in outputFull(), readFromPopulationFile()
			add Individual output method +outputIndividuals(), for writing out a sample of individuals in SLiM format with optional metadata
			add Individual output method +outputIndividualsToVCF(), for writing out a sample of individuals in VCF format with optional metadata
			add recipe 8.3.6, output from multi-chromosome models
			add Individual method readIndividualsFromVCF(), allowing reading of multi-chromosome data from VCF into a vector of individuals
			fix a bug in the neutral-sim tracking logic in readFromVCF() that I don't think anybody ever actually hit (reading a non-neutral mutation for a neutral mutation type)
			rename the Haplosome method readFromVCF() to readHaplosomesFromVCF(), and readFromMS() to readHaplosomesFromMS(), for naming consistency; add SLiMgui autofix; revise recipe 18.12 for this rename
			rename Haplosome methods output(), outputMS(), and outputVCF() to outputHaplosomes(), outputHaplosomesToMS(), and outputHaplosomesToVCF(), to parallel the new Individual output methods
			extend outputFull() to support saving out substitutions, in a table at the end in the same format as outputFixedMutations()
			change outputFull() individualTags parameter to objectTags, persist tags for individual, mutation, substitution, haplosome, subpopulation, and chromosome
			extend readFromPopulationFile() to support restoring substitutions and tag values, but only for output in binary format; parsing text is too annoying
			add [l$ objectTags=F] flag to outputIndividuals(), outputHaplosomes(), outputFixedMutations(), and outputMutations(), mirroring the work done for outputFull()
	--- other multi-chromosome related changes:
			add autofixes in SLiMgui for the above API changes
			revise recipes for new terminology/APIs
			add multichromosome display to SLiMgui
			add a "chromosome display" window where you can view all the chromosomes simultaneously
			improved the accuracy of mutation run experiments, and the quality of the output generated by them, and extended them to be per-chromosome
			extend subsetMutations() (on Species) to allow the chromosome to also be specified
			for addSubpop(), haploid=T now requests specifically that type "A" chromosomes be made with their second haplosome null (for haplodiploidy, and backward compatibility)
			remove the SLiMguiLegacy haplotype plot; it would need to be fixed, and is no longer used by anybody (the one in SLiMgui remains, of course)
			remove the SLiMguiLegacy chromosome view OpenGL code; again, it would need to be fixed, and maintaining it is an unnecessary headache
			add templating of GenerateIndividualX() for speed, as was done before for the MungeIndividualX() and HaplosomeX() methods, for speed
			implement addMultiRecombinant() for complete control over reproduction in multi-chromosome models
			extend addRecombinant() and addMultiRecombinant() to allow NULL as a breaks vector with two strands, meaning "draw breakpoints for me", to avoid needing drawBreakpoints() in most cases
				this new code path also allows gene conversion including heteroduplex mismatch repair and gBGC to work with addRecombinant() and addMultiRecombinant()
				also change to allow a recombination rate to be set for haploid chromosomes; this is potentially useful with addRecombinant() etc.
			add addPatternForClone(), addPatternForCross(), addPatternForNull(), and addPatternForRecombinant() methods to Species for use with addMultiRecombinant()
			add recipe 15.22, "Complex multi-chromosome inheritance with addMultiRecombinant()", to illustrate addMultiRecombinant()
			modified recipes 15.14 and 15.21 to illustrate that NULL can now be passed to addRecombinant() for breaks to get automatic breakpoint generation
			allow the user to retain Chromosome objects with defineConstant()
			new PAR (pseudo-autosomal region) recipe for section 15.23, replacing the old recipe in section 14.5 (which will be moved to SLiM-Extras for posterity)
			new recipe 9.11 (Ne estimation) with a new multichrom-aware version of function estimateNe_Heterozygosity() that requires the chromosome to be supplied
			recombination() callbacks can now be optionally declared with a chromosome specifier (id or symbol), to apply to just one chromosome
				registerRecombinationCallback() now takes an optional chromosome parameter to specify that focal chromosome (breaking backward API compatibility)
			fix up the calc...() functions for multiple chromosomes, and to be robust to the case of zero mutations (existing at all, or within the supplied haplosomes), and to improve error-checking and documentation
			add a [Niso<Chromosome]$ chromosome] parameter to relatedness(), to allow relatedness to be assessed for any model chromosome; extended to all chromosome types
			add mutationsFromHaplosomes() method, deprecate uniqueMutationsOfType()
			optimize mutrun experiment timing for reproduction and fitness calculation in single-chromosome models; no need for per-haplosome timings in that case!
			accelerate haplosome accessors on Individual: haploidGenome[1|2], haploidGenome[1|2]NonNull, haplosomes, haplosomesNonNull
	
	non-multichrom changes:
		fix the wiring for calcPi() and calcTajimasD() to call the correct code; they were broken in SLiM 4.3
		add a "page guide at column" pref to SLiMgui, for those trying to lay out code to a maximum width
		fix a SLiMgui bug where an error panel would not be visible because it was obscured by a floating window above it, appearing to lock up the whole app
		fixed a long-standing SLiMgui bug involving mutation frequencies and mutation run reuse when a subset of the subpopulations are selected in the GUI
			as part of this, (1) cleaned up and improved the SLIM_CLEAR_HAPLOSOMES debugging code, (2) separated SLiMgui's refcounting more completely from
			SLiM's, and (3) fixed unreleased bugs in mutationFrequencies()/mutationCounts()/mutationFrequenciesInHaplosomes()/mutationCountsInHaplosomes()
		cleaned up the confusion around Dictionary vs. DictionaryBase; methods/functions can now use Dictionary in their signature without problems
		fix a bug in treeSeqMetadata(); if no metadata was found, it would return object<Dictionary>(0), not an empty Dictionary object (and it leaked)
		renamed recipe 15.10 to "Recording a pedigree and following a pedigree in a nonWF model" so it is clearer what it does
		split chapter 15 (nonWF models) into two chapters, involving a great deal of renumbering, reorganizing, and rewriting
		disable defer=T for all nonWF reproduction methods; it now does the same thing as defer=F (and is documented as having that possibility)
		add setValuesVectorized() method to EidosDictionaryUnretained, to set values 1:1 from a source vector into dictionary entries of objects; like vectorized property assignment, but for setValue()
		fix error position tracking for errors inside user-defined functions, and in most nested situations
		add "absorbing" boundary condition option for deviatePositions(), returning a vector of individuals to be killed because they moved out of bounds
		add new Subpopulation method deviatePositionsWithMap(), similar to deviatePositions() but adding a spatial map that defines inside/outside bounds
		disable OpenGL by default on Windows; the user can turn it on in the prefs; just too many people experiencing broken drawing and being confused
		add a color chart and a plot symbols chart to the SLiMgui Help menu's list of quick-reference charts it can show
		attempt to fix SLiMgui window visibility issues -- miniaturized windows not becoming visible, off-screen windows remaining offscreen, etc.
		add calcSFS() function to the popgen utility functions suite, add recipe 9.12 to demonstrate it
		add recipe 17.19, "Modeling indirect competition mediated by resource availability", demonstrating Sam's resource-explicit approach
		add calcMeanFroh() function to the popgen utility functions suite, add recipe 14.15 to demonstrate it
		extend deferred tick scheduling to allow scheduling to occur within a single tick, as long as it is for a later tick cycle stage
		investigated and diagnosed a break in backward compatibility: models involving the Y use the MT RNG differently (less), and thus diverge from SLiM 4.3
		add rztpois() function to Eidos, to draw from a zero-truncated Poisson distribution
		extend initializeGenomicElement() to allow NULL,NULL for start,end, making it very easy to configure a single chromosome-length genomic element
			tweak recipes 8.3.3, 8.3.4, 8.3.5, 8.3.6, 8.3.7, 16.3, 16.9, and 16.10 to show off this new functionality, since it's now the nicest way to handle this situation
		add initializeRecombinationRateFromFile() and initializeMutationRateFromFile() built-in functions; tweak recipe 8.2.2 to utilize it
	bug fixes:
		fix #481, add a substitutionsOfType() method to Species, parallel to mutationsOfType()
		fix #473, that tree-seq scripts with a subtle timing error in the addition of a new mutation would not generate a good error message from SLiM
		fix #488, non-UTF-8 encoding causes poor error
		fix #476, external editing causes SLiMgui to get confused
		fix #479, CLI progress bar would be a nice option; this is now -p[rogress]
		fix #478, record resource usage information in the tree sequence provenance; now we also print user/sys CPU usage for -t[ime], since we now have the information
		fix #494, adding a -c / -check command-line option to check the syntax of the input script
		fix #496, calling addCustomColumn() or addMeanSDColumns() inside a for loop passing the loop index variable for custom= does bad things
			also, we now require an object value for the context parameter to belong to a class that is under retain-release, since this is a long-term reference and could cause a crash otherwise
		fix a bug with reloading pedigree IDs after outputFull(), using readFromPopulationFile()

version 4.3 (Eidos version 3.3):
	fixed a bug in calcWattersonsTheta(): the value calculated would be incorrect if a window (start/end) was specified
	added TOC I and TOC II to the PDF index of the SLiM manual; removed the bottom-of-page links section, which made search difficult
	add subpopulationsWithNames() method to Community, to facilitate being able to use user-defined names for subpops
	fix bugs in some graphs in SLiMgui that could cause incorrect display or a crash in various circumstances
	send debug output to the main window as well as the debug output tab, to avoid important messages getting lost
	add a label next to the Jump button that shows the declaration of the script block containing the selection; clicking it runs the Jump menu
	sort recipes by correct numerical order, in both the Recipes menu and the Find Recipe panel, on all platforms
	update Robin Hood Hashing to 3.11.5 to get some minor fixes
	update zlib from 1.2.13 to 1.3.1 to get some minor fixes
	some fixes under the hood to make filesystem paths on Windows, using \ instead of /, be better understood by Eidos
	fix an occasional crash in sampleIndividuals() due to an off-by-one error in buffer sizing
	further extend tick range expressions, for scheduling events/callbacks, to allow the use of constants that are not defined until later in a run (variable-length burn-in, etc.)
		add recipe 17.6 II, to illustrate this new capability
	improve recording of subpopulations in the tree-sequence recording population table (#447)
	add calcPi() and calcTajimasD() functions thanks to Nick Bailey
	extend deviatePositions(), pointDeviated(), sampleNearbyPoint(), and sampleImprovedNearbyPoint() to allow vectorization with a different spatial kernel for each iteration
	fix a line-ending bug in readFile(); a CRLF file from Windows, read on macOS/Linux, would not strip the CR off the ends of the lines
	shift to supporting Qt6 and C++17 to build SLiMgui; Qt5 with C++11 is still supported
		for macOS, Qt6 is now the supported platform for macOS 11/12/13/14; Qt5 should only be used on macOS 10.15
		for Windows, Qt6 is now the supported platform for Windows 10 (1809 or later) and Windows 11
		for Linux, Qt6 is now the supported platform for Red Hat 8.6/8.8/9.2, openSUSE 15.5, and Ubuntu 22.04 among others
		these recommendations are based on Qt6's recommended platforms; earlier platforms should use Qt5
		for more details see https://doc.qt.io/qt-6/linux.html, https://doc.qt.io/qt-6/windows.html, https://doc.qt.io/qt-6/macos.html
		building with CMake will now default to Qt6 if CMake can find it, and fall back to Qt5 otherwise; should be automatic
	add a "Use OpenGL for fast display" checkbox in the Preferences panel, making it possible to disable OpenGL when it doesn't work well (#462)
	add genomicElementForPosition() and hasGenomicElementForPosition() methods on Chromosome
	policy change: genomicElements property is now in sorted order (not in order of declaration)
	add a "Copy as HTML" command to copy script with syntax coloring and such

version 4.2.2 (Eidos version 3.2.2):
	fix SLiMgui crash with code completion
	fix spurious VCF reading error (number of calls not equal to number of samples) due to incorrect usage of eof()

version 4.2.1 (Eidos version 3.2.1):
	fix an issue in Linux release/installer builds with FORTIFY_SOURCE=3 (resulting in a "buffer overflow" error in self-test and in treeSeqOutput())
	fix a crash in BorrowShuffleBuffer(), introduced debugging a different problem; occurs when (a) a nonWF model has (b) a subpop of size 0 (c) at reproduction() time (d) before ever having a non-zero size

version 4.2 (Eidos version 3.2):
	fix for #418, a crash involving null genomes in nonWF (has_null_genomes_ was not set correctly by addCloned() or takeMigrants() when putting a null genome into a subpop that previously had none)
	big changes to Eidos under the hood - removal of the singleton/vector distinction and EidosValue subclasses, add constness flag, differentiate casting vs. non-casting accesses, etc.
	policy change: float indices are no longer legal for subsetting, indices must be integer (or a logical vector, as usual); this was inherited from R and is a bad idea for Eidos
	policy change: assignment into object properties must match the type of the property; no more promotion to integer/float from lower types
	add some internal magic to accelerate statements of the form "x = c(x,y)" by appending y onto the end of x directly
	optimize mapValue() / spatialMapValue() - 6x speedup for large-point-vector 2D case, with spatial bounds [0,1] in both dimensions, and no interpolation
	optimize strength() and interactionDistance() in the case where exerters != NULL; had a very bad algorithm, now O(N) instead of O(NM) where N is # exerters, M is # interactors for the focal receiver
	broaden the for loop syntax in Eidos to allow multiple 'in' clauses, such as "for (i in 1:5, j in 6:10) ..."
		as a side effect, for loop index variables are now constants until the loop has finished
		to demonstrate the new syntax, recipes 10.5, 14.7, and 19.7 have been modified to use it
	fix #422: readFromPopulationFile() for .trees files in SLiM 4.1 hits a MUCH higher peak memory usage in some cases, due to over-copying of mutation runs
	add deviatePositions() method to Subpopulation for even faster offspring positioning than with pointDeviated(); revise recipes 16.3 and 16.8 to use it
	add basic custom plotting capabilities to SLiMgui, through the slimgui object, with new methods createPlot(), lines(), points(), and text(); revise recipes 13.5 and 14.7 to demonstrate this capability
	add SLiMgui plotting of data from LogFile output, through a context menu in the debug output window; revise recipes 4.2.5 and 15.16 (text only, not code) to demonstrate this capability
	split out the new plotting functionality into a new class, Plot, available only in SLiMgui
	add support for legends in the SLiMgui plotting code with addLegend(), legendLineEntry(), legendPointEntry(), and legendSwatchEntry()
	add logFileData() method to the SLiMgui class to allow access to logged data, which is useful for live plotting in SLiMgui
	convert recipe 15.17 over to SLiMgui live plotting, to illustrate addLegend(), logFileData(), abline(), etc.
	add new serialize() mode, "pretty", for pretty-printed Dictionary output
	improvements to axis scaling, tick labels, axis labels, data range, etc., with some impact on built-in plots, but mostly for custom plots at this point
	add axis() method to Plot, for fine-scale control over axis tick marks and labels
	split the "squashed stabilizing selection" recipe out from section 13.6 to make a new section 13.7, utilizing lots of live SLiMgui plotting for advanced visualization
	add support for external editors (#423): changes made externally will now result in a panel offering to reload from disk, or (if a pref is set) automatic reloading as long as there is no conflict
	add multispecies tick cycle diagrams to the Help menu in QtSLiM
	fix Sachin's scoped assignment bug (#430): x=x+1 would do the wrong thing in a local scope where x is defined as a global variable; it would increment the global instead of making a new local
	extend SLiM script parsing to allow expressions for event/callback timing, evaluated at the end of initialize() callbacks; these may depend upon global constants, and even call functions
		events and callbacks may now be scheduled for a non-consecutive set of ticks, not just a range; for example, seq() or c() may be used to construct the times at which a script block runs
		as a part of this work, rescheduleScriptBlock() no longer makes copies of the script block when non-consecutive ticks are requested; a single script block can now be scheduled non-consecutively
		update recipe 17.4 to use this new facility instead of rescheduleScriptBlock(), and add recipe 4.1.10 demonstrating defining constants for parameters and using them for tick scheduling; also update manual sections 20.2 and 26.1 for this
	make the Dictionary constructor allow a non-singleton string vector, so the (JSON) result of readFile() can be passed directly to it
	revised recipes 16.6, 16.7, 16.8, 16.9, 16.10, and 16.11 to use new APIs and conventions (mapValue(), mapColor(), uppercasing defined constants)
	require the symbol name passed to defineConstant() / defineGlobal() to be a valid Eidos identifier
	fix a bug that would cause failures to write buffered compressed data from writeFile(), only in SLiMgui; these failures were not reported to the user well (only through SLiMgui's stderr)
	recipe 14.7 is a ground-up rewrite, to show the utility of using marker mutations to track true local ancestry, including live plotting in SLiMgui
	add estimatedLastTick() method to Community; useful for custom plotting where you want to know the span of the model up front, to set an axis range, for example
	adjusted recipe 5.3.1 to use zero-based subpopulation ids, simplifying the logic; the workshop uses this recipe and it was a common source of confusion
	
version 4.1 (Eidos version 3.1):
	fix a minor bug with autofix when opening multiple .slim documents at once in SLiMgui
	fix recipe 17.10 to set the time unit, to avoid the timescale warning from tskit
	add "-fno-math-errno" in Other C++ Flags to improve performance and help with SIMD vectorization; not set for C, only C++, so this does not affect the GSL
		errno is presently used in C++ only with functions that are not affected by -fno-math-errno, like chdir() and strtoll() and such, so there is no sacrifice here at all
	split reproduction in nonWF models into a two-stage process of reproduction for all species, then merging for all species, to allow multispecies interactions to be used; no consequence for single-species models
	add a new build flag: if -D BUILD_NATIVE=ON is set, -march=native is passed to the compiler and a native build, usable only on the build machine itself, is produced for better optimization
	add a new build flag: if -D BUILD_LTO=ON is set, link-time optimization is enabled (if the compilers say they support it), for better optimization; if the build then fails, don't use it
	fix a major performance issue for nearestNeighbors(), nearestNeighborsOfPoint(), and subsetIndividuals() with very large subpopulation size
	memory usage debugging improvements: add a "vm" option to the usage() function, add a usage() method to Community
	switch from Quickselect to std::nth_element() for choosing medians when building the k-d tree; might break backward reproducibility in some edge cases
	improve performance of reading text SLiM-format population files, as produced by outputFull()
	move minimum system requirement up to 10.13 (the oldest SDK supported by Xcode 14.2); the command-line tools should still run on older systems
	clean up some old usage that is now flagged by Xcode (sprintf to snprintf, deprecated Cocoa API, old build-numbering scripts in the project)
	advance copyrights to 2023
	add the ability to generate profiles at the command line as well as in SLiMgui, making it possible to profile SLiM when running parallel
		to turn this on in CMake, add "-DPROFILE=ON" to the CMake command line
		to turn this on in Xcode, set "-DSLIMPROFILING=1" in "Other C Flags" in each target you want to enable it in (not at the project level!)
	extend the Eidos Dictionary class (but not DataFrame) to allow integer keys, making it more of a general "associative array" class that can represent ragged arrays and similar structures
		as a side effect, "slim" type dictionary serialization now *always* quotes string keys (policy change), to distinguish, e.g., "10" (string) from 10 (integer) in serialized output
	extend the Eidos Dictionary class (and DataFrame) to allow objects of all classes to be added; dictionaries containing objects that are not under retain-release just can't be kept long-term
	improve InteractionType performance for certain queries, especially drawByStrength() with fixed interaction strength
	bug fix: drawByStrength() would return at most N individuals, where N is the size of the exerter subpop; but this is incorrect since draws are with replacement
	bug fix: neighborCount() and interactingNeighborCount() would return float(0) instead of integer(0) in certain circumstances, totalOfNeighborStrengths() would return integer(0) instead of float(0)
	add recipe 14.16, "modeling biallelic loci in script" (complementing recipes 14.15 I and 14.15 II, which show how to do it with built-in mutations and a mutation() callback)
	disallow multiple log files at the same path, since this is a common mistake and there's no clear use for it
	bug fix: problem with reading in JSON that contains an "object" (i.e., a dictionary) inside the top-level object
	update the zlib code in eidos_zlib to version 1.2.13 (13 Oct 2022), fixing some issues (see zlib ChangeLog file)
	change to DWARF, not DWARF with dSYM, even for Release builds; I don't use the dSYM file to reverse-symbolicate crash reports, so it just slows down my Release builds (but turning it off is unusual, so I'm noting it here)
	add an optimized case for sample() with replacement, when using a weights vector; orders of magnitude speedup for large tasks
	shift GitHub Actions for macOS to macos-11 and macos-12; macos-10.15 stopped working in early May 2023, deprecated
	add an optional parameter to initializeGeneConversion(), [l$ redrawLengthsOnFailure = F], to avoid failures to lay out tracts in some models; no behavior change by default
	add an optional parameter, [integer$ count = 1], to addCrossed(), addSelfed(), addCloned(), addRecombinant(), and addEmpty() to produce multiple offspring in one call
		this entails a policy change: if no children are generated (due to rejection by modifyChild(), in particular), object<Individual>(0) is returned, not NULL
	add a method -(integer)compactIndices(void) to Dictionary, to compact result dictionaries down to their non-empty values with sequential keys
	add a new recipe, 17.11, on changing the tree-sequence simplification interval
	fix a bug with the Species methods mutationCounts() / mutationFrequences(), only for multispecies models; counts/frequencies would be zero for some species
		this did not occur when running under SLiMgui (different code path), but always happened at the command line
	add rank() function to Eidos (https://github.com/MesserLab/SLiM/issues/379); identical to R except that logical and string are not supported, and "random" is not supported; can be added later as needed
	bug fix: #361, more than 2 billion mutations overflows without a good error message
	bug fix: #365, problems loading a tree sequence; what I fixed is to catch the uncaught raise from std::stoll() in Species::DerivedStatesFromAscii()
	bug fix in pyslim to announce: https://github.com/tskit-dev/pyslim/issues/307
	feature request: #378, add font bigger (command +) and font smaller (command -) menu items and shortcuts, so the user doesn't have to open the prefs window; note that with command = the shift key is needed
		this meant removal of the shortcuts for prettyprint script and reformat script, since they conflicted (well, prettyprint conflicted); probably nobody cares
	revised recipe 17.3 to show how to persist tag values from a simulation in the tree-sequence metadata
	add five logical tag properties to Individual, tagL0 - tagL4, to hold user-defined values of type logical
	add parent1 and parent2 parameters to addRecombinant() so that parental pedigreeIDs can be tracked properly if desired
	add sharedParentCount() method, a simplified version of relatedness() using only parent pedigree IDs to find full sibs (2) and haf-sibs (1)
	split SpatialMap out into its own Eidos class
		make -defineSpatialMap() return an o<SpatialMap>$ object that can be used independently
		make SpatialMap know the spatial bounds that it is aligned to; all uses of a given SpatialMap must use the same spatial bounds!  if a subpop changes its bounds, it checks the bounds of the spatial maps it is using
		make SpatialMap know its name; it is now an intrinsic property of the map, used primarily for SLiMgui display, and must be unique within each subpopulation
		add a constructor for SpatialMap that duplicates the spatial map object, with a new name
		allow a given SpatialMap to be retained long-term (e.g., with defineConstant() / defineGlobal())
		allow a given SpatialMap to be set on more than one subpopulation, with a new method addSpatialMap(); also removeSpatialMap() to take one out, and a spatialMaps property to get the maps currently on a subpop
		add utility methods directly on SpatialMap for the things subpop already does – mapValue(), mapColor(), mapImage() – and deprecate the Subpopulation APIs (except spatialMapValue(), which remains useful and undeprecated, and can now take a SpatialMap object)
		add a changeValues() method on SpatialMap to change the grid values of an existing spatial map
		add various properties on SpatialMap: gridDimensions, interpolate, name, spatialBounds, spatiality, tag
	add interpolate() to SpatialMap, to increase the resolution of a spatial map by interpolating new values
	add smooth() to SpatialMap, to smooth/blur a map; internally, add the SpatialKernel class (not user-visible)
	add add(), multiply(), subtract(), divide(), power(), exp(), range(), and gridValues() methods to SpatialMap
	add sampleNearbyPoint() and sampleImprovedNearbyPoint() to SpatialMap, for searching habitat and such
	add a t-distribution option for SpatialKernel, to provide a fat-tailed distribution that behaves better than Cauchy
	add a Subpopulation method pointDeviated() that can deviate points using a kernel and enforce boundary conditions in one call
	tweak WF reproduction, addCrossed(), addSelfed(), addCloned(), and addRecombinant() to give the new offspring the same spatial position as the first parent, allowing efficient positioning with pointDeviated() in the typical usage case
	policy change: type 'f' kernels now require a finite maxDistance, since the alternative doesn't really make sense (note that type 'l' already required a finite maxDistance)
	new option in the Individuals view for spatial models, to display the underlying grid points of the spatial map
	add changeColors(), blend(), and rescale() methods to SpatialMap; extend changeValues() so it can take a SpatialMap as its parameter
	add Laplace DFE for MutationType, type "p"; contributed by Nick O'Brien
	extend sampleIndividuals() and subsetIndividuals() to support constraining by tagL0 - tagL4
		policy change: if tag is specified (non-NULL), the tag property must now have a defined value on all individuals; previously this was not checked, and individuals with an undefined tag value were simply excluded
	add [logical$ randomizeStrands = F] flag to addRecombinant; if T, strand1/strand2 and strand3/strand4 will be randomized for each offspring generated
	add InteractionType method setConstraints(), generalizing sex-specificity with a whole raft of other possible constraints on receivers and/or exerters; interally, now keep two k-d trees, one constrained, one not
		fixed a bug in passing: drawByStrength() and nearestInteractingNeighbors() were not applying sex-specificity to receivers, for the returnDict=T case (never released publicly)
		fixed a bug in passing: partial sex-specificity (receivers but not exerters, or exerters but not receivers) was not applied flexibly in multispecies models where one species is sexual and one is not
	implement 2D bicubic interpolation with periodic boundaries for the interpolate() method
	update from tskit C_1.0 to C_1.1.2, fixing a memory leak on load of a .trees file, and presumably other things also
	add testConstraints() method to InteractionType, to test whether a set of individuals satisfy constraints or not
	add clang-tidy support in CMake (for internal development), do a pass over eidos and core
	add/modify recipes for new spatial modeling features: new 15.3 V on pointDeviated(); new 15.14 on SpatialMap, interpolate(), smooth(), and sampleNearbyPoint(); new 16.12 on interaction constraints and other stuff
	modify recipes to demonstrate the use of tagL0: 10.4.2, 12.1, 12.5, 14.2 II, 16.17, 16.24
	modify recipes that use addRecombinant() to use randomizeStrands=T where appropriate: 16.17, 16.25
	add lowerTri(), upperTri(), and diag(); thanks to Nick O'Brien (@nobrien97) for this contribution
	modify recipes to use count= parameter to addCrossed() etc., where appropriate: 16.3, 16.23
	add xy, xz, yz, and xyz properties to Individual that allow joint access to the x/y/z properties, for easier spatiality operations in complex spatial models (and to support some unit testing additions)
	fixed a variety of memory leaks and extended the unit testing for leaks considerably; should be pretty clean in its memory usage now
	switch chapters 15 and 16 (nonWF and spatial models) and reorganize/renumber to rationalize the manual organization; many recipe numbers changed
	speed up findInterval() by using binary search instead of linear search - O(log n) instead of O(n) to find the interval for one element, with n being the number of intervals (i.e., the length of vec)

version 4.0.1 (Eidos version 3.0.1):
	fix the documentation for the timeUnit parameter of initializeTreeSeq(), which had not been updated for SLiM 4's policy change that the default is now "ticks" in all cases
	fix a bug that would bite tree-seq models that reloaded with readFromPopulationFile(); such models could trigger an internal error, or leak memory
	fix LogFile bug with an absolute filesystem path on Windows
	fix error incorrectly raised for treeSeqRememberIndividuals() with a zero-length individuals vector
	fix the error position reported for assignment into a non-existent property; this fixes a bug in SLiMgui's autofix feature, as a side effect (with, e.g., "sim.generation = 5")
	revise recipe 6.1.2 (reading a recombination map from a file) to use readCSV() instead of readFile()
	extend the subset() method of DataFrame to accept NULL for rows/cols, to take entire columns or entire rows respectively, for usability
	extend readCSV() to allow sep="", meaning that the separator is "whitespace", as in R
	add a stringRepresentation() method on Object, to provide the same string representation printed by print()
	improve memory usage for Individual, down to 192 bytes from 232 bytes, by compactifying the color information for SLiMgui and rearranging ivars to minimize wasted space
	the color property on Individual no longer guarantees that the value read equals the value set; when a color is set, it is now converted to RGB, so named colors do not round-trip
	add a meanParentAge property, to make calculating generation length simpler; unavailable in WF models (like age), 0 for parentless individuals
	add DataFrame asMatrix() method to convert a DataFrame into a matrix, if all columns are the same type/class
	modify recipe 16.12 II to use asMatrix() to read the mating and death files more elegantly

version 4.0 (Eidos version 3.0):
	fix deprecated pyslim API issues in recipes 17.2, 17.4, 17.5, 17.7, 17.8, 17.10, 18.13:
		use tskit.load() instead of pyslim.load(), pyslim.recapitate() instead of ts.recapitate(), ts.metadata['SLiM']['generation'] instead of ts.slim_generation
	add a second recipe to section 16.19 (range expansion in a stepping-stone model), showing how to solve the same migration problem with a survival() callback
	fix a crash (rather than an error) when calling removeMutations() on a null genome in some situations
	split SLiMSim into two new classes: Species and Community
	moved to Community: properties logFiles, generationStage, verbosity; it also has properties tick and tag
	moved to Community: methods createLogFile(), register[X]Event(), deregisterScriptBlock(), rescheduleScriptBlock(), outputUsage(); also has its own simulationFinished()
	change generations to ticks across almost all APIs; the basic unit of time is now called a tick, "generation" is a species-specific concept
	remove the inSLiMgui property of SLiMSim (deprecated since SLiM 3.2.1)
	remove vestiges of the xDominanceCoeff parameter to initializeSex() and the dominanceCoeffX property of SLiMSim (removed originally in SLiM 3.7)
	change GO (generation of origin) to TO (tick of origin) in VCF output (should be able to read both annotations)
	addNewMutation() and addNewDrawnMutation() have had their originGeneration parameter removed (first made redundant in SLiM 3.5)
	originGeneration property of Mutation and Substitution renamed to originTick; fixationGeneration property of Substitution renamed to fixationTick
	generation parameter to recalculateFitness() renamed to tick
	generations parameter to rescheduleScriptBlock() renamed to ticks
	new addTick() method added to LogFile
	new output formats include both the tick and cycle, for outputFull(), outputMutations(), outputFixedMutations()
	top-level tree-sequence metadata produced by outputTreeSeq() now includes both the tick ("tick") and generation ("generation")
	tree-sequence metadata for mutations has changed the sense of "slim_time" to be in ticks, not generations
	tree-sequence metadata for individuals has changed the sense of "SLIM_INDIVIDUAL_METADATA_MIGRATED" to indicate migration in the last tick, not the last generation
	add Generation textfield below the Tick textfield in SLiMgui & SLiMguiLegacy
	add name and description properties to Species; these are the species name as declared in script and a user-controlled description string; they get persisted in tree-seq top-level metadata
	increment the tree-seq file version from 0.7 to 0.8
	increment version to 4.0 - usually this is not done until it's time to roll the release, but since we're on a branch, it is useful for testing purposes
	LogFile methods addGeneration(), addPopulationSexRatio(), and addPopulationSize() now take [No<Species>$ species = NULL]; if not supplied, it will default to a singleton species if possible
	Species now supports simulationFinished(), but only in the single-species case; in multispecies models call community.simulationFinished() instead
	make "early()" required; the default block type has been a source of confusion and is worse now with the multispecies syntax
	add optional "species <identifier>" and "ticks <identifier>" syntax to the SLiM top-level syntax to modify block declarations
	make the Object Tables window in SLiMgui display all objects, across all species
	add initializeSpecies() function to set species-specific options in explicit-species models: [i$ tickModulo = 1], [i$ tickPhase = 1], and [Ns$ avatar = NULL], for now
	SLiMgui now displays avatars in the Object Tables window
	add allSpecies, allGenomicElementTypes, allInteractionTypes, allMutationTypes, allScriptBlocks, allSubpopulations properties to Community
	graph windows (and haplotype plots) are now associated with the focal species at their time of creation, and display the species avatar as a badge
	add a species "tab bar" in SLiMguiLegacy and QtSLiM to choose which species is the focal display species (population view, chromosome view, new graph windows)
	add id property to Species
	add lookup by id on Community for subpopulations, mutation types, genomic element types, interaction types, script blocks, and species with xWithIDs() methods
	add species property to Chromosome, GenomicElementType, InteractionType, MutationType, Subpopulation
	add active property and skipTick() method to Species, start using ticksModulo/ticksPhase to actually control species activation
	add 'all' as a reserved species name, add the 'ticks all' syntax for event declarations and make it required in explicit-species models
	add [No<Species>$ ticksSpec = NULL] to registerXEvent() so created event blocks can have a ticks specifier; add speciesSpec and tickSpec properties to SLiMEidosBlock
	documentation/manual revisions for all of the above
	remove now-obsolete pseudo-parameters from callbacks (breaking backward compatibility in 4.0; not really multispecies-related):
		fitness(), reproduction(), mateChoice(): removed genome1, genome2 (kept these in recombination() callbacks since they are not redundant, indicating the initial copy strand)
		modifyChild(): removed childGenome1, childGenome2, childIsFemale, parent1Genome1, parent1Genome2, parent2Genome1, parent2Genome2
		revised recipes in reaction to these changes: 10.3.1 I/II, 11.3, 12.2 I/II, 12.3, 13.1, 14.5, 16.13, 16.14, 16.16, 16.17, 18.8
	add WF/nonWF generation cycle images to QtSLiM, under the Help menu, for quick reference
	add a findInterval() function to Eidos
	change calcFST() from "average of ratios" to "ratio of averages", following current best practice; this breaks backward compatibility for users of this function, but hopefully in a good way
	add autocorrect smarts to SLiMgui for common changes needed to migrate to SLiM 4
	switch InteractionType from using a semi-permanent sparse array to using a transient sparse vector, providing multispecies flexibility:
		add "species all initialize()" for non-species-specific initialization, move initializeInteractionType() to be non-species-specific, remove the `species` property from InteractionType
		make it required, in multispecies models, to declare interaction() callbacks as "species all interaction()"; they are always active, and are not associated with any one species
		move registerInteractionCallback() from Species to Community, since interaction() callbacks are now non-species-specific
		change InteractionType APIs to be more explicit about receiver vs. exerter, allow an exerter subpop to be specified, etc.; new APIs:
			– (float)clippedIntegral(No<Individual> receivers) - note this method now uses saved positions from evaluate(), and thus requires evaluation
			– (float)distance(object<Individual>$ receiver, [No<Individual> exerters = NULL]) - receiver must now be singleton (matching interactionDistance())
			– (float)distanceFromPoint(float point, object<Individual> exerters) - renamed from distanceToPoint(), parameters switched places for consistency
			– (object<Individual>)drawByStrength(object<Individual>$ receiver, [integer$ count = 1], [No<Subpopulation>$ exerterSubpop = NULL]) - "receiver", added exerterSubpop
			– (integer)interactingNeighborCount(object<Individual> receivers, [No<Subpopulation>$ exerterSubpop = NULL]) - changed individuals to receivers, added exerterSubpop, require all receivers in one subpop
			– (float)interactionDistance(object<Individual>$ receiver, [No<Individual> exerters = NULL]) - no change
			– (float)localPopulationDensity(object<Individual> receivers, [No<Subpopulation>$ exerterSubpop = NULL]) - added exerterSubpop
			– (object<Individual>)nearestInteractingNeighbors(object<Individual>$ receiver, [integer$ count = 1], [No<Subpopulation>$ exerterSubpop = NULL]) - "receiver", added exerterSubpop
			– (object<Individual>)nearestNeighbors(object<Individual>$ receiver, [integer$ count = 1], [No<Subpopulation>$ exerterSubpop = NULL]) - renamed individual to receiver, added exerterSubpop
			– (object<Individual>)nearestNeighborsOfPoint(float point, io<Subpopulation>$ exerterSubpop, [integer$ count = 1]) - parameters switched
			– (float)strength(object<Individual>$ receiver, [No<Individual> exerters = NULL]) - no change
			– (float)totalOfNeighborStrengths(object<Individual> receivers, [No<Subpopulation>$ exerterSubpop = NULL]) - added exerterSubpop
		change InteractionType::evaluate() API: (void)evaluate(io<Subpopulation> subpops) - `subpops` now required, remove `immediate`
		remove the `subpop` pseudo-parameter from interaction() callbacks; receiver.subpop and exerter.subpop should now be used, and are not always the same
		revised recipes for these changes (for evaluate() now requiring subpops, in all cases; no other changes needed): 15.2, 15.3 I/II/III/IV, 15.4, 15.5, 15.6, 15.7, 15.8, 15.9, 15.10, 15.11, 15.12, 16.10, 16.11, 16.18
		note that these changes break backward compatibility for most models, and break backward reproducibility for many (due to distances not being rounded off from double to float in some code paths now)
	move initializeSLiMModelType() to be non-species-specific (i.e., must be in "species all initialize()"), so it is shared and doesn't need to be repeated
	add parameter color to initializeSpecies(), and property color to Species; add property avatar to Species; tweak avatar to be [s$=""] not [Ns$=NULL], the empty string can be the default
	add "Multispecies Population Size ~ Time" graph to SLiMgui
	shift initialization requirements to allow "no-genetics" species to omit all of their genetic setup (mutation and recombination rates, mutation types, genomic element types, genomic elements)
	obsolete the term "generation" in favor of "cycle", "generation cycle" in favor of "tick cycle"; user-visible API changes:
		Species.generation -> .cycle, Community.generationStage -> .cycleStage
		change the "generation" metadata key in the tree sequence top-level scheme to "cycle"
		LogFile.addGeneration() -> .addCycle(), LogFile.addGenerationStage() -> .addCycleStage()
		change the column names produced by LogFile from "generation" and "gen_stage" to "cycle" and "cycle_stage"
		revise recipes to use the new properties and methods, have correct comments, etc.
	add recipes 19.1, 19.2, 19.3, 19.4, 19.5, 19.6, 19.7: new multispecies recipes!
	add neighborCount() and neighborCountOfPoint() methods to fill out the InteractionType API
	modify recipe 18.14 to unique down nucleotide-based mutations regardless of their mutation type (mutation() rather than mutation(m1))
	add recipe 18.15, showing how to unique down to the ancestral state when that is desirable
	add an "all" tab to the species bar, to see all species simultaneously in the UI
	add a [No$ subpopMap = NULL] parameter to readFromPopulationFile() to allow remapping of subpopulation ids on load, for .trees
	add a "Scheduling" tab in the output viewer that shows tick/cycle/event/callback scheduling in chronological order
	relax the prohibition on calling cachedFitness() from late() in a WF model; it is now allowed IF recalculateFitness() has been called first
	fix a bug that caused malformed metadata for (a) models where a subpop was removed, when (b) those subpops had a larger SLiM id than other subpops (and were thus at the end of the population table)
	optimizations for several cases of sample() and sampleIndividuals() in the case of multiple draws without replacement
	add calcInbreedingLoad() function, courtesy of Chris Kyriazis
	add [logical$ randomizeCallbacks = T] to initializeSLiMOptions() to turn of randomization of the order individuals are processed with callbacks; T by default, breaks backward reproducibility unless set to F
	add new section 14.15 recipes: biallelic models showing how to use mutation() callbacks, unique down, and handle back-mutation
	add "Focus on Script" and "Focus on Console" keyboard shortcuts for keyboard warriors
	revise Python recipes to match current usage: 17.2, 17.4 II, 17.5 II, 17.7 II, 17.8 I, 17.8 III, 17.9 I, 17.10 II, 18.13 III
	add species color lines in the script editor in SLiMgui, in multispecies mode
	relax call timing restrictions to allow species to operate upon each other within callbacks more broadly
	add recipe 19.8: Within-host reproduction in a host–pathogen model
	remove the `active` property of Species, at least for now; I decided that the existence of this might paint me into a corner with respect to possible extensions to the skipTick() mechanism
	merge in tskit C API 1.0 final
	relax unnecessary restrictions on reading, writing, addSubpop(), addSubpopSplit(), treeSeqRememberIndividuals(), treeSeqSimplify(), etc. being done in first() events
	add willAutolog() method to LogFile to find out whether it will log automatically at the end of the current tick
	add addSuppliedColumn() and setSuppliedValue() methods to LogFile, to support columns that are supplied their value by script, rather than generating them
	remove the removeConstants parameter from rm(); it is no longer possible to remove defined constants, use defineGlobal() instead if you want to change a global value
	add killIndividuals() method on Species, for nonWF models only, to kill a given vector of individuals, immediately removing them from their subpopulations
	bug fix: add mutation frequency/count invalidation in more spots: addSubpop()/addSubpopSplit(), setSubpopulationSize(0) (WF), removeSubpopulation(), killIndividuals(), takeMigrants()
		the results from sim.mutationFrequencies() / sim.mutationCounts() could be incorrect after one of those calls, for a complete tick cycle (test: test_freqCountChange_*.slim)
		SLiM's internal tally never produced incorrect fixation/loss, so the bug should manifest only in script, only when those methods are used (test: test_fixloss_*.slim)
		it could also result in (harmless) incorrect display of frequencies in SLiMgui at the end of a tick in which a subpopulation was removed (test: test_subpopRemoved_*.slim)
	fitness() callback redesign (breaks in backward compatibility):
		change fitness() callbacks to be called mutationEffect() callbacks
		change relFitness to effect, inside mutationEffect() callbacks
		change fitness(NULL) callbacks to be called fitnessEffect() callbacks
		split registerFitnessCallback() into registerMutationEffectCallback() and registerFitnessEffectCallback()
	add display of the Git SHA-1 hash in slim and SLiMgui, to aid in debugging; works for builds under cmake and qmake, not under Xcode
	add a "progress indicator" in SLiMgui, in the Tick counter lineedit, that shows the progress towards the last tick the model will execute (assuming it doesn't stop early)
	shift recipes 16.5, 16.19, and 19.8 to use killIndividuals(), for pedagogical purposes

version 3.7.1 (Eidos version 2.7.1):
	fix a problem with the python recipe for recipe 18.13
	fix printf format specifier on Windows that was causing issues with old compilers on conda
	fix spurious "subpopulation p0 has already been used" errors in certain circumstances (#274), which was biting stdpopsim
	fix a crashing bug with treeSeqOutput() due to an incorrectly sized malloc buffer
	get rid of a spurious self-test error that happened occasionally due to changed to relatedness(); the test itself was wrong (#269)
	fix the appearance of SLiMgui profile output when in dark mode (#270)
	advance copyrights to 2022
	fix recipes 17.8 and 17.9 to use sim_ancestry() instead of simulate()

version 3.7 (Eidos version 2.7)
	change to allow .trees files to contain unreferenced empty subpops, to allow ancestral use of subpops that are now empty (see #168)
	disallow reuse of subpopulation ids if they have gone into the tree-sequence tables, to prevent collisions
	change so that entries for unused subpops are not modified in population tables loaded from a tree sequence (PR #172)
	add a [format='slim'] parameter to Dictionary.serialize(), adding support for JSON serialization with the 'json' format specifier (note the JSON serialization format changed slightly due to bug fixes)
	add a Dictionary(string$ jsonString) constructor for creating a Dictionary from a JSON serialization
	add an assert() function to easily assert that a condition is true
	add string manipulation functions: strcontains(), strfind(), strprefix(), strsuffix() for string substring searching
	add graph menu items to the Simulation menu in QtSLiM, as used to exist in the old SLiMgui; left out accidentally
	add SLiMSim method individualsWithPedigreeIDs() for fast lookup by pedigree ID, for keeping track of long-term interactions
	fix functions/methods that take Subpopulation/MutationType/SLiMEidosBlock to also accept an integer id, as most functions/methods already do:
		calcVA(), rescheduleScriptBlock(), individualsWithPedigreeIDs(), mutationCounts(), mutationFrequencies(), nearestNeighborsOfPoint(), evaluate()
	fix JSON parsing bugs (singleton string value, illegal values)
	add first() events at the start of the generation cycle
	add survival() callbacks governing mortality in nonWF models
	modify Eidos grammar for function declarations slightly, to allow a unary minus preceding a numeric default argument value
	switch from Subpopulation-level object pools for genome/individual to Population-level object pools; get rid of a lot of ugly code as a result, particularly in takeMigrants()
	minor policy change: removeMutations() will no longer warn when called from a late() event in nonWF, or an early() event in WF, *if* it was asked to create a substitution
	policy change: source() now raises an error if the file path it is given does not exist
	add [logical$ chdir = F] argument to source(), mirroring R's parameter of the same name, to make include-style usage of source() simpler (#190)
	add the ability to relocate an individual with a survival() callback, to enable sperm storage and other such models where life continues after death
	add recipe 16.22, sperm storage with a survival() callback
	revise recipe 16.12 to use a survival() callback
	add recipe 16.23, tracking separate sexes in script nonWF style
	fix InteractionType to allow > 2 billion interactions in a model (switch from uint32_t to uint64_t)
	add an "action button" at the bottom of the haplotype plot window, like that in graph windows
	add checks for malloc/calloc/realloc failures, for clusters that make allocations fail when the process is at its memory limit
	fix a small bug involved duplicate derived states getting recorded by addNewDrawnMutation() when multiple mutations are added at the same position
	updated to tskit C_0.99.14 (big metadata bug fix)
	updated to unversioned tskit code to get improved consistency checking stuff quickly; will update to a tagged version when one comes out
	add a concept of deprecated APIs in Eidos, to allow properties/methods to be documented as deprecated but not auto-completed
	now perform fuller consistency checks (mutation/node time mismatches) every generation in DEBUG, and also now after simplification in DEBUG
	change addRecombinant() to use (NULL, NULL, NULL) as a signal to create a null genome, rather than an empty genome without new mutations; this better reflects the existing semantics (breaks backward compatibility)
	add genomesNonNull property to Subpopulation and Individual, returning those genomes of the subpop/individual that are not null genomes, for easier management of models that contain null genomes
	add flags to addEmpty() allowing the user to request that either or both genomes ought to be null rather than just empty
	add isHaploid=F flag to addSubpop()
	remove the dominanceCoeffX property of SLiMSim and the xDominanceCoeff parameter to initializeSex() (breaks backward compatibility)
	add a new haploidDominanceCoeff property to MutationType to take its place with more flexibility and generality
	revise recipes as needed (16.13, 16.14 - the nonWF haploid recipes) to adjust for the above changes
	extend outputFull(), readFromPopulationFile(), and .trees I/O to support null genomes and haploids
	allow readFromPopulationFile() with a .trees file even when tree-seq recording is not enabled
	add an rnbinom() function to draw from a negative binomial distribution
	add -write(s$ filePath) method to Image, to write an Image as a PNG file
	add -spatialMapImage() method to Subpopulation to let you get an image for a spatial map
	add tempdir() function to Eidos for better cross-platform support; revise recipes that use /tmp to use this (9.2, 9.3, 9.6.2, 17.3 I, 17.3 II)
	add sysinfo() function to Eidos for better cross-platform support
	add grep() function to Eidos for regular expression matching
	add DataFrame class to Eidos (a subclass of Dictionary for representing data tables), with:
		properties: colnames, dim, ncol, nrow
		methods: cbind(), rbind(), subset(), subsetColumns(), subsetRows()
		other features: prints as a data table rather than a dictionary
	add "csv" and "tsv" options to the Dictionary method serialize(), for generating CSV/TSV content (note serialize() now returns string, not string$)
	add readCSV() function that reads a CSV (or TSV) file and returns a DataFrame
	modify Dictionary method getRowValues() to make it useful as a contrast to DataFrame.subsetRows(), by allowing ragged rows, matrix/array elements; add [drop=F]; these changes are backward-compatible
	change Eidos output of float values slightly; 1.0 now outputs as "1.0", not "1", to show that it is a float; seems better, breaks backward compatibility in a minor way
	replace recipe 14.4 (modeling inversions), incorporating changes from Vince Buffalo, Peter Ralph, & Andy Kern that fix several problems (see new discussion in the manual)
	add the ability to create a new grayscale Image from a 2D matrix of values, the inverse of the integerK / floatK properties, as Image(numeric matrix); RGB may be added later if needed
	keep a hash table from pedigree ID to individual table row, to speed up remembering of additional individuals
 	add parent pedigree ids to individual metadata (.trees file version increment); add pedigree-based info to the parent column of the individuals table
	add summarizeIndividuals() to create vectors/matrices/arrays, and thereby spatial maps, that summarize a set of individuals
	add recipe 15.13 showing how to use summarizeIndividuals() to make a spatial map (for density-dependent fecundity)
	fix the reproductiveOutput property so that it doesn't increment (or, in fact, decrements back down!) if a child is rejected by modifyChild()
	add clippedIntegral() method to calculate the integral of an interaction function clipped to the spatial bounds of focal individuals
	add localPopulationDensity() method to divide total strengths by clipped integrals to provide weighted local density values
	revise recipe 16.11 to use localPopulationDensity()
	update to robin hood hashing version 3.11.3 to get a few nice fixes and speed improvements
	fix a floating-point roundoff issue that would cause the frequency of fixed mutations, from mutationFrequencies(), to sometimes differ very slightly from 1.0
	add recipe 16.24, haplodiploidy
	modify recipe 16.15 (WF models implemented as nonWF models); there are now two recipes, the second one showing how to implement fitness-based mating success
	add support for Markdown in the Jump menu (_italic_, *italic*, __bold__, **bold**; only in section header items, not in script block comments (Qt doesn't allow within-item formatting)
		also headers: # a lot larger (H1), ## a little larger (H2), ### default size (H3), #### a little smaller (H4), ##### medium-small (H5), ###### a lot smaller (H6)) (note the space after the hashes is required!)
	add "unified" display mode in SLiMgui's individuals view
	Windows port, thanks to Russell Dinnage!  see manual for install instructions, etc.
	fix recipe 5.4 II (jump menu annotations with the Gravel model) to work with the new Markdown support added
	policy change: the same subpop identifier, such as p1, may not be reused in a model; this was already true for tree-seq, now it is enforced for all models for consistency (breaks backward compatibility)
	add name and description properties to Subpopulation; persist them in treeseq metadata in the population table; switch the population table metadata schema from binary to JSON so we can add `name` and `description` in a way tskit and others can read
	upgrade the debugging output window: now with tabs for every output stream including LogFile and writeFile()
	fix relatedness() to handle overlapping generations, multiple parentage, etc, correctly; the version of relatedness() in SLiM 3.6 should not be used
	redesign the UI for the chromosome view and individuals view, to provide "action buttons" for more user-visible configurability
	add treeSeqMetadata() function to get the metadata from a .trees file, as a Dictionary, without reading in the tree sequence
	updated to tskit 0.99.15 to try out C API 1.0 prerelease stuff
	add [Ns$ timeUnit=NULL] parameter to initializeTreeSeq() to set the name of the tree-sequence recording time unit

version 3.6 (build 2784; Eidos version 2.6):
	update to JSON for Modern C++ version 3.9.1
	add metadata= parameter to treeSeqOutput(), to support user-generated metadata on the tree sequence
	make ampersands show up in the Jump menu properly in SLiMgui
	fix tab stops in SLiMgui
	add an F-distribution drawing function, rf(), following R, by request
	fix bug with source() that produced a warning about paste() semantics, and an incorrect sourced script string
	fix segfault-causing bug in Eidos argument processing for certain recursive calling patterns
	fix SLiMgui to not accept rich text pastes
	enable multiple selection in the Find Recipe panel
	revise recipes to avoid outputFull() when it takes a long time (Qt is slow processing big output dumps)
	add a [permanent=T] optional flag to treeSeqRememberIndividuals() to allow for individuals to be "retained" rather than "remembered", thanks to Yan Wong
	add [retainCoalescentOnly=T] flag for initializeTreeSeq() to modify simplification to keep more retained nodes than it otherwise would
	add a generationStage property to SLiMSim to access the current generation cycle stage
	improve command-line processing – add -h/-help option, accept -- prefix
	add a precision property to LogFile to govern the floating-point precision of its output (for other types of output, format() can often be used to get a specific output precision)
	change SLiMgui (QtSLiM) to open .py recipes in the browser, for a better overall user experience
	make SLiMgui on macOS not quit on the last window closing, following standard macOS user interface guidelines; requires Qt 5.15.2 due to Qt bugs
	SLiMgui: fix syntax coloring bug (keywords not colored properly)
	SLiMgui: fix missing color boxes in the help to show WF/nonWF/nuc properties/methods
	add dark mode support for SLiMgui, for both macOS (tied to the OS setting) and Linux (with a checkbox in the prefs)
	update to tskit 0.99.10 to gain some new simplify() functionality
	fix a bug causing a spurious error about mismatching dominance coefficients in readFromPopulationFile() with very large dominance coefficient values
	make <- an illegal token in Eidos, to guard against users who are used to R accidentally doing "a <- b;", which would otherwise be a comparison, "a < -b;", and would silently do nothing
	the status bar in SLiMgui now resizes vertically to show wrapped content when necessary (long function/method signatures)
	extend Eidos to allow all Unicode characters beyond 7-bit ASCII in identifiers, including accented characters, Chinese characters, and emoji
	fix argument processing bug (crash) for function/method calls with more than 256 arguments
	fix bugs with LogFile - writing zero-length compressed data gave an error, SLiMgui messed up the directory the log file was saved to
	add "debug points" for runtime debugging of models in SLiMgui; new debugging output window, menu items, buttons, etc.
	switch from QTextEdit to QPlainTextEdit for better performance (no user-visible change apart from SLiMgui performance on large amounts of output)
	add support for an "error stream" in Eidos, in addition to the standard output stream; add [error=F] argument to cat(), catn(), print(), str() to support this
	fix a bug with the reproductive output tracking for an individual being incorrect after the individual is moved with takeMigrants()
	fix a serious bug with takeMigrants() that could lead to corruption/crashes, if a variable holding Individual objects was kept across the call and used again
	add verbosity property to SLiMSim, to get/set the verbosity level
	fix memory leak of subpopulations after removeSubppulation() is called in WF models; could also cause an error, "ERROR (Population::TallyMutationReferences): (internal error) tally != total genome count"
	bump the .trees file version to reflect the change in sense for the individual flags (SLIM_TSK_INDIVIDUAL_RETAINED instead of SLIM_TSK_INDIVIDUAL_FIRST_GEN); no user-visible consequence
	fix bug causing output from nested events/callbacks/functions to be emitted in the wrong (non-chronological) order in some cases
	add a debugIndent() function to Eidos, providing the current indentation string for use in producing error output that matches the indentation of debug points
	add recipe 16.21, "Dynamic population structure in nonWF models"
	extend Dictionary with getRowValues() and appendKeysAndValuesFrom() methods to enable dataframe-like usage patterns with it
	extend Dictionary() constructor to allow it to be passed key-value pairs to set, or a Dictionary to copy
	extend Dictionary with an identicalContents() method to test for equality of Dictionary objects (containing the identical keys and values)

version 3.5 (build 2663; Eidos version 2.5):
	added build instructions for Windows WSL, thanks to Bernard Kim (no code change)
	fix some issues with recipes 13.5 and 14.8 (involving live plotting in R) with platform-dependent paths, lack of PDF viewing support in QtSLiM, etc.
	fix bug with precedence for operator ^, which needs to be higher than unary - to follow standard mathematical convention (GitHub #99)
	add a tabulate() function to Eidos, more or less parallel to that in R
	speed up match() for large x vectors, using unordered_map; goes from O(N*M) to O(N+M)
	add a quantile() function to Eidos, parallel to R's default "type 7" quantile function
	add new tests for the treatment of NANs, fix bugs with treatment of NANs in:
		sort(), order(), setUnion(), setIntersection(), setDifference(), setSymmetricDifference(), dbeta(), dgamma(), dmvnorm(), rmvnorm(), identical(), match(), unique(), min(), max(), range(), pmin(), pmax(), operators >=, <=, ==, !=
		the sort() behavior now sorts NANs to the end of the vector; this is equivalent to R's with na.last=T set (which is not R's default!)
		comparison operators now obey the IEEE rules for unorderability of NAN; if x is NAN, x<y, x>y, x<=y, x>=y, x==y are all F, x!=y is T
	disallow adding mutations with addNewMutation() / addNewDrawnMutation() / addMutations() to individuals of age > 0 prevent tree sequence inconsistencies; see issue #102
	extend codonsToAminoAcids() to be able to return integer codes for the amino acids, if passed long=0
	add population and subpopulation fitness distribution plots to QtSLiM
	revise recipe 5.4 (Gravel model) thanks to Chase W. Nelson
	add 1D and 2D SFS plots to QtSLiM, along with a 2D frequency spectrum plot
	improve plots in QtSLiM, particularly PDF generation
	add colors() function to Eidos, providing several new color palettes including Turbo and Viridis
	integrate tskit 0.3.0 into SLiM, allowing more efficient tree sequence simplification (due to faster sorting) and new metadata schema support for interoperability
	rename SLiMgui to SLiMguiLegacy
	rename QtSLiM to SLiMgui, including cmake and qmake build targets and flags (BUILD_SLIMGUI=ON instead of BUILD_QTSLIM=ON, SLiMgui target instead of QtSLiM)
	revise recipes 13.5 and 14.8 to generate PNG images, not PDF, since the new SLiMgui requires that
	add Age Distribution graph to QtSLiM
	add Population Size ~ Time graph to QtSLiM
	make the Step button step continuously when held down, in QtSLiM
	make "generation play" (entering a new generation in the generation counter textfield) use the Play button, and be stoppable
	add tree sequence simplification to SLiMgui/QtSLiM profiles
	remove the first generation flag from SLiM .trees files, switch to the new simplify algorithm that preserves ancestors that are referenced
	extend mutation() callbacks to allow returning an existing mutation
	policy change: mutation positions, when generating a gamete, are now uniqued – breaks backward reproducibility for almost all models
	add subsetMutations() method on SLiMSim for fast lookup of specific mutations
	add new recipe 18.14: "modeling identity by state (IBS): uniquing new mutations down with a mutation() callback"
	add new recipe 10.6 II - Varying the dominance coefficient among mutations II
	policy change: originGeneration can no longer be used as scratch; it must be set to the current generation when a mutation is created
	policy change: pedigree tracking is now always enabled, and the keepPedigrees flag to initializeSLiMOptions() does nothing - REVERTED
	add line numbers and highlighting of the current line in SLiMgui, controllable in the preferences
	add "Jump to Line..." menu item under Edit > Find (command-L) in SLiMgui
	allow multiple copies of the same graph type to be opened in SLiMgui
	update tree-seq recipes for new tskit/pyslim APIs: 17.2, 17.4, 17.5, 17.7, 17.9, 18.13
	implement pre-processing of function/method argument lists (optimization), and extend function/method signature syntax to allow arguments following an ellipsis (the named argument syntax must be used to assign them)
	extend paste() and paste0() to take multiple arguments, with new signatures (string$)paste(..., [string$ sep = " "]) and (string$)paste0(...), to encourage avoidance of the evil paste(c(...)) pattern
		note this change is not completely backward-compatible; if you were passing in a sep= argument to paste() without the named argument syntax, you need to add sep=
	update recipes 4.2.5, 13.5, 14.8, and 16.12 (I) to use the new paste()/paste0() syntax – use "sep=" explicitly, avoid paste(c(...))
	add individual pedigree IDs to outputFull() for both text and binary formats if pedigreeIDs=T is specified, read/use them in readFromPopulationFile()
	add a "jump to event/callback" button to QtSLiM
	optimize sample() for the full shuffle case, and for better performance with large N; optimize sampleIndividuals() a bit for simple cases; may break backward compatibility for users of sample()
	add support for doxygen-style /** and /// comments that get used in the "jump to" popup as section headers
	darken the QtSLiM app icon while a model is running
	add relayout option to prettyprinting in SLiMgui, with option-click/alt-click of the prettyprint button
	add autosave option (off by default) to SLiMgui
	show colored function/method signatures in the SLiMgui status bar
	show elapsed CPU time, segregating mutations, and number of substitutions in the SLiMgui status bar
	make it possible to retain a Mutation object long term with defineConstant() / setValue(), with a revamp of object memory management under the hood (putting Mutation under retain/release)
		subtle behavior change: the reported frequency of a mutation that is removed with substitute=T used to be 0.0, now it is 1.0 (which seems more correct)
	add isFixed and isSegregating properties to Mutation to help diagnose the state of a mutation that has been retained long-term
	add recipe 9.9, "Keeping a reference to a sweep mutation"
	add recipe 9.10, "Tracking the fate of background mutations"
	add Image class to Eidos, based on lodepng
	extend Dictionary with allKeys, addKeysAndValuesFrom(), clearKeysAndValues()
	make superclass relationships explicit and documented; make Chromosome, SLiMEidosBlock, and SLiMgui inherit from EidosDictionaryUnretained
	move doc for setValue()/getValue() to the Eidos manual, remove all the duplicated doc for it in SLiM
	show superclasses in the doc browser, with a hyperlink
	change defineSpatialMap() to require a matrix (except in the 1D case), removing the gridSize parameter (breaking backward compatibility!), and reading the matrix in the right order (so it looks the same in SLiMgui as in the console)
	revise recipes 15.10 and 15.11 to adjust to the changes in defineSpatialMap() (and fix a very small bug with the spatial bounds)
	put Chromosome under retain/release (subclassing EidosDictionaryRetained) so it can be kept long-term
	add a "showSymbolTables=F" option for ls() that, if T, shows the whole chain of symbol tables that are defined, mostly for debugging purposes
	change scoping rules so that variables in the global scope are visible inside user-defined functions and callbacks, like global constants
	add a defineGlobal() function, parallel to defineConstant(), to assign a variable into the global scope
	add "Robin Hood Hashing" to use in place of std::unordered_map in time-critical spots: match(), Dictionary, Genome bulk operations, MutationRun split/join, EidosTypeTable symbols, tree-seq simplification and individual table management, MS output
	add a flushFile() function to Eidos to flush buffered content from writeFile()
	add LogFile class for logging data to a CSV/TSV file, plus method createLogFile() and property logFiles on SLiMSim
	policy change: errors during writeFile() are now errors, not warnings
	added files to support Bryce Carson's new Fedora package installer
	add serialize() method to Dictionary, make Dictionary -allKeys be in sorted order
	add mutationCountsInGenomes() and mutationFrequenciesInGenomes() methods for getting counts/frequencies within any sample of genomes
	add a calcFST() function to SLiM to provide easy FST calculations; revise recipe 11.1 to use the new function
	add a functionSource() function in Eidos to allow the user to see the Eidos source code for functions that are implemented in Eidos
	add a calcVA() function to SLiM to calculate additive genetic variance for quantitative traints
	added arm64 build for Apple Silicon
	add a calcPairHeterozygosity(), calcHeterozygosity(), calcWattersonsTheta() functions to SLiM, add optional windowing to calcFST()
	revise recipe 14.1 to use calcHeterozygosity() instead of using custom code
	add reproductiveOutput (Individual) and lifetimeReproductiveOutput (Subpopulation) properties to track individual reproductive output
	add a new recipe 4.2.5, "Automatic logging with LogFile" (the old one became 4.2.6)
	add a new recipe 16.19, "Range expansion in a stepping-stone model"
	add a new recipe 16.20, "Logistic population growth with the Beverton–Holt model"
	add lifetime reproductive output plot to QtSLiM; change the reproductive output logging to separate by sex, add lifetimeReproductiveOutputM and lifetimeReproductiveOutputF properties to cover that
	minor bugfix for recipe 14.7; use L instead of L-1 for chromosome length
	back out the earlier (9/4/2020) change making pedigree tracking always on, because the performance hit was too large; so the keepPedigrees flag to initializeSLiMOptions() now does something again
	put the reproductiveOutput/lifetimeReproductiveOutput properties under keepPedigrees=T, be more strict about requiring keepPedigrees=T to see/access any pedigree information at the user level

version 3.4 (build 2438; Eidos version 2.4):
	fix a subtle bug in which mutation IDs used by mutations read in from a .trees file could be re-used, producing a conflict, if the mutations were not ancestral to any extant genome -- biting you if you wrote a .trees file out again at the end
	add qnorm() function in Eidos; thanks to Vince Buffalo for the PR
	add SHA-256 code, output of a script hash to .trees files with the parameters/model_hash subkey, and an option to omit provenance output of the full script in outputTreeSeq() with includeModel=F; increment .trees file_version to "0.4"
	fix a crash in haplotype plotting when the number of genomes is large
	fix display bug with haplotype display on retina displays
	add recipe 16.18: a spatial epidemiological S-I-R model
	new versions of recipes 9.5.2 and 9.5.3 to fix a bug involving fitness calculations with multiple mutational lineages for a single sweep; see https://groups.google.com/d/msg/slim-discuss/DW-QqzoZLgg/NCusXvBqBAAJ
	extended writeFile() and writeTempFile() to support writing .gz compressed files with compress=T, added zlib 1.2.11 to the project
	add dbeta(), dexp(), and dgamma() functions to Eidos to provide probability density functions for those distributions
	extended the compress=T option for writeFile() to support append=T as well, with internal buffering for performance
	add QtSLiM to project!
	fix a bug that failed to catch an overflow in the tree-sequence tables for a large model

version 3.3.2 (build 2158; Eidos version 2.3.2):
	add recipe 5.2.4 (joining subpopulations)
	extend recipe 5.4 (the Gravel model) to show output from a vector of genomes sampled from multiple subpops
	fix a bug in recipe 13.4 (introduced in SLiM 3.3) that caused the environmental noise not to be included in the phenotypic values used for fitness calculations
	add an optional <level> argument for the command-line option -l/-long, to provide the level of verbosity desired (default level is 2; defaults to 1 if -l/-long is not used)
	add recipe 16.17 (meiotic drive)
	add recipes for section 13.6 (a variety of fitness functions)
	speed up AddIndividualsToTable(), eliminating a bottleneck for large models with multiple subpopulations
	speed up outputMutations(), which was very slow if a large number of mutations were requested for output
	protect methods in InteractionType against being passed new juveniles that have not yet been added to the subpopulation
	optimize the sample size 1 case in sampleIndividuals() when criteria are specified (min/max age, etc.)
	add SLiMgui launch check for needed fonts
	fix a bug in AddNewDrawnMutation()/AddNewMutation() if a non-singleton vector of positions is given in unsorted order: the genome order is incorrect!
	tweak the default nonWF model to find a mate with "subpop.sampleIndividuals(1)" not "p1.sampleIndividuals(1)", for generality
	tweaks to allow distribution under conda-forge
	increase the precision of MS output from 7 decimal places to 10, to accommodate larger chromosomes with precise positions

version 3.3.1 (build 2116; Eidos version 2.3.1):
	fix SLiMgui crashing bug involving (a) a type "s" mutation type with (b) a fixed color set for it
	protect against a non-existent or non-writeable /tmp directory, which apparently some systems have
	fix crash in SLiMgui due to inaccessible properties
	fix bug involving (a) genomic elements specified out of sorted order, AND (b) a non-uniform mutation rate map; some genomic elements can end up not generating any mutations at all (present since SLiM 2.5)
	add an option to clock() to select the clock type ("cpu" or "monotonic", for now); add the same option to executeLambda()
	fix a VCF output bug: blank lines in nucleotide-based output when a back-mutation is suppressed by simplifyNucleotides=T
	add a wait=T optional parameter to system(), allowing wait=F (or a & at the end of the command line) to execute a system command in the background
	enable access to pedigree IDs whenever they are valid (i.e., when tree-sequence recording is enabled, as well as when pedigree tracking is enabled), and add them to VCF output when available
	add an "individual" property to Genome that provides the individual to which a given genome belongs
	fix a crash with clonal nucleotide-based models using a custom mutation matrix
	shift temporary files used by -eidosTest and -slimTest into a randomly named subfolder, where necessary to prevent conflicts with other users
	change recipes that set a new seed to use 2^62 rather than 2^32, to avoid repeated sequences
	fix memory allocation issue with more than 2^26 individuals
	fix crash when trying to use an InteractionType after takeMigrants() has made its cached data invalid
	fix crash when a call to takeMigrants() tries to migrate the same individual twice (i.e., the migrants vector is not uniqued)
	fix signatures shown in SLiMgui for callbacks that have return values
	fix problems with the variable browser caused by inaccessible properties

version 3.3 (build 2062; Eidos version 2.3):
	fix bug resulting in incorrect sex ratio (all males!) in sexual nonWF models when saved to a population file (either binary or text)
	add nucleotideBased flag to initializeSLiMOptions()
	add a NucleotideArray class to keep compact nucleotide sequences (2 bits per nucleotide)
	add initializeAncestralSequence() function
	add Chromosome.ancestralNucleotides() method
	add randomSequence() function
	add nucleotideBased property
	add nucleotideCount(), nucleotideFrequency() functions
	add codonsToAminoAcids(), nucleotidesToCodons() functions
	add initializeMutationTypeNuc() and nucleotideBased property on MutationType
	add mutationMatrix to initializeGenomicElementType()
	add mutationMatrix property and setMutationMatrix() method to GenomicElementType
	add Mutation support for nucleotides: nucleotide, nucleotideValue, ditto for Substitution
	add nucleotide argument to addNewMutation() and addNewDrawnMutation()
	add nucleotides() method to Genome
	add mmJukesCantor() and mmKimura() mutational models
	implement sequence-based mutation
	add mm16To256() function to expand a single-nucleotide mutation matrix into a trinucleotide mutation matrix
	disable initializeMutationRate() and related API in nucleotide-based models
	update the ancestral nucleotide sequence upon fixation
	add hotspot map support: initializeHotspotMap(), setHotspotMap(), and associated properties
	add output of nucleotides to outputMutations(), outputFixedMutations(), and other output methods
	add nucleotidesToCodons() function
	revamp the recombination model for the new gene conversion design
	geneConversionFraction property removed, geneConversionEnabled / geneConversionNonCrossoverFraction / geneConversionSimpleConversionFraction / geneConversionGCBias added
	remove gcStarts / gcEnds from the recombination() callback specification
	remove old nucleotide and biased gene conversion recipes
	fix recipe 6.1.3 (gene conversion)
	add setGeneConversion() method on Chromosome to change the gene conversion parameters dynamically
	add recipes for chapter 17 (17.1 - 17.10)
	add recording of nucleotides and ancestral sequence in tree-sequence recording
	incrementing .trees file version to 0.3
	fix input/output of ASCII trees files
	fix a bug with ASCII output of non-nuc models with outputFull() that prevented completely verbatim reloading (float precision issue)
	add nucleotide support for readFromPopulationFile() with a text SLiM output file from outputFull() in a nucleotide-based model; nucleotides and ancestral seq restored correctly
	add writing and reading of binary files with outputFull() and readFromPopulationFile() in nucleotide-based models
	add heteroduplex mismatch repair, biased gene conversion, and add recipe 17.11
	add readFromVCF() for reading from VCF files, readFromMS() for reading from MS files
	speed up output of MS format for large models
	add setAncestralNucleotides() method to Chromosome
	add recipe 17.12, demonstrating loading from an empirical VCF file
	disable link-time optimization (LTO) since it is causing build issues for some people
	fix a bug with the time base of WF models when a .trees is loaded in an early() event; a parent/child timestamp conflict could result
	add simplificationInterval parameter to initializeTreeSeq() (breaking backward compatibility, for those not using named arguments for checkCoalescence / runCrosschecks)
	vectorize initializeGenomicElement(), fix recipe 17.7 to use it
	make pedigree ID properties inaccessible when pedigree recording has not been enabled, to prevent confusion
	make tag/tagF properties inaccessible when they have not been previously set, eliminating this class of bugs
	in WF models, enforce that subpopulation total fitness must be finite, to catch overflows
	fix minor code completion bug involving completing off of language keywords, like trying to complete "for" to "format=" in ancestralNucleotides()
	revise recipe 9.3.2, remove recipe 9.4.2, revise recipe 9.4.4, revise recipes 11.1, 11.2
	renumber recipes to make room for new chapter 13, move existing QTL recipes into chapter 13, add new recipe 13.2 to better introduce QTL model concepts
	revise recipes 13.3, 13.4, 13.5, 14.4, 14.5; add recipe 6.1.4 (multiple chromosomes), add recipe 12.5 (tracking separate sexes in script)
	remove recipe 14.6 (forcing a pedigree in a WF model)
	revise recipes 14.7, 15.3, 15.4, 15.5, 15.6, 15.7, 15.8, 15.9, 15.10, 15.11, 15.12
	add recipe 9.6 (varying dominance coefficients)
	fix a bug that would produce incorrect results from mutationCounts() / mutationFrequencies() in early() events in nonWF models (not including the newly generated offspring)
	fix compile issues on Xcode 10.2, upgrade to JSON for Modern C++ version 3.6.1 (from 3.1.2)
	update GSL code to version 2.5  (no user-visible impact)
	change mmJukesCantor() to take alpha, not mu, for consistency; revise recipes and doc
	revise recipe 14.9, 16.2, 16.9, 16.10, 16.11, 16.12, 16.13
	fix bug in mmKimura() mutation matrix (never released publicly)
	fix bug in outputMS() and outputMSSample() with filterMonomorphic=T (not the default) that could result in incorrect output, or in a crash
	fix uninitialized value bug with InteractionsData (never seen in the wild, probably inconsequential)
	fix symbol table double-dealloc bug (never seen in the wild, probably inconsequential)
	fix a possible misaligned pointer access when loading .trees files (never seen in the wild, only a problem on non-Intel architectures like ARM, might not even be a bug)
	fix an edge-case crasher in tree-seq models (never seen in the wild, perhaps only occurs when crosschecks are enabled)
	add ancestral sequence to memory usage stats
	add drawSelectionCoefficient() method to MutationType
	revise recipes 7.3, 7.4, 10.5.1 to eliminate unnecessary asInteger() calls
	convert some float-type parameters to numeric-type: initializeTreeSeq(simplificationRatio), randomNucleotides(basis), spatialMapColor(value), defineSpatialMap(values, valueRange), setSpatialBounds()
	highlight matches in the Find Recipe panel
	the selected display mutation types now apply to substitutions as well as mutations
	vectorize spatialMapValue() and revise recipe 15.11 to use it
	optimize sample() with weights, revise recipe 11.2 (splitting it into version I and II)
	correct recipe 16.15, which did not match the manual
	optimize operator subset [] with a singleton integer argument, since that is the common case
	fix an ordering problem with the remembered genomes after loading a .trees file (didn't match the order in the individuals table)
	merge in kastore C_1.1.0 (67c5a6af4b85ea263e5cab854d94b691949e88ae) and tskit post-0.1.5 (3d16a36f8e54ac01a86f182dc73103bd07badf3e)
	add mutation() callbacks and registerMutationCallback()
	make nucleotide/nucleotideValue properties on Mutation writeable
	fix some leaks
	revise recipes 9.6 and 13.5 to use mutation() callbacks
	switch Chromosome to keeping pointers to GenomicElement, fixing a potential crash (which I don't think anyone ever hit)
	make initializeGenomicElement() return the new element, following the pattern of the other initialize...() functions
	add GenomicElement pseudo-parameter element to mutation() callback API
	switch Population from a subclass of std::map to containing a std::map of subpopulations (no user-visible effect)
	add recipe 14.14 (Visualizing ancestry and admixture with mutation() callbacks)
	add fileExists() function to Eidos
	fix bug resulting in incorrect results from max() with (1) integer type, and (2) at least one singleton argument that is neither 0 nor 1
	switch to "hardened runtime" in preparation for Apple's notarization procedure
	improve self-tests
	fix bug in matrix multiplication with type float
	add recipe 18.13 (Tree-sequence recording and nucleotide-based models)

3.2.1 (build 1897; Eidos version 2.2.1):
	add support for the slim command-line tool to read its script from stdin instead of from a supplied input script file
	fix bug that would bite models calling deregisterScriptBlock() more than once, leading to an incorrect event list in some cases
	add recipe 15.15 (Implementing a Wright–Fisher model with a nonWF model)
	fix a bug resulting in incorrect values for the pedigreeGrandparentIDs property of Individual; they were correct internally, but returned incorrectly
	add a drawBreakpoints() method on Chromosome to allow models to draw breakpoints using SLiM's logic
	add recipe 15.16 (Alternation of generations)
	add support for "make install" with cmake (see the README.md / README.html for instructions), thanks to Peter Ralph
	add support for link-time optimization (LTO) on platforms that support it, thanks to Kevin Thornton
	add an rbeta() function to Eidos for draws from the beta distribution
	add a pnorm() function to Eidos for a cumulative distribution function for the normal distribution
	fix .trees file loading to check that the chromosome length matches, avoiding weird problems downstream
	fix a SLiMgui crash when displaying a large number of genomic element types
	add a SLiMgui class and slimgui global instance, available only when running under SLiMgui, that provides some useful control options
	deprecate the inSLiMgui property of SLiMSim; use 'if (exists("slimgui")) ...' instead; revised recipes 13.11 and 13.17 for this change
	add SLiMgui.openDocument() and SLiMgui.pauseExecution() methods, and SLiMgui.pid property, to SLiMgui class; revised recipes 13.11 and 13.17 to use openDocument()
	add Subpopulation.configureDisplay() method, inserted a new recipe 5.3.4 to provide an example of using it
	fix a code completion hiccup with return/else/do/in
	improve error-reporting for command-line defines
	fix an uncaught raise optimizing illegal numeric constants
	update citations listed by citation()
	improve recipes (10.2, 10.3, 10.6.2, 16.3) that call setSeed(getSeed() + 1) to do setSeed(rdunif(1, 0, asInteger(2^32) - 1)); Matthew Hartfield pointed out the potential replicate correlation issue
	move back deployment target from OS X 10.11 to OS X 10.10 thanks to Deploymate
	fix a bug involving calling setValue() inside a for loop, and similar setValue() scenarios involving a changing value

3.2 (build 1859; Eidos version 2.2):
	fix a bug that could result in incorrect parent2, parent2Genome1, and parent2Genome2 values in modifyChild() callbacks in clonal models; should not impact correct model code
	fix incorrect values for isCloning / isSelfing in modifyChild() callbacks in nonWF models using addCloned() / addSelfed()
	fix incorrect modifyChild() callback source in nonWF models using addCloned(), addCrossed(), and addSelfed(); they were getting the list of callbacks from the target subpopulation
	fix crash in addEmpty() that nobody noticed because nobody uses it
	add a new addRecombinant() method that allows easier modeling of haploids, horizontal gene transfer, and pre-planned recombination breakpoints
	add recipe 15.13 (modeling clonal haploids in nonWF models with addRecombinant())
	add recipe 15.14 (modeling clonal haploid bacteria with horizontal gene transfer)
	add rgeom() function to Eidos for draws from a geometric distribution
	optimization of property & method dispatch (signature lookup, specifically), using lookup tables instead of hash tables
	add outputUsage() method to dump memory usage of a simulation, incorporate this information into SLiMgui profile reports
	add a button in SLiMgui to change the current working directory, correctly track the cwd when multiple SLiMgui windows are open, across recycles, etc.
	add Find Recipe... panel in SLiMgui
	modify asString(NULL) to return "NULL", and the string-concatenation operator + to use "NULL" when NULL is concatenated; cat() and catn() still produce no output for NULL
	scheduling a callback/event into the past now results in an error
	add a parameter to outputMS() and outputMSSample() to allow only sites that are polymorphic within the sample to be output: filterMonomorphic=T
	fix code completion in SLiMgui after return, in, else, and do
	make code completion much smarter; iTr now completes to initializeTreeSeq(), wf to writeFile(), etc.
	fix recipe 11.1 issue with calcFST() function returning NAN if any mutations are either (a) missing from both subpops, or (b) fixed in both subpops
	fix issues with passing NAN as a color component to the Eidos color-translation functions
	make SLiMgui's "graph population visualization" migration rates in nonWF models reflect juvenile migration due to a non-parental destination subpop for addX()
	add a print=T flag to version() so scripts can switch on the Eidos or SLiM version number without generating unwanted output
	vectorized the exists() function so a vector of symbol names can be check for existence
	vectorize the Eidos color-manipulation functions, using matrix arguments/returns: color2rgb(), hsv2rgb(), rgb2hsv(), rgb2color()
	add new color palette functions: heatColors(), rainbow(), terrainColors(), and cmColors()
	fix big performance issue for nonWF models as they build up genetic diversity, due to the wrong mutation frequency tallying code path being used
	fix bug EidosSymbolTable buffer overrun in ContainsSymbol() and related methods; this will bite models that define a very large number of symbols (e.g., some nucleotide models)
	make Eidos and SLiM more robust to NAN being passed in to various functions (rpois() hang, in particular)
	fix corrupted spatial location data for some individuals (mostly, maybe only?, first-gen individuals) in .trees files
	add a usage() function to get the current or peak memory usage of the process

3.1 (build 1817; Eidos version 2.1):
	dmvnorm() function added to Eidos, parallel to dnorm() but for multivariate Gaussian distributions
	add JSON for Modern C++ (https://github.com/nlohmann/json) version 3.1.2 to SLiM for .trees provenance generation/parsing
	extend SLiM's .trees file provenance info (tskit schema stuff, script text, seed, parameters, os environment, file_version==0.2)
	fixed a inefficient bottleneck in recipe 13.4 (reading MS format files)
	greatly increase the performance and memory usage of the InteractionType spatial engine for big models (add sparse array for caching pairwise interactions)
		this breaks backward reproducibility in some models, because distances/strengths are now internally rounded to float instead of double
	add interactionDistance() method to InteractionType, returning INF as the distance for non-interacting pairs (including self-self distance)
	add nearestInteractingNeighbors() method to InteractionType, excluding non-interacting pairs from the returned set of neighbors
	add interactingNeighborCount() method to InteractionType, to get a count without getting identities
	changed the semantics of strength(); the first argument must now be a singleton individual, and it returns strengths exerted upon that individual (old semantics were ill-defined and broken for non-reciprocal interactions)
	rememberIndividuals() now actually remembers individuals in the tree sequence, as well as (what it did before) their associated nodes
	fix issues with genome recycling and subpop initialization, which could result in nodes in .trees files being marked as null genomes incorrectly and could cause memory usage to increase without bound
	bug fix: incorrect neutral dynamics for WF models with no non-neutral muttypes, no fitness() callbacks, but using fitnessScaling to modify fitness
	added remembering of the initial generation, to enable recapitation
	change .trees files to have rebased times on write, to simplify pyslim and reduce user error
	add a warning for spatial interaction types with no max distance
	add recipe 13.19, biased gene conversion
	add recipe 16.10, recapitation
	fix coalescence checking to work even when individuals are remembered

3.0 (build 1750; Eidos version 2.0):
	add initializeSLiMModelType() function to choose SLiM's model type (WF or nonWF, at present), and modelType property on SLiMSim to access it
	disable setSubpopulationSize(), setCloningRate(), setSelfingRate(), setSexRatio(), .cloningRate, .selfingRate, .sexRatio in nonWF models
	disable addSubpopSplit(), setMigrationRates(), .immigrantSubpopFractions, .immigrantSubpopIDs in nonWF models
	make definition of mateChoice() callbacks illegal in nonWF mode, including by registerMateChoiceCallback()
	add age property to Individual, for nonWF models
	add removeSubpopulation(), takeMigrants(), addCloned(), addSelfed(), addCrossed(), addEmpty() methods for use in nonWF models
	add support for reproduction() callbacks, including adding registerReproductionCallback()
	make convertToSubstitution default to F in nonWF models, since all non-neutral mutation types influence fitness and thus survival
	add outputFull() ages=T parameter to control output of age information in nonWF models; does nothing in WF models; also modify readFromPopulationFile()
	switch to using pointers for genomes and individuals
	implement the nonWF generation cycle
	add sampleIndividuals() and subsetIndividuals() methods on Subpopulation for faster fetching of mates, etc.
	add fitnessScaling property to Subpopulation and Individual, to alter fitness values per individual or per-subpop without fitness(NULL) callbacks
	optimizations: EidosSymbolTable improvements, constant caching, callback processing, argument processing, RNG optimizations, inlining, WF parent/child swap efficiency, fitnessScaling work
	add hooks for tree sequence recording
	improve accelerated property get/set to be more vectorized
	add support for accelerated method implementations, accelerate a few core methods
	speed up SLiMSim::mutationsOfType(), SLiMSim::countOfMutationsOfType(), Genome::containsMutations(), SLiMSim::mutationCounts(), SLiMSim::mutationFrequencies(), Genome::mutationsOfType()
	switch to dispatch of properties and methods using std::unordered_map to look up the signature
	miscellaneous other optimizations: "1/relFitness" fitness() callbacks, property return checks, symbol table crossover, std::unordered_map vs. std::map, dynamic_cast<> usage, unnecessary IsNull() calls
	add a "New (nonWF)" menu item to SLiMgui for quick creation of new nonWF models
	make WF-only and nonWF-only API visibly tagged (with colored boxes) in the SLiMgui help window
	add seqLen() function to Eidos, like seq_len() in R
	add nonWF recipes
	fix InteractionType bug with periodic boundaries and totalOfNeighborStrengths() / strength()
	fix bug where a gene conversion rate of exactly 1.0 would be treated as 0.0
	fix bug with paste of code from a source with unconventional line endings
	add support for a logical argument to mean(), and increase the accuracy of mean() for very large integer vectors by trying to avoid floating-point overflow issues
	fix bug that allowed cachedFitness() to be called from a late() event, returning garbage values
	fix recipe 13.1, which called cachedFitness() during a late() event, which should have been illegal (and now is illegal)
	add recipe 13.3 III, mortality-based fitness using fitnessScaling
	fix a crash when calling setSubpopulationSize(0) (or removeSubpopulation()) twice on the same subpop
	fix searches in the help for strings that return more than one identical hit, such as "tag"; such searches were only displaying one of the multiple hits
	display the emergent selfing rate, cloning rate, and sex ratio in SLiMgui for nonWF models
	make the population visualization graph work better with nonWF models (using fitness values without density scaling, display emergent migration rates)
	make the fitness over time graph display fitness without density scaling, as in other aspects of SLiMgui's presentation of fitness
	fix a crash with the fitness over time graph when the simulation became invalid (due to a stop() call or other error)
	fix a rare crash on quit from SLiMgui
	fix a crash due to stack overflow with large population sizes (only when callbacks are involved in offspring generation)
	add new tree seq stuff: initializeTreeSeq(), treeSeqSimplify(), treeSeqRememberIndividuals(), treeSeqOutput()
	add getwd() / setwd() functions to Eidos
	add var(), cov(), cor() statistics functions to Eidos for variance, covariance, and (Pearson) correlation
	change Eidos to not automatically assume return values based upon the value of the last statement; that makes it confusing/hard to define a function that returns void
	policy change: property/method accesses on zero-length vectors now raise unless the return type of the property/method is unambiguous
	"void" is now an actual value type in Eidos, although it can only be used as a return type for functions/methods; this improves type-safety
	fix recipes: 13.2 (mateChoice() callback with no explicit return), 13.9 (sapply() with no value), 11.2 (cachedFitness() from a late() event)
	add rcauchy() for Cauchy distribution draws, and a "c" Cauchy interaction function option for InteractionType
	fix a display bug in SLiMgui on Retina displays
	extend spatial point-processing methods (pointInBounds(), point[Periodic/Reflected/Stopped/Uniform], setSpatialPosition()) to be vectorized
	add bounds-checking for MutationType DFE parameters and InteractionType IF parameters
	display interaction types in the tableview drawer in SLiMgui, with a hover preview of the interaction function, as with mutation types
	fix the incorrect actual recombination rate for requested recombination rates close to 0.5, impose a <= 0.5 requirement on recombination rates, add related recipe 13.18
	improve options for display of subpopulations in the population view (control-click or right-click for menu)
	add genome1 and genome2 properties on Individual to make getting just the first or second genomes of a vector of individuals simpler, in e.g. haploid models
	add removeMutations(NULL) option that removes all of the mutations from the target genome, for e.g. haploid models; not allowed to be used with substitute=T
	revise recipe 13.13 (modeling haploids) to use genome2 and removeMutations(NULL), making is much faster and simpler
	make the default working directory be ~/Desktop when running in SLiMgui; makes no sense for it to be the folder the app is in
	increase maximum chromosome length from 1e9 to 1e15 (breaks reproducibility from a given seed, due to new MT64 RNG)
	fix rdunif() to be able to generate uniform draws in the full 64-bit range, using the new MT64 RNG; optimize rdunif() and rbinom() for the simple coin-flip case (breaks backward output compatibility)
	fix a crash in SLiMgui when displaying a haplotype plot (including in the chromosome view) in a model with null genomes, such as an X or Y model
	extend containsMarkerMutation() with a [returnMutation=F] argument so the found mutation can be obtained
	code completion can now supply argument names when in a function/method call
	add suppressWarnings() function in Eidos
	fix issue with dropped model output just before a simulation terminated due to an error
	add treeSeqCoalesced() and a checkCoalescence parameter for initializeTreeSeq(), to perform runtime checking for coalescence
	add getValue() / setValue() functionality to Substitution, make values carry over from Mutation objects when they fix
	add tree-seq recipes to SLiMgui
	add a "migrant" property to Individual that is true if the individual has migrated in this generation, add "migrant" argument to sampleIndividuals() & subsetIndividuals()
	add a timeUnit parameter to initializeTreeSeq() to allow the time unit to be set by the user; make it "generations" for WF and "ticks" for nonWF, by default
	add recipe 9.11, effective population size versus census population size

2.6 (build 1292; Eidos version 1.6):
	make addNewMutation() and addNewDrawnMutation() vectorized, for much higher performance when adding many mutations in bulk; note policy change that requested mutations are returned whether added or not
	add positionsOfMutationsOfType() method to Genome for speed of models that need that
	extend the integer() function to be able to construct vectors of 0 and 1 at specified positions (sort of the opposite of which())
	revise recipe 13.9 to use new vectorized addNewMutation(), as well as the new positionsOfMutationsOfType() and integer()
	fix possible incorrect frequency/count info immediately after using addMutations() or removeMutations() (but not addNewMutation()/addNewDrawnMutation()) – the changes would not be reflected in freqs/counts immediately
	fix a display bug with added (or removed) mutations in SLiMgui
	add "Copy as Paragraph", remove "Paste and Match Style", in SLiMgui and EidosScribe
	fix to only highlight errors in SLiMgui if the script has not changed since the last recycle (otherwise character positions are unreliable)
	fix a bug causing the wrong help text to appear for "id" properties on some classes in the help panel in SLiMgui
	add haplotype snapshot plot (create from the Graph pop-up menu or the Simulation menu)
	add haplotype display option for the chromosome view (control-click and select from context menu)
	extended recipe 13.5 to show the new haplotype display options
	make so the chromosome view can display a subset (but more than one) of the mutation types defined
	make so displaying a subset of mutation types works when in haplotype display mode too
	periodic boundary conditions: added periodicity parameter for initializeSLiMOptions(), periodicity property on SLiMSim, pointPeriodic() method on Subpopulation
		note policy change: new parameter inserted in initializeSLiMOptions()
	add recipe 14.12, demonstrating periodic spatial boundaries
	add display of mutation type DFEs as tooltips in the info drawer
	add rdunif(), a function for generating draws from a discrete uniform distribution
	add tips in SLiMgui for the chromosome haplotype display mode, script prettyprinting, and DFE visualization in the mutation type table
	add recipe 13.15 showing how to implement microsatellites
	add recipe 13.16 showing how to implement transposable elements
	fix static analyzer issues, including minor bug fixes for _InitializePopulationFromBinaryFile() and a leak in haplotype plotting
	fix a bug in doCall() that would fail to get the return value from user-defined functions
	fix type-interpreter crashes with malformed function declarations
	fix a refcounting bug that would bite users running more than one simulations at the same time in SLiMgui
	switch to shared_ptr for call signatures, to fix a leak with user-defined functions
	improve recipe 13.12 (modeling nucleotides) and optimize SLiM to make it run faster
	add the ability to automatically select only non-neutral mutation types for display in the chromosome view
	fix a bug (never released) in pure neutral tracking with addNewMutation(), and optimize pure neutral tracking some more
	add ability to change the number of bins in the frequency spectrum plot
	optimize EidosValue internals by using malloced buffers instead of std::vector, avoiding zero-initialization and capacity-checking
	fix a bug (never released) in ConcatenateEidosValues() with logical vectors that would cause incorrect results in some post-2.5 GitHub versions
	fix a bug (never released) in the new integer() two-value filling code added post-2.5
	optimize method dispatch in Eidos to gather results more efficiently, with benefits for script-intensive models
	add support for matrices and arrays in Eidos; new functions matrix(), array(), nrow(), ncol(), dim(), t(), cbind(), rbind(), matrixMult(), drop()
	changed the output format from str() and x.str() to be more R-like
	changed apply() to return a matrix or array in some cases; could break backward compatibility in rare cases
	policy change: assignment into a subset of a property is no longer legal in Eidos (e.g. x.foo[1:3] = rvalue), because it is conceptually flawed (not an lvalue)
	update the GSL code in Eidos to GSL version 2.4 and pulled in gsl_ran_multivariate_gaussian(), gsl_linalg_cholesky_decomp1(), and dependencies (no user-visible impact)
	add rmvnorm() for drawing from a multivariate distribution
	make version() return version numbers to the caller
	extend defineSpatialMap() to allow the map values to be specified as a matrix/array
	internal policy change: properties are no longer allowed to return NULL or be set to NULL, and must raise instead if they cannot provide a value
	policy change: Chromosome properties that used to return NULL when inapplicable now raise (mutation rate map and recombination rate map properties)
	change property semantics: singleton properties accessed on a matrix/array now mirror the dimensional structure of the target, like a unary operator
	rename apply() to sapply() to match R, add a simplify= parameter to govern the result's dimensionality
	add new apply() function to apply a lambda to margins of a matrix or array, as in R
	fix recipes to use sapply() instead of apply(), following the new function names, and to run in more reasonable time (for testing of them)
	rescale the color scheme for recombination and mutation rate maps in SLiMgui to handle a wider range(1e-6 to 1e-9), and make the mutation rate display with a more purple hue (compared to blue for recombination rate)
	add recipe 13.17 showing a two-trait QTL-based phenotypic model with pleiotropy and nutational correlation, plus live R-based plotting

2.5 (build 1204; Eidos version 1.5):
	add a check for completeness of the help information compared to class definitions, and add doc for a few missing items
	change the getValue()/setValue() implementation to be more memory-efficient when not used (but a little slower and less memory-efficient when used)
	Mutation now supports getValue()/setValue() for greater extensibility
	add script prettyprinting facility to SLiMgui
	enhance pmax() and pmin() to allow a singleton vector to be paired with a longer vector
	enhance max(), min(), and range() to allow any number of arguments of any length
	enhance seq() to support an optional length parameter
	enhance any() and all() to allow any number of arguments of any length
	add a ternary conditional operator, ? else, to the Eidos language
	add a sumExact() function for exact summation of floating point numbers
	improved numerical accuracy for complex recombination maps
	add ability to supply a mutation rate map instead of just an overall rate; removed the mutationRate property of Chromosome
	add display of the mutation rate map in SLiMgui with the R button
	add support for /* */ block comments to Eidos
	fix Context-defined functions so SLiMgui works with them better (showing the function prototype even after an error)
	fix a bug in InteractionType that would produce incorrect results for interactions if individuals had exactly identical coordinates
	speed up mateChoice() callbacks that select just a subset of all possible mates
	add a preserveOrder flag to the unique() function in Eidos to allow O(n log n) performance to be requested when order does not matter
	rename function(), method(), and property() to functionSignature(), methodSignature(), and propertySignature() respectively
	rename argument "function" for doCall() to "functionName"
	add support for user-defined functions in Eidos and SLiM
	add a source() function to read in and execute a source file
	revise recipe 11.1 to fix the FST calculation code and encapsulate it into a reusable function
	add menu item in SLiMgui to open the SLiM-Extras repository on GitHub
	fix a major bug preventing new mutations from being introduced during clonal reproduction (existing in 2.4, 2.4.1, and 2.4.2)
	add recipe 13.13, illustrating how to make a simple haploid model
	add recipe 13.14, showing how to use variation in the mutation rate along the chromosome to model varying functional density
	fix recipe 5.3.3, which had recipe 5.3.2's code in its file

2.4.2 (build 1167 on branch mutid_bug_242; Eidos version 1.4.2):
	fix for incorrect output due to non-unique mutation IDs

2.4.1 (build 1166; Eidos version 1.4.1):
	fix a crash (or possible bad simulation data) involving stale subpopulation pointers in genomes in multi-subpop models

2.4 (build 1163; Eidos version 1.4):
	add a system() function to call out to Unix to run commands
	add a tooltip showing the frames per second for the play speed slider, and tweak the play speed metrics
	add PDF viewing capability to SLiMgui for R plotting integration
	add a writeTempFile() Eidos function for creating randomly named unique temporary files
	adding inSLiMgui property to SLiMSim
	add recipe 13.11, live plotting with R using system()
	addition of catn() function, identical to cat() but with a newline appended to the output
	addition of paste0() function, identical to paste() but with no separator
	add -rescheduleScriptBlock() method to SLiMSim
	add ability to display only one mutation type in the chromosome view, through a context menu (added a tip on this)
	add a top/bottom splitter in the SLiMgui main window
	implement mutation runs inside Genome for better performance
	add a new option in initializeSLiMOptions() to control the number of mutation runs, if desired (usually unnecessary)
	optimize crossover mutation code with improved code flow and expanded case treatments
	optimize fitness calculations by caching fitness effects of mutations
	optimization: switch to MutationIndex instead of Mutation *
	optimization: keep mutation refcounts in a separate buffer
	added -l / -long command line option for long (i.e. verbose) output
	add font size preference to SLiMgui, for presentations etc.
	optimization of simulations in which all mutations have no direct fitness effects, particularly QTL-based models
	add sumOfMutationsOfType() method to Individual and Genome for fast totalling of additive QTLs in QTL-based models
	optimize script block handling for sims with many script blocks, to decrease callback overhead
	rewrite QTL-based recipes to use sumOfMutationsOfType()
	added a preventIncidentalSelfing option to initializeSLiMOptions(), to prevent incidental selfing in hermaphroditic models
	add profiling (performance monitoring) in SLiMgui
	add alternative displays for the population view, selectable with right-click / control-click
	upgraded to GSL version 2.3 and pulled in gsl_cdf_tdist_Q() and dependencies (no user-visible impact whatsoever)
	added mutation run experiments
	adding ttest() function for performing t-tests
	optimize fitness calculations using non-neutral mutation caches
	speed up pure neutral models by shifting from gsl_ran_discrete() to eidos_random_int() to choose mates
	fix an Eidos bug when doing a for loop on a seqAlong() vector of a zero length parameter, like "for (i in seqAlong(q)) ..." where q is zero-length (probably nobody cares)
	add recipe 9.5, Changing selection coefficients with setSelectionCoeff()
	add performance metrics related to mutations and mutation runs to SLiMgui's profile reports
	add setValue() / getValue() capability to MutationType, GenomicElementType, and InteractionType
	scripted (type "s") DFEs in MutationType now have access to all SLiM constants
	add mutationStackGroup property to MutationType and expand the mutation stacking algorithm accordingly
	fix for a potentially serious bug in the Eidos function setDifference() (no impact if you do not use that function)
	NOTE: this version changed model output in some cases because of a float/double change in fitness calculations
	NOTE: this version changed model output for pure neutral models because of a change in the random numbers used to choose mates

2.3 (build 1052; Eidos version 1.3):
	added x, y, and z properties to Individual for tracking spatial location
	add continuousSpace parameter to initializeSLiMOptions() to allow simulations to register as using continuous space
	make SLiMgui display subpopulations spatially when continuous space is enabled
	fix autocompletion bug with simulation symbols
	fix an omitted case in Eidos subsetting (which raised an exception)
	optimize ifelse() and operator ! in Eidos
	change mateChoice() policy for all-zero return to be equivalent to returning float(0) – reject the first parent
	optimization for mean() in Eidos
	add InteractionType class, initializeInteractionType(), and spatial queries
	fix copy so syntax coloring gets copied to the clipboard again
	add setSpatialPosition() method to Individual
	add spatialBounds, pointInBounds(), pointReflected(), pointStopped(), pointUniform(), and setSpatialBounds() to Subpopulation
	add chapter 14 recipes
	add chapter headers inside the Recipes menu
	add support for interaction() callbacks
	make the mutation-type argument for fitness() callbacks allow NULL, to allow non-mutation-based fitness callbacks
	rewrite recipes 13.1, 13.3, 13.10, 14.2, 14.3, 14.4, and 14.5 to use global fitness callbacks instead of marker mutations
	allow mateChoice() callbacks to return a singleton Individual that is the chosen mate
	rewrite recipe 11.2 to return a singleton Individual from its mateChoice() callback
	broaden spatiality of InteractionType to allow "y", "z", "xz", "yz"
	implement the sex-segregation feature of InteractionType
	implement the reciprocality feature of InteractionType, change default for reciprocality to F
	adding unevaluate() to allow interactions to be reused with fresh calculations within a generation
	fix a code completion bug when the simulation is invalid
	first passes at recipes 14.6, 14.7, 14.8, and 14.9
	move color-related code from SLiM to Eidos, add new color-conversion functions to Eidos
	add support for spatial maps: defineSpatialMap(), spatialMapValue(), spatialMapColor()
	add recipes 14.10 and 14.11
	add support for output of positional information in outputFull(), and reading of positional information in readFromPopulationFile()
	policy change: readFromPopulationFile() no longer has the side effect of recalculating fitness values, and warns if called at a time other than a late() event
	remove the Import Population... command in SLiMgui, which no longer fits into the fitness-calculation model of SLiM
	add tests for interactions and spatiality, tweak interfaces and requirements

2.2.1 (build 992; Eidos version 1.2.1):
	added recipe to demonstrate forcing a pedigree during mating (recipe 13.7)
	added recipe to show suppression of baseline hermaphroditic selfing (recipe 12.4)
	added recipe for estimating model parameters with ABC (recipe 13.8)
	added tagF property to Individual
	fix code completion key binding problem on OS X 10.12
	add recipe for true local ancestry tracking (recipe 13.9)
	fix a bug preventing negative constant definitions at the command line
	generalize command-line defines to allow arbitrary expressions
	add order() function to obtain indices for sorting
	add recipe for heritability with quantitative genetics (recipe 13.10)
	add properties (color, colorSubstitution) to allow custom coloring of individuals, genomic element types, and mutation types in SLiMgui
	add recipe for custom coloring in SLiMgui (recipe 7.4)
	add/modify tests to improve code coverage
	accelerate bulk setting of some common read-write SLiM properties (up to a 3x speedup for test cases)
	switch SLiMgui over to a full document-based model (.slim files, save, revert, etc.)
	highlight the recycle button green when changes have been made to the script since the last recycle
	make multiple calls to initializeRecombinationRate() illegal, to prevent misunderstandings about how to make complex recombination maps
	speed up syntax coloring for large files
	fix hang during mate choice when all individuals are fitness <= 0.0

2.2 (build 955; Eidos version 1.2):
	added recombination() callback for individual-level recombination modifications
	add containsMarkerMutation() method to Genome
	add example recipe for recombination() callbacks, section 13.5
	fix so final output from stop(), etc., gets to the output stream
	added clock() function to Eidos for CPU time usage monitoring
	improve tick labels in SLiMgui chromosome view
	bounce the SLiMgui icon once when a run completes, for notification of the user
	add MutationRun class for storing shared runs of mutations (performance enhancement)
	add a tips/tricks window visible at startup, and make some items for it
	converted the chromosome view to draw with OpenGL (performance enhancement)
	add setValue()/getValue() dictionary capabilities to SLiMSim, Subpopulation, and Individual
	revise recipe 11.1 to use setValue()/getValue()
	add -d[efine] command-line argument for slim, to allow Eidos constants to be defined on the command line
	NOTE: this version changed model output in many cases because the order of drawing mutations and breakpoints changed

2.1.1 (build 924; Eidos version 1.1.1):
	fix segfault with very large recombination maps (thanks Martin Petr)
	fix some bad interactions between having sex enabled and using mateChoice()/modifyChild() callbacks (thanks Nathan Oakes)
	fix a crash involving accessing the individuals of a subpop after changing the subpop size (caching bug) (thanks to Melissa Hubisz)
	sort MS output by position (fix to regression; thanks Alexandre Harris)
	add -mutationCounts method on SLiMSim, parallel to -mutationFrequencies

2.1 (build 907; Eidos version 1.1):
	Improve the fitness~time plot (display of subpopulation fitnesses, point/line plotting option)
	Fix for minor code-completion and status line bugs
	Add infinite loop prevention for mateChoice() and modifyChild() callbacks
	Add "replace" parameter to outputSample() and outputMSSample() – BREAKS BACKWARD COMPATIBILITY
	Add outputVCFSample()
	Fix a bug in Genome's -containsMutations() method that caused it to produce incorrect results if its argument was a non-singleton vector
	Add an Individual class to SLiM, and an "individuals" property to Subpopulation
	Add type Individual parameters to SLiM callbacks as needed
	Add a unique index and a tag to Mutation and Substitution
	Added mutation id to output formats and load code, so it is preserved across save/load
	The readFromPopulationFile() method of SLiMSim now sets the generation as a side effect
	Change Eidos class methods to also work as non-multicast class methods (receiving the vector of objects as an operand)
	Added size() class method in Eidos
	Make code completion smart about functions like sample() that return the same type/class they are passed
	Added sex property to Individual
	Added file output to outputMutations() and outputFixedMutations()
	Added deleteFile() function to Eidos
	Improve display of very narrow recombination regions and genomic elements
	Added DFE type 's' for user-defined scripts that generate selection coefficients
	Add script/output show/hide menu command for SLiMgui
	Add support for sex-specific recombination rates/maps
	Add runtime memory overflow checking, disabled with -x command-line flag
	Change addNewMutation() and addNewDrawnMutation() to be class methods – BREAKS BACKWARD COMPATIBILITY
	Accelerated vectorized property access for singleton properties
	Add "Open Recipe" menu in SLiMgui's File menu, for fast recipe access
	Add default arguments and named arguments to Eidos function/method dispatch
	Split ExecuteFunctionCall() into separate functions (no user-visible consequence)
	Add file output and append options to all output methods
	Add createDirectory() function to Eidos
	Add automatic pedigree tracking to the Individual class
	Add new initializeSLiMOptions() initialization function
	Add uniqueMutations property and uniqueMutationsOfType() method to Individual
	NOTE: this version changed model output in many cases, for reasons I haven't bothered to retrace

2.0.4 (build 833; Eidos version 1.0.4)
	Fix issue with interleaving of output from SLiM versus Eidos
	Fix for a code completion bug with if() statements

2.0.3 (build 828; Eidos version 1.0.3):
	Greatly improved code completion facilities
	Fix for build problem on Ubuntu

2.0.2 (build 824; Eidos version 1.0.2):
	Added beep() function to Eidos
	Added setMutationType() method on Mutation
	Added binary option for outputFull()
	Added return of saved generation in readFromPopulationFile()

2.0.1 (build 815; Eidos version 1.0.1):
	Added format() to Eidos
	Fixed performance issues in SLiMgui with a very large number of subpopulations

2.0 (build 811; Eidos version 1.0):
	Version history starts.<|MERGE_RESOLUTION|>--- conflicted
+++ resolved
@@ -17,7 +17,7 @@
 	add rowSums() and colSums() functions to Eidos, for use with matrices as a faster alternative to apply()
 	add the PCG random number generator, switch to pcg32_fast and pcg64_fast, remove all use of the old taus2 and MT19937-64 generators; note this completely breaks backward reproducibility
 	fix various bugs involving conflicts between defined constants and other symbols, including #573 and #574; this sets new definition rules that could break some existing scripts (but is unlikely to)
-<<<<<<< HEAD
+	fix #575, QtSLiM terminates early when single-stepping with a rescheduled script block
 	----- last merge into multitrait was done here
 
 
@@ -83,9 +83,6 @@
 		Mutation: add read-write <trait-name>HemizygousDominance property to Mutation
 		Substitution: add read-only <trait-name>HemizygousDominance property
 	policy change: the nucleotide and nucleotideValue properties of Substitution are now read-only (I think it was a bug that they were ever read-write...?)
-=======
-	fix #575, QtSLiM terminates early when single-stepping with a rescheduled script block
->>>>>>> fc629f1a
 
 
 version 5.1 (Eidos version 4.1):
