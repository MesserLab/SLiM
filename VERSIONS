VERSION HISTORY

This version history begins with the final release of version 2.0.  Versions prior to 2.0 are lost in the mists of time; since the switch from 1.8 to 2.0 was so large, it was not worth tracking all of the individual changes that were made.

Note that not every commit will be logged here; that is what the Github commit history is for.  The purpose of this file is to record major feature additions, major bug fixes, etc., so that it is easier to track down which version number a particular major change occurred in.  To that end, major changes made in the development head will be logged below; when we decide to roll a new version number and do a new release, all of those development head changes will be reassigned as belonging to the new version number.


development head (in the master branch):
	add cppcheck support in our cmake config, for development testing purposes
	speed up the SpatialMap smooth() method in 2D without periodicity, since this is important for the Chevy et al. competition algorithm
	add Plot method setBorderless() for making plots without border annotations -- no axes, ticks, labels
	fix display of images in Plot; it was antialiasing in some cases (such as PDF generation), which is not desirable
	add segments() call to Plot, for plotting a set of unconnected line segments
	add rects() call to Plot, for plotting a set of rectangles
	extend text() to support drawing text and an angle, with new [float angle = 0.0] parameter
	add mtext() call to Plot, for drawing text in the margins outside the plot area
	add rowSums() and colSums() functions to Eidos, for use with matrices as a faster alternative to apply()
	add the PCG random number generator, switch to pcg32_fast and pcg64_fast, remove all use of the old taus2 and MT19937-64 generators; note this completely breaks backward reproducibility
	fix various bugs involving conflicts between defined constants and other symbols, including #573 and #574; this sets new definition rules that could break some existing scripts (but is unlikely to)
	fix #575, QtSLiM terminates early when single-stepping with a rescheduled script block
	fix #579, crash in models with (a) tree-seq recording, (b) multiple chromosomes, AND (c) rejection of proposed offspring in modifyChild()
	add readLine() function for obtaining stdin input to running models, thanks to Chris Talbot
	fix #580, add isClose() and allClose() Eidos functions for comparison within a given tolerance
	shift to macOS 14 as the oldest supported macOS version in GitHub Actions; we no longer test on macOS 13, or with Qt 5.x on macOS (but Qt 5.x still gets tested on other platforms, for now)
	add SIMD optimization for sqrt(), abs(), floor(), ceil(), trunc(), round(), sum(), product() thanks to Andy Kern, https://github.com/MesserLab/SLiM/pull/578
	add further SIMD optimizations for exp(), log(), log10(), log2() based on the SLEEF framework (https://github.com/shibatch/sleef), thanks to Andy Kern, https://github.com/MesserLab/SLiM/pull/587
	SIMD optimization for dnorm() using the previous SLEEF work, thanks to Andy Kern, https://github.com/MesserLab/SLiM/pull/588
	SIMD optimizations for spatial interaction strength calculations, thanks to Andy Kern, https://github.com/MesserLab/SLiM/pull/590
	fix #593, Student's T distribution had a sign error in tdist(), thanks to Andy Kern, https://github.com/MesserLab/SLiM/issues/591
	add comprehensive tests for spatial interaction kernel calculations; includes SIMD vs scalar consistency tests, C++ level tests, and script-level tests, thanks to Andy Kern, https://github.com/MesserLab/SLiM/pull/592
<<<<<<< HEAD
	replaced manual unrolling of loop in TallyMutationReferences_Fast with with compiler-directed unrolling, thanks to Andy Kern, https://github.com/MesserLab/SLiM/pull/596
=======
	add SIMD acceleration for trig functions (sin(), cos(), tan(), asin(), acos(), atan(), atan2()), power functions (^ opperator, pow, SpatialMap.pow()), thanks to Andy Kern, https://github.com/MesserLab/SLiM/pull/595
>>>>>>> e84b8ed6


version 5.1 (Eidos version 4.1):
	add recipe 16.11, life-long monogamous mating
	add the ability to suppress the header line of a LogFile, with a new [logical$ header = T] parameter to createLogFile() (#516), and adding [Nl$ header = NULL] for setFilePath() (#516)
	add [string$ sex = "*"] parameter to initializeRecombinationRateFromFile(), passed through to initializeRecombinationRate(); fixing an oversight (#524)
	write "chromosomes" and "this_chromosome" keys out to provenance as well as metadata (#520)
	fix an annoying autoindent cursor position bug that I suspect is a Qt 6 regression in QPlainTextEdit
	add a define of TSK_TRACE_ERRORS in Xcode for slim and SLiMguiLegacy, in DEBUG only, for easier tskit debugging; break on _tsk_trace_error()
	fix a regression that caused the sourceSubpop pseudo-parameter to be NULL in modifyChild() callbacks in all cases; add tests, improve documentation (#522)
	add chromosomeSubposition property to Haplosome, providing whether the haplosome is index 0 or 1 within its individual, within the set of haplosomes for its associated chromosome
	add a (numeric)sign(numeric x) function that returns the sign (-1, 0, 1) of each element
	calcFST() with a windowed range (start/end) would error; was missing a unit test (#548)
	calcSFS() with an integer (non-NULL) binCount would error in multi-chromosome models if mutations from multiple chromosomes (or NULL) were given
	survival() callback that moves individuals did not correctly update has_null_haplosomes_, leading to a crash or a DEBUG raise (#549)
	calcMeanFroh() did not focus on the specified chromosome correctly, in multi-species models, and thus produced incorrect results (#545)
	add infinite loop checking in Eidos; add [logical$ checkInfiniteLoops = T] option to initializeSLiMOptions() to disable checking for infinite loops in Eidos
	fix #539, crash reading malformed population file
	fix #535, allow transparency in plots: added [float alpha = 1.0] to Plot methods abline(), lines(), points(), and text() (required to be singleton for lines())
	fix #547, mutation trajectories plot is confusing in the way it starts collecting data at the time it is opened
	fix #534, support uniparentally-transmitted chromosomes in hermaphrodite populations
	add new Plot legendTitleEntry() method for making a title line in a plot legend
	click-drag in the SLiMgui script view's line number area now drag-selects whole lines
	fix #550, add filter() function to Eidos, which is essentially a subset of R's filter(): (float)filter(numeric x, float filter, [lif$ outside = F])
	partial fix for #530, add function (numeric$)tr(numeric x) to obtain the trace of a square matrix
	partial fix for #530, add function (numeric)outerProduct(numeric x, numeric y) to obtain the outer product of vectors x and y
	partial fix for #530, add function (numeric$)det(numeric x) to obtain the determinant of a square matrix
	partial fix for #530, add function (float)inverse(numeric x) to obtain the inverse of a square non-singular matrix
	partial fix for #530, add function (numeric)matrixPow(numeric x, integer$ power) to raise a matrix to an integer power
	partial fix for #530, extend cor() and cov() to support correlation/covariance between the columns of a matrix (or matrices), as in R
		policy change: cov(x, y), cor(x, y), var(x), and sd(x) with x and/or y of length 1 now returns NAN (used to return NULL);
			this is because you can't make a matrix containing NULLs, and Eidos doesn't have NA (which is what R uses in this case)
	add Duplicate command to the Edit command, command-D, useful for code editing; change Show Debugging Output to shift-command-D
	add "Show SLiMgui Color Scales" command to the Help menu in SLiMgui
	fix #553, an off-by-one bug in initializeRecombinationRateFromFile(); breaks backward compatibility, by fixing this bug
	add image() method to Plot to add a SpatialMap or Image to a plot: (void)image(object$ image, numeric$ x1, numeric$ x2, numeric$ y1, numeric$ y2, [logical$ flipped = F], [float$ alpha = 1.0])
	add matrix() method to Plot to add a matrix-based image to a plot: (void)matrix(numeric matrix, numeric$ x1, numeric$ x2, numeric$ y1, numeric$ y2, [logical$ flipped = F], [Nif valueRange = NULL], [Ns$ colors = NULL], [float$ alpha = 1.0])
	fix #538, check for unique SLiM ids only for alive individuals when loading a tree sequence
	fix #533, memory smasher in Haplosome method nucleotides(format="char"); besides causing random crashes, this also caused this method to return incorrect results
	fix #527, add calcLD_D() and calcLD_Rsquared() popgen functions, contributed by Vitor Sudbrack
	fix apparently new STL check that double comparators for std::sort() must induce a strict weak ordering, including with NAN values; self-tests started raising
	fix #558, add new ways of subsetting matrices/arrays with A[B], or assigning into subsets of matrices/arrays with A[B] = ... : with a conformable logical matrix/array, or with an integer matrix that selects elements of the target
	add asVector() method to strip off dimension attributes; this can be done with c() or x[] also, but it's nice to have the function, since R has it...
	fix #526, add a calcDxy() popgen utility function to SLiM that calculates Nei's Dxy genetic divergence statistic, contributed by Vitor Sudbrack
	fix #529, extend calcFST() to support multiple chromosomes
	extend subsetMutations() to support subsetting mutations belonging to more than one chromosome
	fix #560, add recipe 14.16 "Visualizing linkage disequilibrium" to demonstrate the new calcLD_D() and calcLD_Rsquared() functions


version 5.0 (Eidos version 4.0):
	multi-chromosome transition:
	--- main changes to existing APIs:
			class Genome -> class Haplosome
			Haplosome class (from Genome class):
				property genomeType -> removed in favor of `chromosome.type`
				property isNullGenome -> isNullHaplosome
				property genomePedigreeID -> haplosomePedigreeID
				method mutationCountsInGenomes -> mutationCountsInHaplosomes
				method mutationFrequenciesInGenomes -> mutationFrequenciesInHaplosomes
			Subpopulation class:
				property genomes -> haplosomes
				property genomesNonNull -> haplosomesNonNull
			Individual class:
				property genomes -> haplosomes
				property genomesNonNull -> haplosomesNonNull
				property genome1 -> haploidGenome1
				property genome2 -> haploidGenome2
			Species class:
				property chromosome: now usable only in single-chromosome models
				property chromosomeType -> removed in favor of `chromosome.type`
			MutationType class:
				property haploidDominanceCoeff -> hemizygousDominanceCoeff (applies only facing a null haplosome, not in "true" haploid chromosomes!)
			mutation() callbacks:
				pseudo-parameter genome -> haplosome
			recombination() callbacks:
				pseudo-parameter genome1 -> haplosome1
				pseudo-parameter genome2 -> haplosome2
			parameter name changes: calcFST(), calcPairHeterozygosity(), calcHeterozygosity(), calcWattersonsTheta(), calcInbreedingLoad(), calcPi(), calcTajimasD()
			parameter name changes: addEmpty(), addRecombinant()
	--- main additions to APIs:
			(object<Chromosome>$)initializeChromosome(integer$ id, [Ni$ length = NULL], [string$ type = "A"], [Ns$ symbol = NULL], [Ns$ name = NULL], [integer$ mutationRuns = 0])
			initializeSex(): should now allow, and default to, NULL which should be used for all new models; "A" / "X" / "Y" should still be allowed for backward compatibility
			Haplosome class:
				property: chromosome => (object<Chromosome>$)
			Chromosome class:
				property id => (integer$)
				property length => (integer$)
				property type => (string$)
				property symbol => (string$)
				property name <-> (string$)
			Species class:
				property chromosomes => (object<Chromosome>)
				property sexChromosomes => (object<Chromosome>)
				method: (object<Chromosome>)chromosomesOfType(string$ type)
				method: (object<Chromosome>)chromosomesWithIDs(integer ids)
				method: (object<Chromosome>)chromosomesWithSymbols(string symbols)
			Individual class:
				method: (object<Haplosome>)haplosomesForChromosomes([Niso<Chromosome> chromosomes = NULL], [Ni index = NULL], [logical$ includeNulls = T])
			Mutation class:
				property: chromosome => (object<Chromosome>$)
			Subpopulation class:
				method: (object<Haplosome>)haplosomesForChromosomes([Niso<Chromosome> chromosomes = NULL], [Ni index = NULL], [logical$ includeNulls = T])
				method: (object<Individual>)addMultiRecombinant(object<Dictionary>$ pattern, [Nfs$ sex = NULL], [No<Individual>$ parent1 = NULL],
							[No<Individual>$ parent2 = NULL], [logical$ randomizeStrands = F], [integer$ count = 1], [logical$ defer = F])
	--- policy changes:
			policy change: the old "haplosome type" (A/X/Y) in the genome metadata is now a chromosome type (different) in the haplosome metadata
			policy change: similarly, haplosome type A/X/Y in SLiM output (e.g., outputFull()) is now a chromosome type (different)
			policy change: initialization order is a bit stricter; initializeSex() with "X" or "Y" must come earlier, before calls that would define an implicit "A" chromosome
			policy change: the 1D SFS graph and haplotype plot no longer depend upon the current chromosome range selection; that was weird, and doesn't work well in multichrom
			policy change: the "remove fixed mutations" stage of the WF tick cycle is now after "offspring become parents" (no user-visible difference except WF tick cycle diagram)
			policy change: mutationRuns= for initializeSLiMOptions() has been changed to [l$ doMutationRunExperiments=T]; pass mutationRuns= to initializeChromosome() instead
			policy change (slight): the haplosome1Null and haplosome2Null parameters to addEmpty() now apply only to type "A" chromosomes, causing a minor break in backward compatibility
			policy change: randomizeStrands must now usually be explicitly specified for both addRecombinant() and addMultiRecombinant();
				the default is now NULL, and NULL errors so that T or F must be explicitly given unless it does not matter (i.e., there is no recombination)
			policy change: fix #487, changing TSK_SIMPLIFY_KEEP_UNARY to TSK_SIMPLIFY_KEEP_UNARY_IN_INDIVIDUALS for retainCoalescentOnly=F (a change in simplification behavior)
			policy change: color variables on Individual now exist only under SLiMgui; at the command line there is now no memory backing them, so they cannot be used as scratch space
	--- tree-sequence recording changes:
			shift to a tree sequence for each chromosome, sharing the node, individual, and population tables across all tree sequences; new TreeSeqInfo struct for per-chromosome state
			remembered_haplosomes_ is now remembered_nodes_; it retains nodes that are shared across the tree sequences, and that can represent multiple haplosomes
			Haplosome no longer keeps its tskit node id; the individual keeps two tskit node ids for first and second position, used across all chromosomes in the shared node table
			added a list of chromosomes to the top-level metadata (`chromosomes`), changed the top-level schema to describe this (optional) list
			added a description of the focal chromosome to the top-level metadata (`this_chromosome`), changed the top-level schema to describe this (required) key
			changed Genome metadata to Haplosome metadata, removed chromosome type, identical for all haplosomes of a given position in an individual
				the way the is_null flags for haplosomes is handled is completely reworked and rather complex, of necessity; see comments in the code
			relative to original multichrom design, changed node metadata from `is_null` to `is_vacant` to reflect semantic shift; now it indicates non-null (0) versus unused/null (1); changed schema
			bumped .trees version number to 0.9
			treeSeqOutput() writes a single .trees file for single-chromosome models (the existing behavior), but now creates a "trees archive" directory with .trees files inside for multichrom models
			when saving a trees archive, [l$ overwriteDirectory=F] now controls whether an existing directory that looks like a trees archive will be overwritten (dangerous!)
	--- input/output formats and methods:
			the default symbol for implicit chromosomes are "A", "X", or "Y", so output formats don't change for legacy models
			fix built-in mutation/substitution output methods for multiple chromosomes:
				Species method outputMutations(): in models with >1 chromosome, this now outputs the chromosome symbol after the position
				Species method outputFixedMutations(): in models with >1 chromosome, this now outputs the chromosome symbol after the position
			fix built-in MS input/output methods for multiple chromosomes:
				Haplosome method outputMS(): check that all haplosomes belong to a single chromosome, output MS based on that
				Subpopulation method outputMSSample(): add a [Niso<Chromosome>$ chromosome = NULL] parameter to identify the chromosome to sample with
				Haplosome method readFromMS(): check that all haplosomes belong to a single chromosome, input MS based on that
			fix built-in SLiM-format partial input/output methods for multiple chromosomes:
				Haplosome method output(): check that all haplosomes belong to a single chromosome; output the chromosome symbol in the header if multi-chrom
				Subpopulation method outputSample(): check that all haplosomes belong to a single chromosome
			fix built-in VCF input/output methods for multiple chromosomes:
				Haplosome method outputVCF(): check that all haplosomes belong to a single chromosome; pairs haplosomes as appropriate
				Subpopulation method outputVCFSample(): check that all haplosomes belong to a single chromosome; use chromosome symbols for the CHROM column
				add [l$ groupAsIndividuals = T] parameter; if F, each haplosome is emitted as a haploid call rather than forming diploids, regardless of the chromosome's ploidy
				Haplosome_Class::ExecuteMethod_readFromVCF(): require VCF data that is single-chromosome, as with output
			fix built-in SLiM-format full input/output methods for multiple chromosomes:
				Species method outputFull(): allow multi-chromosome output with a new sectioned format, for both text and binary
				Species method readFromPopulationFile(): support reading multi-chromosome output, for both text and binary
				policy change: readFromPopulationFile() breaks backward compatibility with old file formats, for both text and binary; too much has changed
			change file format codes for class Haplosome from GS/GM/GV to HS/HM/HV, matching the rename from Genome to Haplosome
			add support for writing/reading Individual tag values in outputFull(), readFromPopulationFile()
			add Individual output method +outputIndividuals(), for writing out a sample of individuals in SLiM format with optional metadata
			add Individual output method +outputIndividualsToVCF(), for writing out a sample of individuals in VCF format with optional metadata
			add recipe 8.3.6, output from multi-chromosome models
			add Individual method readIndividualsFromVCF(), allowing reading of multi-chromosome data from VCF into a vector of individuals
			fix a bug in the neutral-sim tracking logic in readFromVCF() that I don't think anybody ever actually hit (reading a non-neutral mutation for a neutral mutation type)
			rename the Haplosome method readFromVCF() to readHaplosomesFromVCF(), and readFromMS() to readHaplosomesFromMS(), for naming consistency; add SLiMgui autofix; revise recipe 18.12 for this rename
			rename Haplosome methods output(), outputMS(), and outputVCF() to outputHaplosomes(), outputHaplosomesToMS(), and outputHaplosomesToVCF(), to parallel the new Individual output methods
			extend outputFull() to support saving out substitutions, in a table at the end in the same format as outputFixedMutations()
			change outputFull() individualTags parameter to objectTags, persist tags for individual, mutation, substitution, haplosome, subpopulation, and chromosome
			extend readFromPopulationFile() to support restoring substitutions and tag values, but only for output in binary format; parsing text is too annoying
			add [l$ objectTags=F] flag to outputIndividuals(), outputHaplosomes(), outputFixedMutations(), and outputMutations(), mirroring the work done for outputFull()
	--- other multi-chromosome related changes:
			add autofixes in SLiMgui for the above API changes
			revise recipes for new terminology/APIs
			add multichromosome display to SLiMgui
			add a "chromosome display" window where you can view all the chromosomes simultaneously
			improved the accuracy of mutation run experiments, and the quality of the output generated by them, and extended them to be per-chromosome
			extend subsetMutations() (on Species) to allow the chromosome to also be specified
			for addSubpop(), haploid=T now requests specifically that type "A" chromosomes be made with their second haplosome null (for haplodiploidy, and backward compatibility)
			remove the SLiMguiLegacy haplotype plot; it would need to be fixed, and is no longer used by anybody (the one in SLiMgui remains, of course)
			remove the SLiMguiLegacy chromosome view OpenGL code; again, it would need to be fixed, and maintaining it is an unnecessary headache
			add templating of GenerateIndividualX() for speed, as was done before for the MungeIndividualX() and HaplosomeX() methods, for speed
			implement addMultiRecombinant() for complete control over reproduction in multi-chromosome models
			extend addRecombinant() and addMultiRecombinant() to allow NULL as a breaks vector with two strands, meaning "draw breakpoints for me", to avoid needing drawBreakpoints() in most cases
				this new code path also allows gene conversion including heteroduplex mismatch repair and gBGC to work with addRecombinant() and addMultiRecombinant()
				also change to allow a recombination rate to be set for haploid chromosomes; this is potentially useful with addRecombinant() etc.
			add addPatternForClone(), addPatternForCross(), addPatternForNull(), and addPatternForRecombinant() methods to Species for use with addMultiRecombinant()
			add recipe 15.22, "Complex multi-chromosome inheritance with addMultiRecombinant()", to illustrate addMultiRecombinant()
			modified recipes 15.14 and 15.21 to illustrate that NULL can now be passed to addRecombinant() for breaks to get automatic breakpoint generation
			allow the user to retain Chromosome objects with defineConstant()
			new PAR (pseudo-autosomal region) recipe for section 15.23, replacing the old recipe in section 14.5 (which will be moved to SLiM-Extras for posterity)
			new recipe 9.11 (Ne estimation) with a new multichrom-aware version of function estimateNe_Heterozygosity() that requires the chromosome to be supplied
			recombination() callbacks can now be optionally declared with a chromosome specifier (id or symbol), to apply to just one chromosome
				registerRecombinationCallback() now takes an optional chromosome parameter to specify that focal chromosome (breaking backward API compatibility)
			fix up the calc...() functions for multiple chromosomes, and to be robust to the case of zero mutations (existing at all, or within the supplied haplosomes), and to improve error-checking and documentation
			add a [Niso<Chromosome]$ chromosome] parameter to relatedness(), to allow relatedness to be assessed for any model chromosome; extended to all chromosome types
			add mutationsFromHaplosomes() method, deprecate uniqueMutationsOfType()
			optimize mutrun experiment timing for reproduction and fitness calculation in single-chromosome models; no need for per-haplosome timings in that case!
			accelerate haplosome accessors on Individual: haploidGenome[1|2], haploidGenome[1|2]NonNull, haplosomes, haplosomesNonNull
	
	non-multichrom changes:
		fix the wiring for calcPi() and calcTajimasD() to call the correct code; they were broken in SLiM 4.3
		add a "page guide at column" pref to SLiMgui, for those trying to lay out code to a maximum width
		fix a SLiMgui bug where an error panel would not be visible because it was obscured by a floating window above it, appearing to lock up the whole app
		fixed a long-standing SLiMgui bug involving mutation frequencies and mutation run reuse when a subset of the subpopulations are selected in the GUI
			as part of this, (1) cleaned up and improved the SLIM_CLEAR_HAPLOSOMES debugging code, (2) separated SLiMgui's refcounting more completely from
			SLiM's, and (3) fixed unreleased bugs in mutationFrequencies()/mutationCounts()/mutationFrequenciesInHaplosomes()/mutationCountsInHaplosomes()
		cleaned up the confusion around Dictionary vs. DictionaryBase; methods/functions can now use Dictionary in their signature without problems
		fix a bug in treeSeqMetadata(); if no metadata was found, it would return object<Dictionary>(0), not an empty Dictionary object (and it leaked)
		renamed recipe 15.10 to "Recording a pedigree and following a pedigree in a nonWF model" so it is clearer what it does
		split chapter 15 (nonWF models) into two chapters, involving a great deal of renumbering, reorganizing, and rewriting
		disable defer=T for all nonWF reproduction methods; it now does the same thing as defer=F (and is documented as having that possibility)
		add setValuesVectorized() method to EidosDictionaryUnretained, to set values 1:1 from a source vector into dictionary entries of objects; like vectorized property assignment, but for setValue()
		fix error position tracking for errors inside user-defined functions, and in most nested situations
		add "absorbing" boundary condition option for deviatePositions(), returning a vector of individuals to be killed because they moved out of bounds
		add new Subpopulation method deviatePositionsWithMap(), similar to deviatePositions() but adding a spatial map that defines inside/outside bounds
		disable OpenGL by default on Windows; the user can turn it on in the prefs; just too many people experiencing broken drawing and being confused
		add a color chart and a plot symbols chart to the SLiMgui Help menu's list of quick-reference charts it can show
		attempt to fix SLiMgui window visibility issues -- miniaturized windows not becoming visible, off-screen windows remaining offscreen, etc.
		add calcSFS() function to the popgen utility functions suite, add recipe 9.12 to demonstrate it
		add recipe 17.19, "Modeling indirect competition mediated by resource availability", demonstrating Sam's resource-explicit approach
		add calcMeanFroh() function to the popgen utility functions suite, add recipe 14.15 to demonstrate it
		extend deferred tick scheduling to allow scheduling to occur within a single tick, as long as it is for a later tick cycle stage
		investigated and diagnosed a break in backward compatibility: models involving the Y use the MT RNG differently (less), and thus diverge from SLiM 4.3
		add rztpois() function to Eidos, to draw from a zero-truncated Poisson distribution
		extend initializeGenomicElement() to allow NULL,NULL for start,end, making it very easy to configure a single chromosome-length genomic element
			tweak recipes 8.3.3, 8.3.4, 8.3.5, 8.3.6, 8.3.7, 16.3, 16.9, and 16.10 to show off this new functionality, since it's now the nicest way to handle this situation
		add initializeRecombinationRateFromFile() and initializeMutationRateFromFile() built-in functions; tweak recipe 8.2.2 to utilize it
	bug fixes:
		fix #481, add a substitutionsOfType() method to Species, parallel to mutationsOfType()
		fix #473, that tree-seq scripts with a subtle timing error in the addition of a new mutation would not generate a good error message from SLiM
		fix #488, non-UTF-8 encoding causes poor error
		fix #476, external editing causes SLiMgui to get confused
		fix #479, CLI progress bar would be a nice option; this is now -p[rogress]
		fix #478, record resource usage information in the tree sequence provenance; now we also print user/sys CPU usage for -t[ime], since we now have the information
		fix #494, adding a -c / -check command-line option to check the syntax of the input script
		fix #496, calling addCustomColumn() or addMeanSDColumns() inside a for loop passing the loop index variable for custom= does bad things
			also, we now require an object value for the context parameter to belong to a class that is under retain-release, since this is a long-term reference and could cause a crash otherwise
		fix a bug with reloading pedigree IDs after outputFull(), using readFromPopulationFile()

version 4.3 (Eidos version 3.3):
	fixed a bug in calcWattersonsTheta(): the value calculated would be incorrect if a window (start/end) was specified
	added TOC I and TOC II to the PDF index of the SLiM manual; removed the bottom-of-page links section, which made search difficult
	add subpopulationsWithNames() method to Community, to facilitate being able to use user-defined names for subpops
	fix bugs in some graphs in SLiMgui that could cause incorrect display or a crash in various circumstances
	send debug output to the main window as well as the debug output tab, to avoid important messages getting lost
	add a label next to the Jump button that shows the declaration of the script block containing the selection; clicking it runs the Jump menu
	sort recipes by correct numerical order, in both the Recipes menu and the Find Recipe panel, on all platforms
	update Robin Hood Hashing to 3.11.5 to get some minor fixes
	update zlib from 1.2.13 to 1.3.1 to get some minor fixes
	some fixes under the hood to make filesystem paths on Windows, using \ instead of /, be better understood by Eidos
	fix an occasional crash in sampleIndividuals() due to an off-by-one error in buffer sizing
	further extend tick range expressions, for scheduling events/callbacks, to allow the use of constants that are not defined until later in a run (variable-length burn-in, etc.)
		add recipe 17.6 II, to illustrate this new capability
	improve recording of subpopulations in the tree-sequence recording population table (#447)
	add calcPi() and calcTajimasD() functions thanks to Nick Bailey
	extend deviatePositions(), pointDeviated(), sampleNearbyPoint(), and sampleImprovedNearbyPoint() to allow vectorization with a different spatial kernel for each iteration
	fix a line-ending bug in readFile(); a CRLF file from Windows, read on macOS/Linux, would not strip the CR off the ends of the lines
	shift to supporting Qt6 and C++17 to build SLiMgui; Qt5 with C++11 is still supported
		for macOS, Qt6 is now the supported platform for macOS 11/12/13/14; Qt5 should only be used on macOS 10.15
		for Windows, Qt6 is now the supported platform for Windows 10 (1809 or later) and Windows 11
		for Linux, Qt6 is now the supported platform for Red Hat 8.6/8.8/9.2, openSUSE 15.5, and Ubuntu 22.04 among others
		these recommendations are based on Qt6's recommended platforms; earlier platforms should use Qt5
		for more details see https://doc.qt.io/qt-6/linux.html, https://doc.qt.io/qt-6/windows.html, https://doc.qt.io/qt-6/macos.html
		building with CMake will now default to Qt6 if CMake can find it, and fall back to Qt5 otherwise; should be automatic
	add a "Use OpenGL for fast display" checkbox in the Preferences panel, making it possible to disable OpenGL when it doesn't work well (#462)
	add genomicElementForPosition() and hasGenomicElementForPosition() methods on Chromosome
	policy change: genomicElements property is now in sorted order (not in order of declaration)
	add a "Copy as HTML" command to copy script with syntax coloring and such

version 4.2.2 (Eidos version 3.2.2):
	fix SLiMgui crash with code completion
	fix spurious VCF reading error (number of calls not equal to number of samples) due to incorrect usage of eof()

version 4.2.1 (Eidos version 3.2.1):
	fix an issue in Linux release/installer builds with FORTIFY_SOURCE=3 (resulting in a "buffer overflow" error in self-test and in treeSeqOutput())
	fix a crash in BorrowShuffleBuffer(), introduced debugging a different problem; occurs when (a) a nonWF model has (b) a subpop of size 0 (c) at reproduction() time (d) before ever having a non-zero size

version 4.2 (Eidos version 3.2):
	fix for #418, a crash involving null genomes in nonWF (has_null_genomes_ was not set correctly by addCloned() or takeMigrants() when putting a null genome into a subpop that previously had none)
	big changes to Eidos under the hood - removal of the singleton/vector distinction and EidosValue subclasses, add constness flag, differentiate casting vs. non-casting accesses, etc.
	policy change: float indices are no longer legal for subsetting, indices must be integer (or a logical vector, as usual); this was inherited from R and is a bad idea for Eidos
	policy change: assignment into object properties must match the type of the property; no more promotion to integer/float from lower types
	add some internal magic to accelerate statements of the form "x = c(x,y)" by appending y onto the end of x directly
	optimize mapValue() / spatialMapValue() - 6x speedup for large-point-vector 2D case, with spatial bounds [0,1] in both dimensions, and no interpolation
	optimize strength() and interactionDistance() in the case where exerters != NULL; had a very bad algorithm, now O(N) instead of O(NM) where N is # exerters, M is # interactors for the focal receiver
	broaden the for loop syntax in Eidos to allow multiple 'in' clauses, such as "for (i in 1:5, j in 6:10) ..."
		as a side effect, for loop index variables are now constants until the loop has finished
		to demonstrate the new syntax, recipes 10.5, 14.7, and 19.7 have been modified to use it
	fix #422: readFromPopulationFile() for .trees files in SLiM 4.1 hits a MUCH higher peak memory usage in some cases, due to over-copying of mutation runs
	add deviatePositions() method to Subpopulation for even faster offspring positioning than with pointDeviated(); revise recipes 16.3 and 16.8 to use it
	add basic custom plotting capabilities to SLiMgui, through the slimgui object, with new methods createPlot(), lines(), points(), and text(); revise recipes 13.5 and 14.7 to demonstrate this capability
	add SLiMgui plotting of data from LogFile output, through a context menu in the debug output window; revise recipes 4.2.5 and 15.16 (text only, not code) to demonstrate this capability
	split out the new plotting functionality into a new class, Plot, available only in SLiMgui
	add support for legends in the SLiMgui plotting code with addLegend(), legendLineEntry(), legendPointEntry(), and legendSwatchEntry()
	add logFileData() method to the SLiMgui class to allow access to logged data, which is useful for live plotting in SLiMgui
	convert recipe 15.17 over to SLiMgui live plotting, to illustrate addLegend(), logFileData(), abline(), etc.
	add new serialize() mode, "pretty", for pretty-printed Dictionary output
	improvements to axis scaling, tick labels, axis labels, data range, etc., with some impact on built-in plots, but mostly for custom plots at this point
	add axis() method to Plot, for fine-scale control over axis tick marks and labels
	split the "squashed stabilizing selection" recipe out from section 13.6 to make a new section 13.7, utilizing lots of live SLiMgui plotting for advanced visualization
	add support for external editors (#423): changes made externally will now result in a panel offering to reload from disk, or (if a pref is set) automatic reloading as long as there is no conflict
	add multispecies tick cycle diagrams to the Help menu in QtSLiM
	fix Sachin's scoped assignment bug (#430): x=x+1 would do the wrong thing in a local scope where x is defined as a global variable; it would increment the global instead of making a new local
	extend SLiM script parsing to allow expressions for event/callback timing, evaluated at the end of initialize() callbacks; these may depend upon global constants, and even call functions
		events and callbacks may now be scheduled for a non-consecutive set of ticks, not just a range; for example, seq() or c() may be used to construct the times at which a script block runs
		as a part of this work, rescheduleScriptBlock() no longer makes copies of the script block when non-consecutive ticks are requested; a single script block can now be scheduled non-consecutively
		update recipe 17.4 to use this new facility instead of rescheduleScriptBlock(), and add recipe 4.1.10 demonstrating defining constants for parameters and using them for tick scheduling; also update manual sections 20.2 and 26.1 for this
	make the Dictionary constructor allow a non-singleton string vector, so the (JSON) result of readFile() can be passed directly to it
	revised recipes 16.6, 16.7, 16.8, 16.9, 16.10, and 16.11 to use new APIs and conventions (mapValue(), mapColor(), uppercasing defined constants)
	require the symbol name passed to defineConstant() / defineGlobal() to be a valid Eidos identifier
	fix a bug that would cause failures to write buffered compressed data from writeFile(), only in SLiMgui; these failures were not reported to the user well (only through SLiMgui's stderr)
	recipe 14.7 is a ground-up rewrite, to show the utility of using marker mutations to track true local ancestry, including live plotting in SLiMgui
	add estimatedLastTick() method to Community; useful for custom plotting where you want to know the span of the model up front, to set an axis range, for example
	adjusted recipe 5.3.1 to use zero-based subpopulation ids, simplifying the logic; the workshop uses this recipe and it was a common source of confusion
	
version 4.1 (Eidos version 3.1):
	fix a minor bug with autofix when opening multiple .slim documents at once in SLiMgui
	fix recipe 17.10 to set the time unit, to avoid the timescale warning from tskit
	add "-fno-math-errno" in Other C++ Flags to improve performance and help with SIMD vectorization; not set for C, only C++, so this does not affect the GSL
		errno is presently used in C++ only with functions that are not affected by -fno-math-errno, like chdir() and strtoll() and such, so there is no sacrifice here at all
	split reproduction in nonWF models into a two-stage process of reproduction for all species, then merging for all species, to allow multispecies interactions to be used; no consequence for single-species models
	add a new build flag: if -D BUILD_NATIVE=ON is set, -march=native is passed to the compiler and a native build, usable only on the build machine itself, is produced for better optimization
	add a new build flag: if -D BUILD_LTO=ON is set, link-time optimization is enabled (if the compilers say they support it), for better optimization; if the build then fails, don't use it
	fix a major performance issue for nearestNeighbors(), nearestNeighborsOfPoint(), and subsetIndividuals() with very large subpopulation size
	memory usage debugging improvements: add a "vm" option to the usage() function, add a usage() method to Community
	switch from Quickselect to std::nth_element() for choosing medians when building the k-d tree; might break backward reproducibility in some edge cases
	improve performance of reading text SLiM-format population files, as produced by outputFull()
	move minimum system requirement up to 10.13 (the oldest SDK supported by Xcode 14.2); the command-line tools should still run on older systems
	clean up some old usage that is now flagged by Xcode (sprintf to snprintf, deprecated Cocoa API, old build-numbering scripts in the project)
	advance copyrights to 2023
	add the ability to generate profiles at the command line as well as in SLiMgui, making it possible to profile SLiM when running parallel
		to turn this on in CMake, add "-DPROFILE=ON" to the CMake command line
		to turn this on in Xcode, set "-DSLIMPROFILING=1" in "Other C Flags" in each target you want to enable it in (not at the project level!)
	extend the Eidos Dictionary class (but not DataFrame) to allow integer keys, making it more of a general "associative array" class that can represent ragged arrays and similar structures
		as a side effect, "slim" type dictionary serialization now *always* quotes string keys (policy change), to distinguish, e.g., "10" (string) from 10 (integer) in serialized output
	extend the Eidos Dictionary class (and DataFrame) to allow objects of all classes to be added; dictionaries containing objects that are not under retain-release just can't be kept long-term
	improve InteractionType performance for certain queries, especially drawByStrength() with fixed interaction strength
	bug fix: drawByStrength() would return at most N individuals, where N is the size of the exerter subpop; but this is incorrect since draws are with replacement
	bug fix: neighborCount() and interactingNeighborCount() would return float(0) instead of integer(0) in certain circumstances, totalOfNeighborStrengths() would return integer(0) instead of float(0)
	add recipe 14.16, "modeling biallelic loci in script" (complementing recipes 14.15 I and 14.15 II, which show how to do it with built-in mutations and a mutation() callback)
	disallow multiple log files at the same path, since this is a common mistake and there's no clear use for it
	bug fix: problem with reading in JSON that contains an "object" (i.e., a dictionary) inside the top-level object
	update the zlib code in eidos_zlib to version 1.2.13 (13 Oct 2022), fixing some issues (see zlib ChangeLog file)
	change to DWARF, not DWARF with dSYM, even for Release builds; I don't use the dSYM file to reverse-symbolicate crash reports, so it just slows down my Release builds (but turning it off is unusual, so I'm noting it here)
	add an optimized case for sample() with replacement, when using a weights vector; orders of magnitude speedup for large tasks
	shift GitHub Actions for macOS to macos-11 and macos-12; macos-10.15 stopped working in early May 2023, deprecated
	add an optional parameter to initializeGeneConversion(), [l$ redrawLengthsOnFailure = F], to avoid failures to lay out tracts in some models; no behavior change by default
	add an optional parameter, [integer$ count = 1], to addCrossed(), addSelfed(), addCloned(), addRecombinant(), and addEmpty() to produce multiple offspring in one call
		this entails a policy change: if no children are generated (due to rejection by modifyChild(), in particular), object<Individual>(0) is returned, not NULL
	add a method -(integer)compactIndices(void) to Dictionary, to compact result dictionaries down to their non-empty values with sequential keys
	add a new recipe, 17.11, on changing the tree-sequence simplification interval
	fix a bug with the Species methods mutationCounts() / mutationFrequences(), only for multispecies models; counts/frequencies would be zero for some species
		this did not occur when running under SLiMgui (different code path), but always happened at the command line
	add rank() function to Eidos (https://github.com/MesserLab/SLiM/issues/379); identical to R except that logical and string are not supported, and "random" is not supported; can be added later as needed
	bug fix: #361, more than 2 billion mutations overflows without a good error message
	bug fix: #365, problems loading a tree sequence; what I fixed is to catch the uncaught raise from std::stoll() in Species::DerivedStatesFromAscii()
	bug fix in pyslim to announce: https://github.com/tskit-dev/pyslim/issues/307
	feature request: #378, add font bigger (command +) and font smaller (command -) menu items and shortcuts, so the user doesn't have to open the prefs window; note that with command = the shift key is needed
		this meant removal of the shortcuts for prettyprint script and reformat script, since they conflicted (well, prettyprint conflicted); probably nobody cares
	revised recipe 17.3 to show how to persist tag values from a simulation in the tree-sequence metadata
	add five logical tag properties to Individual, tagL0 - tagL4, to hold user-defined values of type logical
	add parent1 and parent2 parameters to addRecombinant() so that parental pedigreeIDs can be tracked properly if desired
	add sharedParentCount() method, a simplified version of relatedness() using only parent pedigree IDs to find full sibs (2) and haf-sibs (1)
	split SpatialMap out into its own Eidos class
		make -defineSpatialMap() return an o<SpatialMap>$ object that can be used independently
		make SpatialMap know the spatial bounds that it is aligned to; all uses of a given SpatialMap must use the same spatial bounds!  if a subpop changes its bounds, it checks the bounds of the spatial maps it is using
		make SpatialMap know its name; it is now an intrinsic property of the map, used primarily for SLiMgui display, and must be unique within each subpopulation
		add a constructor for SpatialMap that duplicates the spatial map object, with a new name
		allow a given SpatialMap to be retained long-term (e.g., with defineConstant() / defineGlobal())
		allow a given SpatialMap to be set on more than one subpopulation, with a new method addSpatialMap(); also removeSpatialMap() to take one out, and a spatialMaps property to get the maps currently on a subpop
		add utility methods directly on SpatialMap for the things subpop already does – mapValue(), mapColor(), mapImage() – and deprecate the Subpopulation APIs (except spatialMapValue(), which remains useful and undeprecated, and can now take a SpatialMap object)
		add a changeValues() method on SpatialMap to change the grid values of an existing spatial map
		add various properties on SpatialMap: gridDimensions, interpolate, name, spatialBounds, spatiality, tag
	add interpolate() to SpatialMap, to increase the resolution of a spatial map by interpolating new values
	add smooth() to SpatialMap, to smooth/blur a map; internally, add the SpatialKernel class (not user-visible)
	add add(), multiply(), subtract(), divide(), power(), exp(), range(), and gridValues() methods to SpatialMap
	add sampleNearbyPoint() and sampleImprovedNearbyPoint() to SpatialMap, for searching habitat and such
	add a t-distribution option for SpatialKernel, to provide a fat-tailed distribution that behaves better than Cauchy
	add a Subpopulation method pointDeviated() that can deviate points using a kernel and enforce boundary conditions in one call
	tweak WF reproduction, addCrossed(), addSelfed(), addCloned(), and addRecombinant() to give the new offspring the same spatial position as the first parent, allowing efficient positioning with pointDeviated() in the typical usage case
	policy change: type 'f' kernels now require a finite maxDistance, since the alternative doesn't really make sense (note that type 'l' already required a finite maxDistance)
	new option in the Individuals view for spatial models, to display the underlying grid points of the spatial map
	add changeColors(), blend(), and rescale() methods to SpatialMap; extend changeValues() so it can take a SpatialMap as its parameter
	add Laplace DFE for MutationType, type "p"; contributed by Nick O'Brien
	extend sampleIndividuals() and subsetIndividuals() to support constraining by tagL0 - tagL4
		policy change: if tag is specified (non-NULL), the tag property must now have a defined value on all individuals; previously this was not checked, and individuals with an undefined tag value were simply excluded
	add [logical$ randomizeStrands = F] flag to addRecombinant; if T, strand1/strand2 and strand3/strand4 will be randomized for each offspring generated
	add InteractionType method setConstraints(), generalizing sex-specificity with a whole raft of other possible constraints on receivers and/or exerters; interally, now keep two k-d trees, one constrained, one not
		fixed a bug in passing: drawByStrength() and nearestInteractingNeighbors() were not applying sex-specificity to receivers, for the returnDict=T case (never released publicly)
		fixed a bug in passing: partial sex-specificity (receivers but not exerters, or exerters but not receivers) was not applied flexibly in multispecies models where one species is sexual and one is not
	implement 2D bicubic interpolation with periodic boundaries for the interpolate() method
	update from tskit C_1.0 to C_1.1.2, fixing a memory leak on load of a .trees file, and presumably other things also
	add testConstraints() method to InteractionType, to test whether a set of individuals satisfy constraints or not
	add clang-tidy support in CMake (for internal development), do a pass over eidos and core
	add/modify recipes for new spatial modeling features: new 15.3 V on pointDeviated(); new 15.14 on SpatialMap, interpolate(), smooth(), and sampleNearbyPoint(); new 16.12 on interaction constraints and other stuff
	modify recipes to demonstrate the use of tagL0: 10.4.2, 12.1, 12.5, 14.2 II, 16.17, 16.24
	modify recipes that use addRecombinant() to use randomizeStrands=T where appropriate: 16.17, 16.25
	add lowerTri(), upperTri(), and diag(); thanks to Nick O'Brien (@nobrien97) for this contribution
	modify recipes to use count= parameter to addCrossed() etc., where appropriate: 16.3, 16.23
	add xy, xz, yz, and xyz properties to Individual that allow joint access to the x/y/z properties, for easier spatiality operations in complex spatial models (and to support some unit testing additions)
	fixed a variety of memory leaks and extended the unit testing for leaks considerably; should be pretty clean in its memory usage now
	switch chapters 15 and 16 (nonWF and spatial models) and reorganize/renumber to rationalize the manual organization; many recipe numbers changed
	speed up findInterval() by using binary search instead of linear search - O(log n) instead of O(n) to find the interval for one element, with n being the number of intervals (i.e., the length of vec)

version 4.0.1 (Eidos version 3.0.1):
	fix the documentation for the timeUnit parameter of initializeTreeSeq(), which had not been updated for SLiM 4's policy change that the default is now "ticks" in all cases
	fix a bug that would bite tree-seq models that reloaded with readFromPopulationFile(); such models could trigger an internal error, or leak memory
	fix LogFile bug with an absolute filesystem path on Windows
	fix error incorrectly raised for treeSeqRememberIndividuals() with a zero-length individuals vector
	fix the error position reported for assignment into a non-existent property; this fixes a bug in SLiMgui's autofix feature, as a side effect (with, e.g., "sim.generation = 5")
	revise recipe 6.1.2 (reading a recombination map from a file) to use readCSV() instead of readFile()
	extend the subset() method of DataFrame to accept NULL for rows/cols, to take entire columns or entire rows respectively, for usability
	extend readCSV() to allow sep="", meaning that the separator is "whitespace", as in R
	add a stringRepresentation() method on Object, to provide the same string representation printed by print()
	improve memory usage for Individual, down to 192 bytes from 232 bytes, by compactifying the color information for SLiMgui and rearranging ivars to minimize wasted space
	the color property on Individual no longer guarantees that the value read equals the value set; when a color is set, it is now converted to RGB, so named colors do not round-trip
	add a meanParentAge property, to make calculating generation length simpler; unavailable in WF models (like age), 0 for parentless individuals
	add DataFrame asMatrix() method to convert a DataFrame into a matrix, if all columns are the same type/class
	modify recipe 16.12 II to use asMatrix() to read the mating and death files more elegantly

version 4.0 (Eidos version 3.0):
	fix deprecated pyslim API issues in recipes 17.2, 17.4, 17.5, 17.7, 17.8, 17.10, 18.13:
		use tskit.load() instead of pyslim.load(), pyslim.recapitate() instead of ts.recapitate(), ts.metadata['SLiM']['generation'] instead of ts.slim_generation
	add a second recipe to section 16.19 (range expansion in a stepping-stone model), showing how to solve the same migration problem with a survival() callback
	fix a crash (rather than an error) when calling removeMutations() on a null genome in some situations
	split SLiMSim into two new classes: Species and Community
	moved to Community: properties logFiles, generationStage, verbosity; it also has properties tick and tag
	moved to Community: methods createLogFile(), register[X]Event(), deregisterScriptBlock(), rescheduleScriptBlock(), outputUsage(); also has its own simulationFinished()
	change generations to ticks across almost all APIs; the basic unit of time is now called a tick, "generation" is a species-specific concept
	remove the inSLiMgui property of SLiMSim (deprecated since SLiM 3.2.1)
	remove vestiges of the xDominanceCoeff parameter to initializeSex() and the dominanceCoeffX property of SLiMSim (removed originally in SLiM 3.7)
	change GO (generation of origin) to TO (tick of origin) in VCF output (should be able to read both annotations)
	addNewMutation() and addNewDrawnMutation() have had their originGeneration parameter removed (first made redundant in SLiM 3.5)
	originGeneration property of Mutation and Substitution renamed to originTick; fixationGeneration property of Substitution renamed to fixationTick
	generation parameter to recalculateFitness() renamed to tick
	generations parameter to rescheduleScriptBlock() renamed to ticks
	new addTick() method added to LogFile
	new output formats include both the tick and cycle, for outputFull(), outputMutations(), outputFixedMutations()
	top-level tree-sequence metadata produced by outputTreeSeq() now includes both the tick ("tick") and generation ("generation")
	tree-sequence metadata for mutations has changed the sense of "slim_time" to be in ticks, not generations
	tree-sequence metadata for individuals has changed the sense of "SLIM_INDIVIDUAL_METADATA_MIGRATED" to indicate migration in the last tick, not the last generation
	add Generation textfield below the Tick textfield in SLiMgui & SLiMguiLegacy
	add name and description properties to Species; these are the species name as declared in script and a user-controlled description string; they get persisted in tree-seq top-level metadata
	increment the tree-seq file version from 0.7 to 0.8
	increment version to 4.0 - usually this is not done until it's time to roll the release, but since we're on a branch, it is useful for testing purposes
	LogFile methods addGeneration(), addPopulationSexRatio(), and addPopulationSize() now take [No<Species>$ species = NULL]; if not supplied, it will default to a singleton species if possible
	Species now supports simulationFinished(), but only in the single-species case; in multispecies models call community.simulationFinished() instead
	make "early()" required; the default block type has been a source of confusion and is worse now with the multispecies syntax
	add optional "species <identifier>" and "ticks <identifier>" syntax to the SLiM top-level syntax to modify block declarations
	make the Object Tables window in SLiMgui display all objects, across all species
	add initializeSpecies() function to set species-specific options in explicit-species models: [i$ tickModulo = 1], [i$ tickPhase = 1], and [Ns$ avatar = NULL], for now
	SLiMgui now displays avatars in the Object Tables window
	add allSpecies, allGenomicElementTypes, allInteractionTypes, allMutationTypes, allScriptBlocks, allSubpopulations properties to Community
	graph windows (and haplotype plots) are now associated with the focal species at their time of creation, and display the species avatar as a badge
	add a species "tab bar" in SLiMguiLegacy and QtSLiM to choose which species is the focal display species (population view, chromosome view, new graph windows)
	add id property to Species
	add lookup by id on Community for subpopulations, mutation types, genomic element types, interaction types, script blocks, and species with xWithIDs() methods
	add species property to Chromosome, GenomicElementType, InteractionType, MutationType, Subpopulation
	add active property and skipTick() method to Species, start using ticksModulo/ticksPhase to actually control species activation
	add 'all' as a reserved species name, add the 'ticks all' syntax for event declarations and make it required in explicit-species models
	add [No<Species>$ ticksSpec = NULL] to registerXEvent() so created event blocks can have a ticks specifier; add speciesSpec and tickSpec properties to SLiMEidosBlock
	documentation/manual revisions for all of the above
	remove now-obsolete pseudo-parameters from callbacks (breaking backward compatibility in 4.0; not really multispecies-related):
		fitness(), reproduction(), mateChoice(): removed genome1, genome2 (kept these in recombination() callbacks since they are not redundant, indicating the initial copy strand)
		modifyChild(): removed childGenome1, childGenome2, childIsFemale, parent1Genome1, parent1Genome2, parent2Genome1, parent2Genome2
		revised recipes in reaction to these changes: 10.3.1 I/II, 11.3, 12.2 I/II, 12.3, 13.1, 14.5, 16.13, 16.14, 16.16, 16.17, 18.8
	add WF/nonWF generation cycle images to QtSLiM, under the Help menu, for quick reference
	add a findInterval() function to Eidos
	change calcFST() from "average of ratios" to "ratio of averages", following current best practice; this breaks backward compatibility for users of this function, but hopefully in a good way
	add autocorrect smarts to SLiMgui for common changes needed to migrate to SLiM 4
	switch InteractionType from using a semi-permanent sparse array to using a transient sparse vector, providing multispecies flexibility:
		add "species all initialize()" for non-species-specific initialization, move initializeInteractionType() to be non-species-specific, remove the `species` property from InteractionType
		make it required, in multispecies models, to declare interaction() callbacks as "species all interaction()"; they are always active, and are not associated with any one species
		move registerInteractionCallback() from Species to Community, since interaction() callbacks are now non-species-specific
		change InteractionType APIs to be more explicit about receiver vs. exerter, allow an exerter subpop to be specified, etc.; new APIs:
			– (float)clippedIntegral(No<Individual> receivers) - note this method now uses saved positions from evaluate(), and thus requires evaluation
			– (float)distance(object<Individual>$ receiver, [No<Individual> exerters = NULL]) - receiver must now be singleton (matching interactionDistance())
			– (float)distanceFromPoint(float point, object<Individual> exerters) - renamed from distanceToPoint(), parameters switched places for consistency
			– (object<Individual>)drawByStrength(object<Individual>$ receiver, [integer$ count = 1], [No<Subpopulation>$ exerterSubpop = NULL]) - "receiver", added exerterSubpop
			– (integer)interactingNeighborCount(object<Individual> receivers, [No<Subpopulation>$ exerterSubpop = NULL]) - changed individuals to receivers, added exerterSubpop, require all receivers in one subpop
			– (float)interactionDistance(object<Individual>$ receiver, [No<Individual> exerters = NULL]) - no change
			– (float)localPopulationDensity(object<Individual> receivers, [No<Subpopulation>$ exerterSubpop = NULL]) - added exerterSubpop
			– (object<Individual>)nearestInteractingNeighbors(object<Individual>$ receiver, [integer$ count = 1], [No<Subpopulation>$ exerterSubpop = NULL]) - "receiver", added exerterSubpop
			– (object<Individual>)nearestNeighbors(object<Individual>$ receiver, [integer$ count = 1], [No<Subpopulation>$ exerterSubpop = NULL]) - renamed individual to receiver, added exerterSubpop
			– (object<Individual>)nearestNeighborsOfPoint(float point, io<Subpopulation>$ exerterSubpop, [integer$ count = 1]) - parameters switched
			– (float)strength(object<Individual>$ receiver, [No<Individual> exerters = NULL]) - no change
			– (float)totalOfNeighborStrengths(object<Individual> receivers, [No<Subpopulation>$ exerterSubpop = NULL]) - added exerterSubpop
		change InteractionType::evaluate() API: (void)evaluate(io<Subpopulation> subpops) - `subpops` now required, remove `immediate`
		remove the `subpop` pseudo-parameter from interaction() callbacks; receiver.subpop and exerter.subpop should now be used, and are not always the same
		revised recipes for these changes (for evaluate() now requiring subpops, in all cases; no other changes needed): 15.2, 15.3 I/II/III/IV, 15.4, 15.5, 15.6, 15.7, 15.8, 15.9, 15.10, 15.11, 15.12, 16.10, 16.11, 16.18
		note that these changes break backward compatibility for most models, and break backward reproducibility for many (due to distances not being rounded off from double to float in some code paths now)
	move initializeSLiMModelType() to be non-species-specific (i.e., must be in "species all initialize()"), so it is shared and doesn't need to be repeated
	add parameter color to initializeSpecies(), and property color to Species; add property avatar to Species; tweak avatar to be [s$=""] not [Ns$=NULL], the empty string can be the default
	add "Multispecies Population Size ~ Time" graph to SLiMgui
	shift initialization requirements to allow "no-genetics" species to omit all of their genetic setup (mutation and recombination rates, mutation types, genomic element types, genomic elements)
	obsolete the term "generation" in favor of "cycle", "generation cycle" in favor of "tick cycle"; user-visible API changes:
		Species.generation -> .cycle, Community.generationStage -> .cycleStage
		change the "generation" metadata key in the tree sequence top-level scheme to "cycle"
		LogFile.addGeneration() -> .addCycle(), LogFile.addGenerationStage() -> .addCycleStage()
		change the column names produced by LogFile from "generation" and "gen_stage" to "cycle" and "cycle_stage"
		revise recipes to use the new properties and methods, have correct comments, etc.
	add recipes 19.1, 19.2, 19.3, 19.4, 19.5, 19.6, 19.7: new multispecies recipes!
	add neighborCount() and neighborCountOfPoint() methods to fill out the InteractionType API
	modify recipe 18.14 to unique down nucleotide-based mutations regardless of their mutation type (mutation() rather than mutation(m1))
	add recipe 18.15, showing how to unique down to the ancestral state when that is desirable
	add an "all" tab to the species bar, to see all species simultaneously in the UI
	add a [No$ subpopMap = NULL] parameter to readFromPopulationFile() to allow remapping of subpopulation ids on load, for .trees
	add a "Scheduling" tab in the output viewer that shows tick/cycle/event/callback scheduling in chronological order
	relax the prohibition on calling cachedFitness() from late() in a WF model; it is now allowed IF recalculateFitness() has been called first
	fix a bug that caused malformed metadata for (a) models where a subpop was removed, when (b) those subpops had a larger SLiM id than other subpops (and were thus at the end of the population table)
	optimizations for several cases of sample() and sampleIndividuals() in the case of multiple draws without replacement
	add calcInbreedingLoad() function, courtesy of Chris Kyriazis
	add [logical$ randomizeCallbacks = T] to initializeSLiMOptions() to turn of randomization of the order individuals are processed with callbacks; T by default, breaks backward reproducibility unless set to F
	add new section 14.15 recipes: biallelic models showing how to use mutation() callbacks, unique down, and handle back-mutation
	add "Focus on Script" and "Focus on Console" keyboard shortcuts for keyboard warriors
	revise Python recipes to match current usage: 17.2, 17.4 II, 17.5 II, 17.7 II, 17.8 I, 17.8 III, 17.9 I, 17.10 II, 18.13 III
	add species color lines in the script editor in SLiMgui, in multispecies mode
	relax call timing restrictions to allow species to operate upon each other within callbacks more broadly
	add recipe 19.8: Within-host reproduction in a host–pathogen model
	remove the `active` property of Species, at least for now; I decided that the existence of this might paint me into a corner with respect to possible extensions to the skipTick() mechanism
	merge in tskit C API 1.0 final
	relax unnecessary restrictions on reading, writing, addSubpop(), addSubpopSplit(), treeSeqRememberIndividuals(), treeSeqSimplify(), etc. being done in first() events
	add willAutolog() method to LogFile to find out whether it will log automatically at the end of the current tick
	add addSuppliedColumn() and setSuppliedValue() methods to LogFile, to support columns that are supplied their value by script, rather than generating them
	remove the removeConstants parameter from rm(); it is no longer possible to remove defined constants, use defineGlobal() instead if you want to change a global value
	add killIndividuals() method on Species, for nonWF models only, to kill a given vector of individuals, immediately removing them from their subpopulations
	bug fix: add mutation frequency/count invalidation in more spots: addSubpop()/addSubpopSplit(), setSubpopulationSize(0) (WF), removeSubpopulation(), killIndividuals(), takeMigrants()
		the results from sim.mutationFrequencies() / sim.mutationCounts() could be incorrect after one of those calls, for a complete tick cycle (test: test_freqCountChange_*.slim)
		SLiM's internal tally never produced incorrect fixation/loss, so the bug should manifest only in script, only when those methods are used (test: test_fixloss_*.slim)
		it could also result in (harmless) incorrect display of frequencies in SLiMgui at the end of a tick in which a subpopulation was removed (test: test_subpopRemoved_*.slim)
	fitness() callback redesign (breaks in backward compatibility):
		change fitness() callbacks to be called mutationEffect() callbacks
		change relFitness to effect, inside mutationEffect() callbacks
		change fitness(NULL) callbacks to be called fitnessEffect() callbacks
		split registerFitnessCallback() into registerMutationEffectCallback() and registerFitnessEffectCallback()
	add display of the Git SHA-1 hash in slim and SLiMgui, to aid in debugging; works for builds under cmake and qmake, not under Xcode
	add a "progress indicator" in SLiMgui, in the Tick counter lineedit, that shows the progress towards the last tick the model will execute (assuming it doesn't stop early)
	shift recipes 16.5, 16.19, and 19.8 to use killIndividuals(), for pedagogical purposes

version 3.7.1 (Eidos version 2.7.1):
	fix a problem with the python recipe for recipe 18.13
	fix printf format specifier on Windows that was causing issues with old compilers on conda
	fix spurious "subpopulation p0 has already been used" errors in certain circumstances (#274), which was biting stdpopsim
	fix a crashing bug with treeSeqOutput() due to an incorrectly sized malloc buffer
	get rid of a spurious self-test error that happened occasionally due to changed to relatedness(); the test itself was wrong (#269)
	fix the appearance of SLiMgui profile output when in dark mode (#270)
	advance copyrights to 2022
	fix recipes 17.8 and 17.9 to use sim_ancestry() instead of simulate()

version 3.7 (Eidos version 2.7)
	change to allow .trees files to contain unreferenced empty subpops, to allow ancestral use of subpops that are now empty (see #168)
	disallow reuse of subpopulation ids if they have gone into the tree-sequence tables, to prevent collisions
	change so that entries for unused subpops are not modified in population tables loaded from a tree sequence (PR #172)
	add a [format='slim'] parameter to Dictionary.serialize(), adding support for JSON serialization with the 'json' format specifier (note the JSON serialization format changed slightly due to bug fixes)
	add a Dictionary(string$ jsonString) constructor for creating a Dictionary from a JSON serialization
	add an assert() function to easily assert that a condition is true
	add string manipulation functions: strcontains(), strfind(), strprefix(), strsuffix() for string substring searching
	add graph menu items to the Simulation menu in QtSLiM, as used to exist in the old SLiMgui; left out accidentally
	add SLiMSim method individualsWithPedigreeIDs() for fast lookup by pedigree ID, for keeping track of long-term interactions
	fix functions/methods that take Subpopulation/MutationType/SLiMEidosBlock to also accept an integer id, as most functions/methods already do:
		calcVA(), rescheduleScriptBlock(), individualsWithPedigreeIDs(), mutationCounts(), mutationFrequencies(), nearestNeighborsOfPoint(), evaluate()
	fix JSON parsing bugs (singleton string value, illegal values)
	add first() events at the start of the generation cycle
	add survival() callbacks governing mortality in nonWF models
	modify Eidos grammar for function declarations slightly, to allow a unary minus preceding a numeric default argument value
	switch from Subpopulation-level object pools for genome/individual to Population-level object pools; get rid of a lot of ugly code as a result, particularly in takeMigrants()
	minor policy change: removeMutations() will no longer warn when called from a late() event in nonWF, or an early() event in WF, *if* it was asked to create a substitution
	policy change: source() now raises an error if the file path it is given does not exist
	add [logical$ chdir = F] argument to source(), mirroring R's parameter of the same name, to make include-style usage of source() simpler (#190)
	add the ability to relocate an individual with a survival() callback, to enable sperm storage and other such models where life continues after death
	add recipe 16.22, sperm storage with a survival() callback
	revise recipe 16.12 to use a survival() callback
	add recipe 16.23, tracking separate sexes in script nonWF style
	fix InteractionType to allow > 2 billion interactions in a model (switch from uint32_t to uint64_t)
	add an "action button" at the bottom of the haplotype plot window, like that in graph windows
	add checks for malloc/calloc/realloc failures, for clusters that make allocations fail when the process is at its memory limit
	fix a small bug involved duplicate derived states getting recorded by addNewDrawnMutation() when multiple mutations are added at the same position
	updated to tskit C_0.99.14 (big metadata bug fix)
	updated to unversioned tskit code to get improved consistency checking stuff quickly; will update to a tagged version when one comes out
	add a concept of deprecated APIs in Eidos, to allow properties/methods to be documented as deprecated but not auto-completed
	now perform fuller consistency checks (mutation/node time mismatches) every generation in DEBUG, and also now after simplification in DEBUG
	change addRecombinant() to use (NULL, NULL, NULL) as a signal to create a null genome, rather than an empty genome without new mutations; this better reflects the existing semantics (breaks backward compatibility)
	add genomesNonNull property to Subpopulation and Individual, returning those genomes of the subpop/individual that are not null genomes, for easier management of models that contain null genomes
	add flags to addEmpty() allowing the user to request that either or both genomes ought to be null rather than just empty
	add isHaploid=F flag to addSubpop()
	remove the dominanceCoeffX property of SLiMSim and the xDominanceCoeff parameter to initializeSex() (breaks backward compatibility)
	add a new haploidDominanceCoeff property to MutationType to take its place with more flexibility and generality
	revise recipes as needed (16.13, 16.14 - the nonWF haploid recipes) to adjust for the above changes
	extend outputFull(), readFromPopulationFile(), and .trees I/O to support null genomes and haploids
	allow readFromPopulationFile() with a .trees file even when tree-seq recording is not enabled
	add an rnbinom() function to draw from a negative binomial distribution
	add -write(s$ filePath) method to Image, to write an Image as a PNG file
	add -spatialMapImage() method to Subpopulation to let you get an image for a spatial map
	add tempdir() function to Eidos for better cross-platform support; revise recipes that use /tmp to use this (9.2, 9.3, 9.6.2, 17.3 I, 17.3 II)
	add sysinfo() function to Eidos for better cross-platform support
	add grep() function to Eidos for regular expression matching
	add DataFrame class to Eidos (a subclass of Dictionary for representing data tables), with:
		properties: colnames, dim, ncol, nrow
		methods: cbind(), rbind(), subset(), subsetColumns(), subsetRows()
		other features: prints as a data table rather than a dictionary
	add "csv" and "tsv" options to the Dictionary method serialize(), for generating CSV/TSV content (note serialize() now returns string, not string$)
	add readCSV() function that reads a CSV (or TSV) file and returns a DataFrame
	modify Dictionary method getRowValues() to make it useful as a contrast to DataFrame.subsetRows(), by allowing ragged rows, matrix/array elements; add [drop=F]; these changes are backward-compatible
	change Eidos output of float values slightly; 1.0 now outputs as "1.0", not "1", to show that it is a float; seems better, breaks backward compatibility in a minor way
	replace recipe 14.4 (modeling inversions), incorporating changes from Vince Buffalo, Peter Ralph, & Andy Kern that fix several problems (see new discussion in the manual)
	add the ability to create a new grayscale Image from a 2D matrix of values, the inverse of the integerK / floatK properties, as Image(numeric matrix); RGB may be added later if needed
	keep a hash table from pedigree ID to individual table row, to speed up remembering of additional individuals
 	add parent pedigree ids to individual metadata (.trees file version increment); add pedigree-based info to the parent column of the individuals table
	add summarizeIndividuals() to create vectors/matrices/arrays, and thereby spatial maps, that summarize a set of individuals
	add recipe 15.13 showing how to use summarizeIndividuals() to make a spatial map (for density-dependent fecundity)
	fix the reproductiveOutput property so that it doesn't increment (or, in fact, decrements back down!) if a child is rejected by modifyChild()
	add clippedIntegral() method to calculate the integral of an interaction function clipped to the spatial bounds of focal individuals
	add localPopulationDensity() method to divide total strengths by clipped integrals to provide weighted local density values
	revise recipe 16.11 to use localPopulationDensity()
	update to robin hood hashing version 3.11.3 to get a few nice fixes and speed improvements
	fix a floating-point roundoff issue that would cause the frequency of fixed mutations, from mutationFrequencies(), to sometimes differ very slightly from 1.0
	add recipe 16.24, haplodiploidy
	modify recipe 16.15 (WF models implemented as nonWF models); there are now two recipes, the second one showing how to implement fitness-based mating success
	add support for Markdown in the Jump menu (_italic_, *italic*, __bold__, **bold**; only in section header items, not in script block comments (Qt doesn't allow within-item formatting)
		also headers: # a lot larger (H1), ## a little larger (H2), ### default size (H3), #### a little smaller (H4), ##### medium-small (H5), ###### a lot smaller (H6)) (note the space after the hashes is required!)
	add "unified" display mode in SLiMgui's individuals view
	Windows port, thanks to Russell Dinnage!  see manual for install instructions, etc.
	fix recipe 5.4 II (jump menu annotations with the Gravel model) to work with the new Markdown support added
	policy change: the same subpop identifier, such as p1, may not be reused in a model; this was already true for tree-seq, now it is enforced for all models for consistency (breaks backward compatibility)
	add name and description properties to Subpopulation; persist them in treeseq metadata in the population table; switch the population table metadata schema from binary to JSON so we can add `name` and `description` in a way tskit and others can read
	upgrade the debugging output window: now with tabs for every output stream including LogFile and writeFile()
	fix relatedness() to handle overlapping generations, multiple parentage, etc, correctly; the version of relatedness() in SLiM 3.6 should not be used
	redesign the UI for the chromosome view and individuals view, to provide "action buttons" for more user-visible configurability
	add treeSeqMetadata() function to get the metadata from a .trees file, as a Dictionary, without reading in the tree sequence
	updated to tskit 0.99.15 to try out C API 1.0 prerelease stuff
	add [Ns$ timeUnit=NULL] parameter to initializeTreeSeq() to set the name of the tree-sequence recording time unit

version 3.6 (build 2784; Eidos version 2.6):
	update to JSON for Modern C++ version 3.9.1
	add metadata= parameter to treeSeqOutput(), to support user-generated metadata on the tree sequence
	make ampersands show up in the Jump menu properly in SLiMgui
	fix tab stops in SLiMgui
	add an F-distribution drawing function, rf(), following R, by request
	fix bug with source() that produced a warning about paste() semantics, and an incorrect sourced script string
	fix segfault-causing bug in Eidos argument processing for certain recursive calling patterns
	fix SLiMgui to not accept rich text pastes
	enable multiple selection in the Find Recipe panel
	revise recipes to avoid outputFull() when it takes a long time (Qt is slow processing big output dumps)
	add a [permanent=T] optional flag to treeSeqRememberIndividuals() to allow for individuals to be "retained" rather than "remembered", thanks to Yan Wong
	add [retainCoalescentOnly=T] flag for initializeTreeSeq() to modify simplification to keep more retained nodes than it otherwise would
	add a generationStage property to SLiMSim to access the current generation cycle stage
	improve command-line processing – add -h/-help option, accept -- prefix
	add a precision property to LogFile to govern the floating-point precision of its output (for other types of output, format() can often be used to get a specific output precision)
	change SLiMgui (QtSLiM) to open .py recipes in the browser, for a better overall user experience
	make SLiMgui on macOS not quit on the last window closing, following standard macOS user interface guidelines; requires Qt 5.15.2 due to Qt bugs
	SLiMgui: fix syntax coloring bug (keywords not colored properly)
	SLiMgui: fix missing color boxes in the help to show WF/nonWF/nuc properties/methods
	add dark mode support for SLiMgui, for both macOS (tied to the OS setting) and Linux (with a checkbox in the prefs)
	update to tskit 0.99.10 to gain some new simplify() functionality
	fix a bug causing a spurious error about mismatching dominance coefficients in readFromPopulationFile() with very large dominance coefficient values
	make <- an illegal token in Eidos, to guard against users who are used to R accidentally doing "a <- b;", which would otherwise be a comparison, "a < -b;", and would silently do nothing
	the status bar in SLiMgui now resizes vertically to show wrapped content when necessary (long function/method signatures)
	extend Eidos to allow all Unicode characters beyond 7-bit ASCII in identifiers, including accented characters, Chinese characters, and emoji
	fix argument processing bug (crash) for function/method calls with more than 256 arguments
	fix bugs with LogFile - writing zero-length compressed data gave an error, SLiMgui messed up the directory the log file was saved to
	add "debug points" for runtime debugging of models in SLiMgui; new debugging output window, menu items, buttons, etc.
	switch from QTextEdit to QPlainTextEdit for better performance (no user-visible change apart from SLiMgui performance on large amounts of output)
	add support for an "error stream" in Eidos, in addition to the standard output stream; add [error=F] argument to cat(), catn(), print(), str() to support this
	fix a bug with the reproductive output tracking for an individual being incorrect after the individual is moved with takeMigrants()
	fix a serious bug with takeMigrants() that could lead to corruption/crashes, if a variable holding Individual objects was kept across the call and used again
	add verbosity property to SLiMSim, to get/set the verbosity level
	fix memory leak of subpopulations after removeSubppulation() is called in WF models; could also cause an error, "ERROR (Population::TallyMutationReferences): (internal error) tally != total genome count"
	bump the .trees file version to reflect the change in sense for the individual flags (SLIM_TSK_INDIVIDUAL_RETAINED instead of SLIM_TSK_INDIVIDUAL_FIRST_GEN); no user-visible consequence
	fix bug causing output from nested events/callbacks/functions to be emitted in the wrong (non-chronological) order in some cases
	add a debugIndent() function to Eidos, providing the current indentation string for use in producing error output that matches the indentation of debug points
	add recipe 16.21, "Dynamic population structure in nonWF models"
	extend Dictionary with getRowValues() and appendKeysAndValuesFrom() methods to enable dataframe-like usage patterns with it
	extend Dictionary() constructor to allow it to be passed key-value pairs to set, or a Dictionary to copy
	extend Dictionary with an identicalContents() method to test for equality of Dictionary objects (containing the identical keys and values)

version 3.5 (build 2663; Eidos version 2.5):
	added build instructions for Windows WSL, thanks to Bernard Kim (no code change)
	fix some issues with recipes 13.5 and 14.8 (involving live plotting in R) with platform-dependent paths, lack of PDF viewing support in QtSLiM, etc.
	fix bug with precedence for operator ^, which needs to be higher than unary - to follow standard mathematical convention (GitHub #99)
	add a tabulate() function to Eidos, more or less parallel to that in R
	speed up match() for large x vectors, using unordered_map; goes from O(N*M) to O(N+M)
	add a quantile() function to Eidos, parallel to R's default "type 7" quantile function
	add new tests for the treatment of NANs, fix bugs with treatment of NANs in:
		sort(), order(), setUnion(), setIntersection(), setDifference(), setSymmetricDifference(), dbeta(), dgamma(), dmvnorm(), rmvnorm(), identical(), match(), unique(), min(), max(), range(), pmin(), pmax(), operators >=, <=, ==, !=
		the sort() behavior now sorts NANs to the end of the vector; this is equivalent to R's with na.last=T set (which is not R's default!)
		comparison operators now obey the IEEE rules for unorderability of NAN; if x is NAN, x<y, x>y, x<=y, x>=y, x==y are all F, x!=y is T
	disallow adding mutations with addNewMutation() / addNewDrawnMutation() / addMutations() to individuals of age > 0 prevent tree sequence inconsistencies; see issue #102
	extend codonsToAminoAcids() to be able to return integer codes for the amino acids, if passed long=0
	add population and subpopulation fitness distribution plots to QtSLiM
	revise recipe 5.4 (Gravel model) thanks to Chase W. Nelson
	add 1D and 2D SFS plots to QtSLiM, along with a 2D frequency spectrum plot
	improve plots in QtSLiM, particularly PDF generation
	add colors() function to Eidos, providing several new color palettes including Turbo and Viridis
	integrate tskit 0.3.0 into SLiM, allowing more efficient tree sequence simplification (due to faster sorting) and new metadata schema support for interoperability
	rename SLiMgui to SLiMguiLegacy
	rename QtSLiM to SLiMgui, including cmake and qmake build targets and flags (BUILD_SLIMGUI=ON instead of BUILD_QTSLIM=ON, SLiMgui target instead of QtSLiM)
	revise recipes 13.5 and 14.8 to generate PNG images, not PDF, since the new SLiMgui requires that
	add Age Distribution graph to QtSLiM
	add Population Size ~ Time graph to QtSLiM
	make the Step button step continuously when held down, in QtSLiM
	make "generation play" (entering a new generation in the generation counter textfield) use the Play button, and be stoppable
	add tree sequence simplification to SLiMgui/QtSLiM profiles
	remove the first generation flag from SLiM .trees files, switch to the new simplify algorithm that preserves ancestors that are referenced
	extend mutation() callbacks to allow returning an existing mutation
	policy change: mutation positions, when generating a gamete, are now uniqued – breaks backward reproducibility for almost all models
	add subsetMutations() method on SLiMSim for fast lookup of specific mutations
	add new recipe 18.14: "modeling identity by state (IBS): uniquing new mutations down with a mutation() callback"
	add new recipe 10.6 II - Varying the dominance coefficient among mutations II
	policy change: originGeneration can no longer be used as scratch; it must be set to the current generation when a mutation is created
	policy change: pedigree tracking is now always enabled, and the keepPedigrees flag to initializeSLiMOptions() does nothing - REVERTED
	add line numbers and highlighting of the current line in SLiMgui, controllable in the preferences
	add "Jump to Line..." menu item under Edit > Find (command-L) in SLiMgui
	allow multiple copies of the same graph type to be opened in SLiMgui
	update tree-seq recipes for new tskit/pyslim APIs: 17.2, 17.4, 17.5, 17.7, 17.9, 18.13
	implement pre-processing of function/method argument lists (optimization), and extend function/method signature syntax to allow arguments following an ellipsis (the named argument syntax must be used to assign them)
	extend paste() and paste0() to take multiple arguments, with new signatures (string$)paste(..., [string$ sep = " "]) and (string$)paste0(...), to encourage avoidance of the evil paste(c(...)) pattern
		note this change is not completely backward-compatible; if you were passing in a sep= argument to paste() without the named argument syntax, you need to add sep=
	update recipes 4.2.5, 13.5, 14.8, and 16.12 (I) to use the new paste()/paste0() syntax – use "sep=" explicitly, avoid paste(c(...))
	add individual pedigree IDs to outputFull() for both text and binary formats if pedigreeIDs=T is specified, read/use them in readFromPopulationFile()
	add a "jump to event/callback" button to QtSLiM
	optimize sample() for the full shuffle case, and for better performance with large N; optimize sampleIndividuals() a bit for simple cases; may break backward compatibility for users of sample()
	add support for doxygen-style /** and /// comments that get used in the "jump to" popup as section headers
	darken the QtSLiM app icon while a model is running
	add relayout option to prettyprinting in SLiMgui, with option-click/alt-click of the prettyprint button
	add autosave option (off by default) to SLiMgui
	show colored function/method signatures in the SLiMgui status bar
	show elapsed CPU time, segregating mutations, and number of substitutions in the SLiMgui status bar
	make it possible to retain a Mutation object long term with defineConstant() / setValue(), with a revamp of object memory management under the hood (putting Mutation under retain/release)
		subtle behavior change: the reported frequency of a mutation that is removed with substitute=T used to be 0.0, now it is 1.0 (which seems more correct)
	add isFixed and isSegregating properties to Mutation to help diagnose the state of a mutation that has been retained long-term
	add recipe 9.9, "Keeping a reference to a sweep mutation"
	add recipe 9.10, "Tracking the fate of background mutations"
	add Image class to Eidos, based on lodepng
	extend Dictionary with allKeys, addKeysAndValuesFrom(), clearKeysAndValues()
	make superclass relationships explicit and documented; make Chromosome, SLiMEidosBlock, and SLiMgui inherit from EidosDictionaryUnretained
	move doc for setValue()/getValue() to the Eidos manual, remove all the duplicated doc for it in SLiM
	show superclasses in the doc browser, with a hyperlink
	change defineSpatialMap() to require a matrix (except in the 1D case), removing the gridSize parameter (breaking backward compatibility!), and reading the matrix in the right order (so it looks the same in SLiMgui as in the console)
	revise recipes 15.10 and 15.11 to adjust to the changes in defineSpatialMap() (and fix a very small bug with the spatial bounds)
	put Chromosome under retain/release (subclassing EidosDictionaryRetained) so it can be kept long-term
	add a "showSymbolTables=F" option for ls() that, if T, shows the whole chain of symbol tables that are defined, mostly for debugging purposes
	change scoping rules so that variables in the global scope are visible inside user-defined functions and callbacks, like global constants
	add a defineGlobal() function, parallel to defineConstant(), to assign a variable into the global scope
	add "Robin Hood Hashing" to use in place of std::unordered_map in time-critical spots: match(), Dictionary, Genome bulk operations, MutationRun split/join, EidosTypeTable symbols, tree-seq simplification and individual table management, MS output
	add a flushFile() function to Eidos to flush buffered content from writeFile()
	add LogFile class for logging data to a CSV/TSV file, plus method createLogFile() and property logFiles on SLiMSim
	policy change: errors during writeFile() are now errors, not warnings
	added files to support Bryce Carson's new Fedora package installer
	add serialize() method to Dictionary, make Dictionary -allKeys be in sorted order
	add mutationCountsInGenomes() and mutationFrequenciesInGenomes() methods for getting counts/frequencies within any sample of genomes
	add a calcFST() function to SLiM to provide easy FST calculations; revise recipe 11.1 to use the new function
	add a functionSource() function in Eidos to allow the user to see the Eidos source code for functions that are implemented in Eidos
	add a calcVA() function to SLiM to calculate additive genetic variance for quantitative traints
	added arm64 build for Apple Silicon
	add a calcPairHeterozygosity(), calcHeterozygosity(), calcWattersonsTheta() functions to SLiM, add optional windowing to calcFST()
	revise recipe 14.1 to use calcHeterozygosity() instead of using custom code
	add reproductiveOutput (Individual) and lifetimeReproductiveOutput (Subpopulation) properties to track individual reproductive output
	add a new recipe 4.2.5, "Automatic logging with LogFile" (the old one became 4.2.6)
	add a new recipe 16.19, "Range expansion in a stepping-stone model"
	add a new recipe 16.20, "Logistic population growth with the Beverton–Holt model"
	add lifetime reproductive output plot to QtSLiM; change the reproductive output logging to separate by sex, add lifetimeReproductiveOutputM and lifetimeReproductiveOutputF properties to cover that
	minor bugfix for recipe 14.7; use L instead of L-1 for chromosome length
	back out the earlier (9/4/2020) change making pedigree tracking always on, because the performance hit was too large; so the keepPedigrees flag to initializeSLiMOptions() now does something again
	put the reproductiveOutput/lifetimeReproductiveOutput properties under keepPedigrees=T, be more strict about requiring keepPedigrees=T to see/access any pedigree information at the user level

version 3.4 (build 2438; Eidos version 2.4):
	fix a subtle bug in which mutation IDs used by mutations read in from a .trees file could be re-used, producing a conflict, if the mutations were not ancestral to any extant genome -- biting you if you wrote a .trees file out again at the end
	add qnorm() function in Eidos; thanks to Vince Buffalo for the PR
	add SHA-256 code, output of a script hash to .trees files with the parameters/model_hash subkey, and an option to omit provenance output of the full script in outputTreeSeq() with includeModel=F; increment .trees file_version to "0.4"
	fix a crash in haplotype plotting when the number of genomes is large
	fix display bug with haplotype display on retina displays
	add recipe 16.18: a spatial epidemiological S-I-R model
	new versions of recipes 9.5.2 and 9.5.3 to fix a bug involving fitness calculations with multiple mutational lineages for a single sweep; see https://groups.google.com/d/msg/slim-discuss/DW-QqzoZLgg/NCusXvBqBAAJ
	extended writeFile() and writeTempFile() to support writing .gz compressed files with compress=T, added zlib 1.2.11 to the project
	add dbeta(), dexp(), and dgamma() functions to Eidos to provide probability density functions for those distributions
	extended the compress=T option for writeFile() to support append=T as well, with internal buffering for performance
	add QtSLiM to project!
	fix a bug that failed to catch an overflow in the tree-sequence tables for a large model

version 3.3.2 (build 2158; Eidos version 2.3.2):
	add recipe 5.2.4 (joining subpopulations)
	extend recipe 5.4 (the Gravel model) to show output from a vector of genomes sampled from multiple subpops
	fix a bug in recipe 13.4 (introduced in SLiM 3.3) that caused the environmental noise not to be included in the phenotypic values used for fitness calculations
	add an optional <level> argument for the command-line option -l/-long, to provide the level of verbosity desired (default level is 2; defaults to 1 if -l/-long is not used)
	add recipe 16.17 (meiotic drive)
	add recipes for section 13.6 (a variety of fitness functions)
	speed up AddIndividualsToTable(), eliminating a bottleneck for large models with multiple subpopulations
	speed up outputMutations(), which was very slow if a large number of mutations were requested for output
	protect methods in InteractionType against being passed new juveniles that have not yet been added to the subpopulation
	optimize the sample size 1 case in sampleIndividuals() when criteria are specified (min/max age, etc.)
	add SLiMgui launch check for needed fonts
	fix a bug in AddNewDrawnMutation()/AddNewMutation() if a non-singleton vector of positions is given in unsorted order: the genome order is incorrect!
	tweak the default nonWF model to find a mate with "subpop.sampleIndividuals(1)" not "p1.sampleIndividuals(1)", for generality
	tweaks to allow distribution under conda-forge
	increase the precision of MS output from 7 decimal places to 10, to accommodate larger chromosomes with precise positions

version 3.3.1 (build 2116; Eidos version 2.3.1):
	fix SLiMgui crashing bug involving (a) a type "s" mutation type with (b) a fixed color set for it
	protect against a non-existent or non-writeable /tmp directory, which apparently some systems have
	fix crash in SLiMgui due to inaccessible properties
	fix bug involving (a) genomic elements specified out of sorted order, AND (b) a non-uniform mutation rate map; some genomic elements can end up not generating any mutations at all (present since SLiM 2.5)
	add an option to clock() to select the clock type ("cpu" or "monotonic", for now); add the same option to executeLambda()
	fix a VCF output bug: blank lines in nucleotide-based output when a back-mutation is suppressed by simplifyNucleotides=T
	add a wait=T optional parameter to system(), allowing wait=F (or a & at the end of the command line) to execute a system command in the background
	enable access to pedigree IDs whenever they are valid (i.e., when tree-sequence recording is enabled, as well as when pedigree tracking is enabled), and add them to VCF output when available
	add an "individual" property to Genome that provides the individual to which a given genome belongs
	fix a crash with clonal nucleotide-based models using a custom mutation matrix
	shift temporary files used by -eidosTest and -slimTest into a randomly named subfolder, where necessary to prevent conflicts with other users
	change recipes that set a new seed to use 2^62 rather than 2^32, to avoid repeated sequences
	fix memory allocation issue with more than 2^26 individuals
	fix crash when trying to use an InteractionType after takeMigrants() has made its cached data invalid
	fix crash when a call to takeMigrants() tries to migrate the same individual twice (i.e., the migrants vector is not uniqued)
	fix signatures shown in SLiMgui for callbacks that have return values
	fix problems with the variable browser caused by inaccessible properties

version 3.3 (build 2062; Eidos version 2.3):
	fix bug resulting in incorrect sex ratio (all males!) in sexual nonWF models when saved to a population file (either binary or text)
	add nucleotideBased flag to initializeSLiMOptions()
	add a NucleotideArray class to keep compact nucleotide sequences (2 bits per nucleotide)
	add initializeAncestralSequence() function
	add Chromosome.ancestralNucleotides() method
	add randomSequence() function
	add nucleotideBased property
	add nucleotideCount(), nucleotideFrequency() functions
	add codonsToAminoAcids(), nucleotidesToCodons() functions
	add initializeMutationTypeNuc() and nucleotideBased property on MutationType
	add mutationMatrix to initializeGenomicElementType()
	add mutationMatrix property and setMutationMatrix() method to GenomicElementType
	add Mutation support for nucleotides: nucleotide, nucleotideValue, ditto for Substitution
	add nucleotide argument to addNewMutation() and addNewDrawnMutation()
	add nucleotides() method to Genome
	add mmJukesCantor() and mmKimura() mutational models
	implement sequence-based mutation
	add mm16To256() function to expand a single-nucleotide mutation matrix into a trinucleotide mutation matrix
	disable initializeMutationRate() and related API in nucleotide-based models
	update the ancestral nucleotide sequence upon fixation
	add hotspot map support: initializeHotspotMap(), setHotspotMap(), and associated properties
	add output of nucleotides to outputMutations(), outputFixedMutations(), and other output methods
	add nucleotidesToCodons() function
	revamp the recombination model for the new gene conversion design
	geneConversionFraction property removed, geneConversionEnabled / geneConversionNonCrossoverFraction / geneConversionSimpleConversionFraction / geneConversionGCBias added
	remove gcStarts / gcEnds from the recombination() callback specification
	remove old nucleotide and biased gene conversion recipes
	fix recipe 6.1.3 (gene conversion)
	add setGeneConversion() method on Chromosome to change the gene conversion parameters dynamically
	add recipes for chapter 17 (17.1 - 17.10)
	add recording of nucleotides and ancestral sequence in tree-sequence recording
	incrementing .trees file version to 0.3
	fix input/output of ASCII trees files
	fix a bug with ASCII output of non-nuc models with outputFull() that prevented completely verbatim reloading (float precision issue)
	add nucleotide support for readFromPopulationFile() with a text SLiM output file from outputFull() in a nucleotide-based model; nucleotides and ancestral seq restored correctly
	add writing and reading of binary files with outputFull() and readFromPopulationFile() in nucleotide-based models
	add heteroduplex mismatch repair, biased gene conversion, and add recipe 17.11
	add readFromVCF() for reading from VCF files, readFromMS() for reading from MS files
	speed up output of MS format for large models
	add setAncestralNucleotides() method to Chromosome
	add recipe 17.12, demonstrating loading from an empirical VCF file
	disable link-time optimization (LTO) since it is causing build issues for some people
	fix a bug with the time base of WF models when a .trees is loaded in an early() event; a parent/child timestamp conflict could result
	add simplificationInterval parameter to initializeTreeSeq() (breaking backward compatibility, for those not using named arguments for checkCoalescence / runCrosschecks)
	vectorize initializeGenomicElement(), fix recipe 17.7 to use it
	make pedigree ID properties inaccessible when pedigree recording has not been enabled, to prevent confusion
	make tag/tagF properties inaccessible when they have not been previously set, eliminating this class of bugs
	in WF models, enforce that subpopulation total fitness must be finite, to catch overflows
	fix minor code completion bug involving completing off of language keywords, like trying to complete "for" to "format=" in ancestralNucleotides()
	revise recipe 9.3.2, remove recipe 9.4.2, revise recipe 9.4.4, revise recipes 11.1, 11.2
	renumber recipes to make room for new chapter 13, move existing QTL recipes into chapter 13, add new recipe 13.2 to better introduce QTL model concepts
	revise recipes 13.3, 13.4, 13.5, 14.4, 14.5; add recipe 6.1.4 (multiple chromosomes), add recipe 12.5 (tracking separate sexes in script)
	remove recipe 14.6 (forcing a pedigree in a WF model)
	revise recipes 14.7, 15.3, 15.4, 15.5, 15.6, 15.7, 15.8, 15.9, 15.10, 15.11, 15.12
	add recipe 9.6 (varying dominance coefficients)
	fix a bug that would produce incorrect results from mutationCounts() / mutationFrequencies() in early() events in nonWF models (not including the newly generated offspring)
	fix compile issues on Xcode 10.2, upgrade to JSON for Modern C++ version 3.6.1 (from 3.1.2)
	update GSL code to version 2.5  (no user-visible impact)
	change mmJukesCantor() to take alpha, not mu, for consistency; revise recipes and doc
	revise recipe 14.9, 16.2, 16.9, 16.10, 16.11, 16.12, 16.13
	fix bug in mmKimura() mutation matrix (never released publicly)
	fix bug in outputMS() and outputMSSample() with filterMonomorphic=T (not the default) that could result in incorrect output, or in a crash
	fix uninitialized value bug with InteractionsData (never seen in the wild, probably inconsequential)
	fix symbol table double-dealloc bug (never seen in the wild, probably inconsequential)
	fix a possible misaligned pointer access when loading .trees files (never seen in the wild, only a problem on non-Intel architectures like ARM, might not even be a bug)
	fix an edge-case crasher in tree-seq models (never seen in the wild, perhaps only occurs when crosschecks are enabled)
	add ancestral sequence to memory usage stats
	add drawSelectionCoefficient() method to MutationType
	revise recipes 7.3, 7.4, 10.5.1 to eliminate unnecessary asInteger() calls
	convert some float-type parameters to numeric-type: initializeTreeSeq(simplificationRatio), randomNucleotides(basis), spatialMapColor(value), defineSpatialMap(values, valueRange), setSpatialBounds()
	highlight matches in the Find Recipe panel
	the selected display mutation types now apply to substitutions as well as mutations
	vectorize spatialMapValue() and revise recipe 15.11 to use it
	optimize sample() with weights, revise recipe 11.2 (splitting it into version I and II)
	correct recipe 16.15, which did not match the manual
	optimize operator subset [] with a singleton integer argument, since that is the common case
	fix an ordering problem with the remembered genomes after loading a .trees file (didn't match the order in the individuals table)
	merge in kastore C_1.1.0 (67c5a6af4b85ea263e5cab854d94b691949e88ae) and tskit post-0.1.5 (3d16a36f8e54ac01a86f182dc73103bd07badf3e)
	add mutation() callbacks and registerMutationCallback()
	make nucleotide/nucleotideValue properties on Mutation writeable
	fix some leaks
	revise recipes 9.6 and 13.5 to use mutation() callbacks
	switch Chromosome to keeping pointers to GenomicElement, fixing a potential crash (which I don't think anyone ever hit)
	make initializeGenomicElement() return the new element, following the pattern of the other initialize...() functions
	add GenomicElement pseudo-parameter element to mutation() callback API
	switch Population from a subclass of std::map to containing a std::map of subpopulations (no user-visible effect)
	add recipe 14.14 (Visualizing ancestry and admixture with mutation() callbacks)
	add fileExists() function to Eidos
	fix bug resulting in incorrect results from max() with (1) integer type, and (2) at least one singleton argument that is neither 0 nor 1
	switch to "hardened runtime" in preparation for Apple's notarization procedure
	improve self-tests
	fix bug in matrix multiplication with type float
	add recipe 18.13 (Tree-sequence recording and nucleotide-based models)

3.2.1 (build 1897; Eidos version 2.2.1):
	add support for the slim command-line tool to read its script from stdin instead of from a supplied input script file
	fix bug that would bite models calling deregisterScriptBlock() more than once, leading to an incorrect event list in some cases
	add recipe 15.15 (Implementing a Wright–Fisher model with a nonWF model)
	fix a bug resulting in incorrect values for the pedigreeGrandparentIDs property of Individual; they were correct internally, but returned incorrectly
	add a drawBreakpoints() method on Chromosome to allow models to draw breakpoints using SLiM's logic
	add recipe 15.16 (Alternation of generations)
	add support for "make install" with cmake (see the README.md / README.html for instructions), thanks to Peter Ralph
	add support for link-time optimization (LTO) on platforms that support it, thanks to Kevin Thornton
	add an rbeta() function to Eidos for draws from the beta distribution
	add a pnorm() function to Eidos for a cumulative distribution function for the normal distribution
	fix .trees file loading to check that the chromosome length matches, avoiding weird problems downstream
	fix a SLiMgui crash when displaying a large number of genomic element types
	add a SLiMgui class and slimgui global instance, available only when running under SLiMgui, that provides some useful control options
	deprecate the inSLiMgui property of SLiMSim; use 'if (exists("slimgui")) ...' instead; revised recipes 13.11 and 13.17 for this change
	add SLiMgui.openDocument() and SLiMgui.pauseExecution() methods, and SLiMgui.pid property, to SLiMgui class; revised recipes 13.11 and 13.17 to use openDocument()
	add Subpopulation.configureDisplay() method, inserted a new recipe 5.3.4 to provide an example of using it
	fix a code completion hiccup with return/else/do/in
	improve error-reporting for command-line defines
	fix an uncaught raise optimizing illegal numeric constants
	update citations listed by citation()
	improve recipes (10.2, 10.3, 10.6.2, 16.3) that call setSeed(getSeed() + 1) to do setSeed(rdunif(1, 0, asInteger(2^32) - 1)); Matthew Hartfield pointed out the potential replicate correlation issue
	move back deployment target from OS X 10.11 to OS X 10.10 thanks to Deploymate
	fix a bug involving calling setValue() inside a for loop, and similar setValue() scenarios involving a changing value

3.2 (build 1859; Eidos version 2.2):
	fix a bug that could result in incorrect parent2, parent2Genome1, and parent2Genome2 values in modifyChild() callbacks in clonal models; should not impact correct model code
	fix incorrect values for isCloning / isSelfing in modifyChild() callbacks in nonWF models using addCloned() / addSelfed()
	fix incorrect modifyChild() callback source in nonWF models using addCloned(), addCrossed(), and addSelfed(); they were getting the list of callbacks from the target subpopulation
	fix crash in addEmpty() that nobody noticed because nobody uses it
	add a new addRecombinant() method that allows easier modeling of haploids, horizontal gene transfer, and pre-planned recombination breakpoints
	add recipe 15.13 (modeling clonal haploids in nonWF models with addRecombinant())
	add recipe 15.14 (modeling clonal haploid bacteria with horizontal gene transfer)
	add rgeom() function to Eidos for draws from a geometric distribution
	optimization of property & method dispatch (signature lookup, specifically), using lookup tables instead of hash tables
	add outputUsage() method to dump memory usage of a simulation, incorporate this information into SLiMgui profile reports
	add a button in SLiMgui to change the current working directory, correctly track the cwd when multiple SLiMgui windows are open, across recycles, etc.
	add Find Recipe... panel in SLiMgui
	modify asString(NULL) to return "NULL", and the string-concatenation operator + to use "NULL" when NULL is concatenated; cat() and catn() still produce no output for NULL
	scheduling a callback/event into the past now results in an error
	add a parameter to outputMS() and outputMSSample() to allow only sites that are polymorphic within the sample to be output: filterMonomorphic=T
	fix code completion in SLiMgui after return, in, else, and do
	make code completion much smarter; iTr now completes to initializeTreeSeq(), wf to writeFile(), etc.
	fix recipe 11.1 issue with calcFST() function returning NAN if any mutations are either (a) missing from both subpops, or (b) fixed in both subpops
	fix issues with passing NAN as a color component to the Eidos color-translation functions
	make SLiMgui's "graph population visualization" migration rates in nonWF models reflect juvenile migration due to a non-parental destination subpop for addX()
	add a print=T flag to version() so scripts can switch on the Eidos or SLiM version number without generating unwanted output
	vectorized the exists() function so a vector of symbol names can be check for existence
	vectorize the Eidos color-manipulation functions, using matrix arguments/returns: color2rgb(), hsv2rgb(), rgb2hsv(), rgb2color()
	add new color palette functions: heatColors(), rainbow(), terrainColors(), and cmColors()
	fix big performance issue for nonWF models as they build up genetic diversity, due to the wrong mutation frequency tallying code path being used
	fix bug EidosSymbolTable buffer overrun in ContainsSymbol() and related methods; this will bite models that define a very large number of symbols (e.g., some nucleotide models)
	make Eidos and SLiM more robust to NAN being passed in to various functions (rpois() hang, in particular)
	fix corrupted spatial location data for some individuals (mostly, maybe only?, first-gen individuals) in .trees files
	add a usage() function to get the current or peak memory usage of the process

3.1 (build 1817; Eidos version 2.1):
	dmvnorm() function added to Eidos, parallel to dnorm() but for multivariate Gaussian distributions
	add JSON for Modern C++ (https://github.com/nlohmann/json) version 3.1.2 to SLiM for .trees provenance generation/parsing
	extend SLiM's .trees file provenance info (tskit schema stuff, script text, seed, parameters, os environment, file_version==0.2)
	fixed a inefficient bottleneck in recipe 13.4 (reading MS format files)
	greatly increase the performance and memory usage of the InteractionType spatial engine for big models (add sparse array for caching pairwise interactions)
		this breaks backward reproducibility in some models, because distances/strengths are now internally rounded to float instead of double
	add interactionDistance() method to InteractionType, returning INF as the distance for non-interacting pairs (including self-self distance)
	add nearestInteractingNeighbors() method to InteractionType, excluding non-interacting pairs from the returned set of neighbors
	add interactingNeighborCount() method to InteractionType, to get a count without getting identities
	changed the semantics of strength(); the first argument must now be a singleton individual, and it returns strengths exerted upon that individual (old semantics were ill-defined and broken for non-reciprocal interactions)
	rememberIndividuals() now actually remembers individuals in the tree sequence, as well as (what it did before) their associated nodes
	fix issues with genome recycling and subpop initialization, which could result in nodes in .trees files being marked as null genomes incorrectly and could cause memory usage to increase without bound
	bug fix: incorrect neutral dynamics for WF models with no non-neutral muttypes, no fitness() callbacks, but using fitnessScaling to modify fitness
	added remembering of the initial generation, to enable recapitation
	change .trees files to have rebased times on write, to simplify pyslim and reduce user error
	add a warning for spatial interaction types with no max distance
	add recipe 13.19, biased gene conversion
	add recipe 16.10, recapitation
	fix coalescence checking to work even when individuals are remembered

3.0 (build 1750; Eidos version 2.0):
	add initializeSLiMModelType() function to choose SLiM's model type (WF or nonWF, at present), and modelType property on SLiMSim to access it
	disable setSubpopulationSize(), setCloningRate(), setSelfingRate(), setSexRatio(), .cloningRate, .selfingRate, .sexRatio in nonWF models
	disable addSubpopSplit(), setMigrationRates(), .immigrantSubpopFractions, .immigrantSubpopIDs in nonWF models
	make definition of mateChoice() callbacks illegal in nonWF mode, including by registerMateChoiceCallback()
	add age property to Individual, for nonWF models
	add removeSubpopulation(), takeMigrants(), addCloned(), addSelfed(), addCrossed(), addEmpty() methods for use in nonWF models
	add support for reproduction() callbacks, including adding registerReproductionCallback()
	make convertToSubstitution default to F in nonWF models, since all non-neutral mutation types influence fitness and thus survival
	add outputFull() ages=T parameter to control output of age information in nonWF models; does nothing in WF models; also modify readFromPopulationFile()
	switch to using pointers for genomes and individuals
	implement the nonWF generation cycle
	add sampleIndividuals() and subsetIndividuals() methods on Subpopulation for faster fetching of mates, etc.
	add fitnessScaling property to Subpopulation and Individual, to alter fitness values per individual or per-subpop without fitness(NULL) callbacks
	optimizations: EidosSymbolTable improvements, constant caching, callback processing, argument processing, RNG optimizations, inlining, WF parent/child swap efficiency, fitnessScaling work
	add hooks for tree sequence recording
	improve accelerated property get/set to be more vectorized
	add support for accelerated method implementations, accelerate a few core methods
	speed up SLiMSim::mutationsOfType(), SLiMSim::countOfMutationsOfType(), Genome::containsMutations(), SLiMSim::mutationCounts(), SLiMSim::mutationFrequencies(), Genome::mutationsOfType()
	switch to dispatch of properties and methods using std::unordered_map to look up the signature
	miscellaneous other optimizations: "1/relFitness" fitness() callbacks, property return checks, symbol table crossover, std::unordered_map vs. std::map, dynamic_cast<> usage, unnecessary IsNull() calls
	add a "New (nonWF)" menu item to SLiMgui for quick creation of new nonWF models
	make WF-only and nonWF-only API visibly tagged (with colored boxes) in the SLiMgui help window
	add seqLen() function to Eidos, like seq_len() in R
	add nonWF recipes
	fix InteractionType bug with periodic boundaries and totalOfNeighborStrengths() / strength()
	fix bug where a gene conversion rate of exactly 1.0 would be treated as 0.0
	fix bug with paste of code from a source with unconventional line endings
	add support for a logical argument to mean(), and increase the accuracy of mean() for very large integer vectors by trying to avoid floating-point overflow issues
	fix bug that allowed cachedFitness() to be called from a late() event, returning garbage values
	fix recipe 13.1, which called cachedFitness() during a late() event, which should have been illegal (and now is illegal)
	add recipe 13.3 III, mortality-based fitness using fitnessScaling
	fix a crash when calling setSubpopulationSize(0) (or removeSubpopulation()) twice on the same subpop
	fix searches in the help for strings that return more than one identical hit, such as "tag"; such searches were only displaying one of the multiple hits
	display the emergent selfing rate, cloning rate, and sex ratio in SLiMgui for nonWF models
	make the population visualization graph work better with nonWF models (using fitness values without density scaling, display emergent migration rates)
	make the fitness over time graph display fitness without density scaling, as in other aspects of SLiMgui's presentation of fitness
	fix a crash with the fitness over time graph when the simulation became invalid (due to a stop() call or other error)
	fix a rare crash on quit from SLiMgui
	fix a crash due to stack overflow with large population sizes (only when callbacks are involved in offspring generation)
	add new tree seq stuff: initializeTreeSeq(), treeSeqSimplify(), treeSeqRememberIndividuals(), treeSeqOutput()
	add getwd() / setwd() functions to Eidos
	add var(), cov(), cor() statistics functions to Eidos for variance, covariance, and (Pearson) correlation
	change Eidos to not automatically assume return values based upon the value of the last statement; that makes it confusing/hard to define a function that returns void
	policy change: property/method accesses on zero-length vectors now raise unless the return type of the property/method is unambiguous
	"void" is now an actual value type in Eidos, although it can only be used as a return type for functions/methods; this improves type-safety
	fix recipes: 13.2 (mateChoice() callback with no explicit return), 13.9 (sapply() with no value), 11.2 (cachedFitness() from a late() event)
	add rcauchy() for Cauchy distribution draws, and a "c" Cauchy interaction function option for InteractionType
	fix a display bug in SLiMgui on Retina displays
	extend spatial point-processing methods (pointInBounds(), point[Periodic/Reflected/Stopped/Uniform], setSpatialPosition()) to be vectorized
	add bounds-checking for MutationType DFE parameters and InteractionType IF parameters
	display interaction types in the tableview drawer in SLiMgui, with a hover preview of the interaction function, as with mutation types
	fix the incorrect actual recombination rate for requested recombination rates close to 0.5, impose a <= 0.5 requirement on recombination rates, add related recipe 13.18
	improve options for display of subpopulations in the population view (control-click or right-click for menu)
	add genome1 and genome2 properties on Individual to make getting just the first or second genomes of a vector of individuals simpler, in e.g. haploid models
	add removeMutations(NULL) option that removes all of the mutations from the target genome, for e.g. haploid models; not allowed to be used with substitute=T
	revise recipe 13.13 (modeling haploids) to use genome2 and removeMutations(NULL), making is much faster and simpler
	make the default working directory be ~/Desktop when running in SLiMgui; makes no sense for it to be the folder the app is in
	increase maximum chromosome length from 1e9 to 1e15 (breaks reproducibility from a given seed, due to new MT64 RNG)
	fix rdunif() to be able to generate uniform draws in the full 64-bit range, using the new MT64 RNG; optimize rdunif() and rbinom() for the simple coin-flip case (breaks backward output compatibility)
	fix a crash in SLiMgui when displaying a haplotype plot (including in the chromosome view) in a model with null genomes, such as an X or Y model
	extend containsMarkerMutation() with a [returnMutation=F] argument so the found mutation can be obtained
	code completion can now supply argument names when in a function/method call
	add suppressWarnings() function in Eidos
	fix issue with dropped model output just before a simulation terminated due to an error
	add treeSeqCoalesced() and a checkCoalescence parameter for initializeTreeSeq(), to perform runtime checking for coalescence
	add getValue() / setValue() functionality to Substitution, make values carry over from Mutation objects when they fix
	add tree-seq recipes to SLiMgui
	add a "migrant" property to Individual that is true if the individual has migrated in this generation, add "migrant" argument to sampleIndividuals() & subsetIndividuals()
	add a timeUnit parameter to initializeTreeSeq() to allow the time unit to be set by the user; make it "generations" for WF and "ticks" for nonWF, by default
	add recipe 9.11, effective population size versus census population size

2.6 (build 1292; Eidos version 1.6):
	make addNewMutation() and addNewDrawnMutation() vectorized, for much higher performance when adding many mutations in bulk; note policy change that requested mutations are returned whether added or not
	add positionsOfMutationsOfType() method to Genome for speed of models that need that
	extend the integer() function to be able to construct vectors of 0 and 1 at specified positions (sort of the opposite of which())
	revise recipe 13.9 to use new vectorized addNewMutation(), as well as the new positionsOfMutationsOfType() and integer()
	fix possible incorrect frequency/count info immediately after using addMutations() or removeMutations() (but not addNewMutation()/addNewDrawnMutation()) – the changes would not be reflected in freqs/counts immediately
	fix a display bug with added (or removed) mutations in SLiMgui
	add "Copy as Paragraph", remove "Paste and Match Style", in SLiMgui and EidosScribe
	fix to only highlight errors in SLiMgui if the script has not changed since the last recycle (otherwise character positions are unreliable)
	fix a bug causing the wrong help text to appear for "id" properties on some classes in the help panel in SLiMgui
	add haplotype snapshot plot (create from the Graph pop-up menu or the Simulation menu)
	add haplotype display option for the chromosome view (control-click and select from context menu)
	extended recipe 13.5 to show the new haplotype display options
	make so the chromosome view can display a subset (but more than one) of the mutation types defined
	make so displaying a subset of mutation types works when in haplotype display mode too
	periodic boundary conditions: added periodicity parameter for initializeSLiMOptions(), periodicity property on SLiMSim, pointPeriodic() method on Subpopulation
		note policy change: new parameter inserted in initializeSLiMOptions()
	add recipe 14.12, demonstrating periodic spatial boundaries
	add display of mutation type DFEs as tooltips in the info drawer
	add rdunif(), a function for generating draws from a discrete uniform distribution
	add tips in SLiMgui for the chromosome haplotype display mode, script prettyprinting, and DFE visualization in the mutation type table
	add recipe 13.15 showing how to implement microsatellites
	add recipe 13.16 showing how to implement transposable elements
	fix static analyzer issues, including minor bug fixes for _InitializePopulationFromBinaryFile() and a leak in haplotype plotting
	fix a bug in doCall() that would fail to get the return value from user-defined functions
	fix type-interpreter crashes with malformed function declarations
	fix a refcounting bug that would bite users running more than one simulations at the same time in SLiMgui
	switch to shared_ptr for call signatures, to fix a leak with user-defined functions
	improve recipe 13.12 (modeling nucleotides) and optimize SLiM to make it run faster
	add the ability to automatically select only non-neutral mutation types for display in the chromosome view
	fix a bug (never released) in pure neutral tracking with addNewMutation(), and optimize pure neutral tracking some more
	add ability to change the number of bins in the frequency spectrum plot
	optimize EidosValue internals by using malloced buffers instead of std::vector, avoiding zero-initialization and capacity-checking
	fix a bug (never released) in ConcatenateEidosValues() with logical vectors that would cause incorrect results in some post-2.5 GitHub versions
	fix a bug (never released) in the new integer() two-value filling code added post-2.5
	optimize method dispatch in Eidos to gather results more efficiently, with benefits for script-intensive models
	add support for matrices and arrays in Eidos; new functions matrix(), array(), nrow(), ncol(), dim(), t(), cbind(), rbind(), matrixMult(), drop()
	changed the output format from str() and x.str() to be more R-like
	changed apply() to return a matrix or array in some cases; could break backward compatibility in rare cases
	policy change: assignment into a subset of a property is no longer legal in Eidos (e.g. x.foo[1:3] = rvalue), because it is conceptually flawed (not an lvalue)
	update the GSL code in Eidos to GSL version 2.4 and pulled in gsl_ran_multivariate_gaussian(), gsl_linalg_cholesky_decomp1(), and dependencies (no user-visible impact)
	add rmvnorm() for drawing from a multivariate distribution
	make version() return version numbers to the caller
	extend defineSpatialMap() to allow the map values to be specified as a matrix/array
	internal policy change: properties are no longer allowed to return NULL or be set to NULL, and must raise instead if they cannot provide a value
	policy change: Chromosome properties that used to return NULL when inapplicable now raise (mutation rate map and recombination rate map properties)
	change property semantics: singleton properties accessed on a matrix/array now mirror the dimensional structure of the target, like a unary operator
	rename apply() to sapply() to match R, add a simplify= parameter to govern the result's dimensionality
	add new apply() function to apply a lambda to margins of a matrix or array, as in R
	fix recipes to use sapply() instead of apply(), following the new function names, and to run in more reasonable time (for testing of them)
	rescale the color scheme for recombination and mutation rate maps in SLiMgui to handle a wider range(1e-6 to 1e-9), and make the mutation rate display with a more purple hue (compared to blue for recombination rate)
	add recipe 13.17 showing a two-trait QTL-based phenotypic model with pleiotropy and nutational correlation, plus live R-based plotting

2.5 (build 1204; Eidos version 1.5):
	add a check for completeness of the help information compared to class definitions, and add doc for a few missing items
	change the getValue()/setValue() implementation to be more memory-efficient when not used (but a little slower and less memory-efficient when used)
	Mutation now supports getValue()/setValue() for greater extensibility
	add script prettyprinting facility to SLiMgui
	enhance pmax() and pmin() to allow a singleton vector to be paired with a longer vector
	enhance max(), min(), and range() to allow any number of arguments of any length
	enhance seq() to support an optional length parameter
	enhance any() and all() to allow any number of arguments of any length
	add a ternary conditional operator, ? else, to the Eidos language
	add a sumExact() function for exact summation of floating point numbers
	improved numerical accuracy for complex recombination maps
	add ability to supply a mutation rate map instead of just an overall rate; removed the mutationRate property of Chromosome
	add display of the mutation rate map in SLiMgui with the R button
	add support for /* */ block comments to Eidos
	fix Context-defined functions so SLiMgui works with them better (showing the function prototype even after an error)
	fix a bug in InteractionType that would produce incorrect results for interactions if individuals had exactly identical coordinates
	speed up mateChoice() callbacks that select just a subset of all possible mates
	add a preserveOrder flag to the unique() function in Eidos to allow O(n log n) performance to be requested when order does not matter
	rename function(), method(), and property() to functionSignature(), methodSignature(), and propertySignature() respectively
	rename argument "function" for doCall() to "functionName"
	add support for user-defined functions in Eidos and SLiM
	add a source() function to read in and execute a source file
	revise recipe 11.1 to fix the FST calculation code and encapsulate it into a reusable function
	add menu item in SLiMgui to open the SLiM-Extras repository on GitHub
	fix a major bug preventing new mutations from being introduced during clonal reproduction (existing in 2.4, 2.4.1, and 2.4.2)
	add recipe 13.13, illustrating how to make a simple haploid model
	add recipe 13.14, showing how to use variation in the mutation rate along the chromosome to model varying functional density
	fix recipe 5.3.3, which had recipe 5.3.2's code in its file

2.4.2 (build 1167 on branch mutid_bug_242; Eidos version 1.4.2):
	fix for incorrect output due to non-unique mutation IDs

2.4.1 (build 1166; Eidos version 1.4.1):
	fix a crash (or possible bad simulation data) involving stale subpopulation pointers in genomes in multi-subpop models

2.4 (build 1163; Eidos version 1.4):
	add a system() function to call out to Unix to run commands
	add a tooltip showing the frames per second for the play speed slider, and tweak the play speed metrics
	add PDF viewing capability to SLiMgui for R plotting integration
	add a writeTempFile() Eidos function for creating randomly named unique temporary files
	adding inSLiMgui property to SLiMSim
	add recipe 13.11, live plotting with R using system()
	addition of catn() function, identical to cat() but with a newline appended to the output
	addition of paste0() function, identical to paste() but with no separator
	add -rescheduleScriptBlock() method to SLiMSim
	add ability to display only one mutation type in the chromosome view, through a context menu (added a tip on this)
	add a top/bottom splitter in the SLiMgui main window
	implement mutation runs inside Genome for better performance
	add a new option in initializeSLiMOptions() to control the number of mutation runs, if desired (usually unnecessary)
	optimize crossover mutation code with improved code flow and expanded case treatments
	optimize fitness calculations by caching fitness effects of mutations
	optimization: switch to MutationIndex instead of Mutation *
	optimization: keep mutation refcounts in a separate buffer
	added -l / -long command line option for long (i.e. verbose) output
	add font size preference to SLiMgui, for presentations etc.
	optimization of simulations in which all mutations have no direct fitness effects, particularly QTL-based models
	add sumOfMutationsOfType() method to Individual and Genome for fast totalling of additive QTLs in QTL-based models
	optimize script block handling for sims with many script blocks, to decrease callback overhead
	rewrite QTL-based recipes to use sumOfMutationsOfType()
	added a preventIncidentalSelfing option to initializeSLiMOptions(), to prevent incidental selfing in hermaphroditic models
	add profiling (performance monitoring) in SLiMgui
	add alternative displays for the population view, selectable with right-click / control-click
	upgraded to GSL version 2.3 and pulled in gsl_cdf_tdist_Q() and dependencies (no user-visible impact whatsoever)
	added mutation run experiments
	adding ttest() function for performing t-tests
	optimize fitness calculations using non-neutral mutation caches
	speed up pure neutral models by shifting from gsl_ran_discrete() to eidos_random_int() to choose mates
	fix an Eidos bug when doing a for loop on a seqAlong() vector of a zero length parameter, like "for (i in seqAlong(q)) ..." where q is zero-length (probably nobody cares)
	add recipe 9.5, Changing selection coefficients with setSelectionCoeff()
	add performance metrics related to mutations and mutation runs to SLiMgui's profile reports
	add setValue() / getValue() capability to MutationType, GenomicElementType, and InteractionType
	scripted (type "s") DFEs in MutationType now have access to all SLiM constants
	add mutationStackGroup property to MutationType and expand the mutation stacking algorithm accordingly
	fix for a potentially serious bug in the Eidos function setDifference() (no impact if you do not use that function)
	NOTE: this version changed model output in some cases because of a float/double change in fitness calculations
	NOTE: this version changed model output for pure neutral models because of a change in the random numbers used to choose mates

2.3 (build 1052; Eidos version 1.3):
	added x, y, and z properties to Individual for tracking spatial location
	add continuousSpace parameter to initializeSLiMOptions() to allow simulations to register as using continuous space
	make SLiMgui display subpopulations spatially when continuous space is enabled
	fix autocompletion bug with simulation symbols
	fix an omitted case in Eidos subsetting (which raised an exception)
	optimize ifelse() and operator ! in Eidos
	change mateChoice() policy for all-zero return to be equivalent to returning float(0) – reject the first parent
	optimization for mean() in Eidos
	add InteractionType class, initializeInteractionType(), and spatial queries
	fix copy so syntax coloring gets copied to the clipboard again
	add setSpatialPosition() method to Individual
	add spatialBounds, pointInBounds(), pointReflected(), pointStopped(), pointUniform(), and setSpatialBounds() to Subpopulation
	add chapter 14 recipes
	add chapter headers inside the Recipes menu
	add support for interaction() callbacks
	make the mutation-type argument for fitness() callbacks allow NULL, to allow non-mutation-based fitness callbacks
	rewrite recipes 13.1, 13.3, 13.10, 14.2, 14.3, 14.4, and 14.5 to use global fitness callbacks instead of marker mutations
	allow mateChoice() callbacks to return a singleton Individual that is the chosen mate
	rewrite recipe 11.2 to return a singleton Individual from its mateChoice() callback
	broaden spatiality of InteractionType to allow "y", "z", "xz", "yz"
	implement the sex-segregation feature of InteractionType
	implement the reciprocality feature of InteractionType, change default for reciprocality to F
	adding unevaluate() to allow interactions to be reused with fresh calculations within a generation
	fix a code completion bug when the simulation is invalid
	first passes at recipes 14.6, 14.7, 14.8, and 14.9
	move color-related code from SLiM to Eidos, add new color-conversion functions to Eidos
	add support for spatial maps: defineSpatialMap(), spatialMapValue(), spatialMapColor()
	add recipes 14.10 and 14.11
	add support for output of positional information in outputFull(), and reading of positional information in readFromPopulationFile()
	policy change: readFromPopulationFile() no longer has the side effect of recalculating fitness values, and warns if called at a time other than a late() event
	remove the Import Population... command in SLiMgui, which no longer fits into the fitness-calculation model of SLiM
	add tests for interactions and spatiality, tweak interfaces and requirements

2.2.1 (build 992; Eidos version 1.2.1):
	added recipe to demonstrate forcing a pedigree during mating (recipe 13.7)
	added recipe to show suppression of baseline hermaphroditic selfing (recipe 12.4)
	added recipe for estimating model parameters with ABC (recipe 13.8)
	added tagF property to Individual
	fix code completion key binding problem on OS X 10.12
	add recipe for true local ancestry tracking (recipe 13.9)
	fix a bug preventing negative constant definitions at the command line
	generalize command-line defines to allow arbitrary expressions
	add order() function to obtain indices for sorting
	add recipe for heritability with quantitative genetics (recipe 13.10)
	add properties (color, colorSubstitution) to allow custom coloring of individuals, genomic element types, and mutation types in SLiMgui
	add recipe for custom coloring in SLiMgui (recipe 7.4)
	add/modify tests to improve code coverage
	accelerate bulk setting of some common read-write SLiM properties (up to a 3x speedup for test cases)
	switch SLiMgui over to a full document-based model (.slim files, save, revert, etc.)
	highlight the recycle button green when changes have been made to the script since the last recycle
	make multiple calls to initializeRecombinationRate() illegal, to prevent misunderstandings about how to make complex recombination maps
	speed up syntax coloring for large files
	fix hang during mate choice when all individuals are fitness <= 0.0

2.2 (build 955; Eidos version 1.2):
	added recombination() callback for individual-level recombination modifications
	add containsMarkerMutation() method to Genome
	add example recipe for recombination() callbacks, section 13.5
	fix so final output from stop(), etc., gets to the output stream
	added clock() function to Eidos for CPU time usage monitoring
	improve tick labels in SLiMgui chromosome view
	bounce the SLiMgui icon once when a run completes, for notification of the user
	add MutationRun class for storing shared runs of mutations (performance enhancement)
	add a tips/tricks window visible at startup, and make some items for it
	converted the chromosome view to draw with OpenGL (performance enhancement)
	add setValue()/getValue() dictionary capabilities to SLiMSim, Subpopulation, and Individual
	revise recipe 11.1 to use setValue()/getValue()
	add -d[efine] command-line argument for slim, to allow Eidos constants to be defined on the command line
	NOTE: this version changed model output in many cases because the order of drawing mutations and breakpoints changed

2.1.1 (build 924; Eidos version 1.1.1):
	fix segfault with very large recombination maps (thanks Martin Petr)
	fix some bad interactions between having sex enabled and using mateChoice()/modifyChild() callbacks (thanks Nathan Oakes)
	fix a crash involving accessing the individuals of a subpop after changing the subpop size (caching bug) (thanks to Melissa Hubisz)
	sort MS output by position (fix to regression; thanks Alexandre Harris)
	add -mutationCounts method on SLiMSim, parallel to -mutationFrequencies

2.1 (build 907; Eidos version 1.1):
	Improve the fitness~time plot (display of subpopulation fitnesses, point/line plotting option)
	Fix for minor code-completion and status line bugs
	Add infinite loop prevention for mateChoice() and modifyChild() callbacks
	Add "replace" parameter to outputSample() and outputMSSample() – BREAKS BACKWARD COMPATIBILITY
	Add outputVCFSample()
	Fix a bug in Genome's -containsMutations() method that caused it to produce incorrect results if its argument was a non-singleton vector
	Add an Individual class to SLiM, and an "individuals" property to Subpopulation
	Add type Individual parameters to SLiM callbacks as needed
	Add a unique index and a tag to Mutation and Substitution
	Added mutation id to output formats and load code, so it is preserved across save/load
	The readFromPopulationFile() method of SLiMSim now sets the generation as a side effect
	Change Eidos class methods to also work as non-multicast class methods (receiving the vector of objects as an operand)
	Added size() class method in Eidos
	Make code completion smart about functions like sample() that return the same type/class they are passed
	Added sex property to Individual
	Added file output to outputMutations() and outputFixedMutations()
	Added deleteFile() function to Eidos
	Improve display of very narrow recombination regions and genomic elements
	Added DFE type 's' for user-defined scripts that generate selection coefficients
	Add script/output show/hide menu command for SLiMgui
	Add support for sex-specific recombination rates/maps
	Add runtime memory overflow checking, disabled with -x command-line flag
	Change addNewMutation() and addNewDrawnMutation() to be class methods – BREAKS BACKWARD COMPATIBILITY
	Accelerated vectorized property access for singleton properties
	Add "Open Recipe" menu in SLiMgui's File menu, for fast recipe access
	Add default arguments and named arguments to Eidos function/method dispatch
	Split ExecuteFunctionCall() into separate functions (no user-visible consequence)
	Add file output and append options to all output methods
	Add createDirectory() function to Eidos
	Add automatic pedigree tracking to the Individual class
	Add new initializeSLiMOptions() initialization function
	Add uniqueMutations property and uniqueMutationsOfType() method to Individual
	NOTE: this version changed model output in many cases, for reasons I haven't bothered to retrace

2.0.4 (build 833; Eidos version 1.0.4)
	Fix issue with interleaving of output from SLiM versus Eidos
	Fix for a code completion bug with if() statements

2.0.3 (build 828; Eidos version 1.0.3):
	Greatly improved code completion facilities
	Fix for build problem on Ubuntu

2.0.2 (build 824; Eidos version 1.0.2):
	Added beep() function to Eidos
	Added setMutationType() method on Mutation
	Added binary option for outputFull()
	Added return of saved generation in readFromPopulationFile()

2.0.1 (build 815; Eidos version 1.0.1):
	Added format() to Eidos
	Fixed performance issues in SLiMgui with a very large number of subpopulations

2.0 (build 811; Eidos version 1.0):
	Version history starts.<|MERGE_RESOLUTION|>--- conflicted
+++ resolved
@@ -28,11 +28,8 @@
 	SIMD optimizations for spatial interaction strength calculations, thanks to Andy Kern, https://github.com/MesserLab/SLiM/pull/590
 	fix #593, Student's T distribution had a sign error in tdist(), thanks to Andy Kern, https://github.com/MesserLab/SLiM/issues/591
 	add comprehensive tests for spatial interaction kernel calculations; includes SIMD vs scalar consistency tests, C++ level tests, and script-level tests, thanks to Andy Kern, https://github.com/MesserLab/SLiM/pull/592
-<<<<<<< HEAD
 	replaced manual unrolling of loop in TallyMutationReferences_Fast with with compiler-directed unrolling, thanks to Andy Kern, https://github.com/MesserLab/SLiM/pull/596
-=======
 	add SIMD acceleration for trig functions (sin(), cos(), tan(), asin(), acos(), atan(), atan2()), power functions (^ opperator, pow, SpatialMap.pow()), thanks to Andy Kern, https://github.com/MesserLab/SLiM/pull/595
->>>>>>> e84b8ed6
 
 
 version 5.1 (Eidos version 4.1):
