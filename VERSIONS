--- conflicted
+++ resolved
@@ -11,16 +11,13 @@
 	fix LogFile bug with an absolute filesystem path on Windows
 	fix error incorrectly raised for treeSeqRememberIndividuals() with a zero-length individuals vector
 	fix the error position reported for assignment into a non-existent property; this fixes a bug in SLiMgui's autofix feature, as a side effect (with, e.g., "sim.generation = 5")
-<<<<<<< HEAD
-	improve memory usage for Individual, down to 192 bytes from 232 bytes, by compactifying the color information for SLiMgui and rearranging ivars to minimize wasted space
-	the color property on Individual no longer guarantees that the value read equals the value set; when a color is set, it is now converted to RGB, so named colors do not round-trip
-	add a meanParentAge property, to make calculating generation length simpler; unavailable in WF models (like age), 0 for parentless individuals
-=======
 	revise recipe 6.1.2 (reading a recombination map from a file) to use readCSV() instead of readFile()
 	extend the subset() method of DataFrame to accept NULL for rows/cols, to take entire columns or entire rows respectively, for usability
 	extend readCSV() to allow sep="", meaning that the separator is "whitespace", as in R
 	add a stringRepresentation() method on Object, to provide the same string representation printed by print()
->>>>>>> df7ed544
+	improve memory usage for Individual, down to 192 bytes from 232 bytes, by compactifying the color information for SLiMgui and rearranging ivars to minimize wasted space
+	the color property on Individual no longer guarantees that the value read equals the value set; when a color is set, it is now converted to RGB, so named colors do not round-trip
+	add a meanParentAge property, to make calculating generation length simpler; unavailable in WF models (like age), 0 for parentless individuals
 	
 
 version 4.0 (Eidos version 3.0):
