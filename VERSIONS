--- conflicted
+++ resolved
@@ -6,21 +6,6 @@
 
 The build numbers given here are visible in SLiMgui's about panel.  They are not visible in any way on non-OSX platforms, unfortunately, because they are maintained by a "Run Script" build phase in the Xcode project that places the current git commit count into a field in the Info.plist file of SLiMgui (and EidosScribe).  This mechanism works only on OSX, so the build number is not available on Linux and other platforms.
 
-
-development head:
-
-
-version 3.3.1 (build 2116; Eidos version 2.3.1):
-	fix SLiMgui crashing bug involving (a) a type "s" mutation type with (b) a fixed color set for it
-	protect against a non-existent or non-writeable /tmp directory, which apparently some systems have
-	fix crash in SLiMgui due to inaccessible properties
-	fix bug involving (a) genomic elements specified out of sorted order, AND (b) a non-uniform mutation rate map; some genomic elements can end up not generating any mutations at all (present since SLiM 2.5)
-	add an option to clock() to select the clock type ("cpu" or "monotonic", for now); add the same option to executeLambda()
-	fix a VCF output bug: blank lines in nucleotide-based output when a back-mutation is suppressed by simplifyNucleotides=T
-	add a wait=T optional parameter to system(), allowing wait=F (or a & at the end of the command line) to execute a system command in the background
-	enable access to pedigree IDs whenever they are valid (i.e., when tree-sequence recording is enabled, as well as when pedigree tracking is enabled), and add them to VCF output when available
-	add an "individual" property to Genome that provides the individual to which a given genome belongs
-<<<<<<< HEAD
 
 OpenMP additions:
 	made a separate project, SLiM_OpenMP.xcodeproj, with custom build settings:
@@ -40,7 +25,20 @@
 	set default values for OMP_WAIT_POLICY (active) and OMP_PROC_BIND (false) and OMP_DYNAMIC (false) for slim and eidos
 	set SLiMgui and EidosScribe to run with a single OpenMP thread; active threads peg the CPU, passive threads are slower than single-threaded
 
-=======
+
+development head:
+
+
+version 3.3.1 (build 2116; Eidos version 2.3.1):
+	fix SLiMgui crashing bug involving (a) a type "s" mutation type with (b) a fixed color set for it
+	protect against a non-existent or non-writeable /tmp directory, which apparently some systems have
+	fix crash in SLiMgui due to inaccessible properties
+	fix bug involving (a) genomic elements specified out of sorted order, AND (b) a non-uniform mutation rate map; some genomic elements can end up not generating any mutations at all (present since SLiM 2.5)
+	add an option to clock() to select the clock type ("cpu" or "monotonic", for now); add the same option to executeLambda()
+	fix a VCF output bug: blank lines in nucleotide-based output when a back-mutation is suppressed by simplifyNucleotides=T
+	add a wait=T optional parameter to system(), allowing wait=F (or a & at the end of the command line) to execute a system command in the background
+	enable access to pedigree IDs whenever they are valid (i.e., when tree-sequence recording is enabled, as well as when pedigree tracking is enabled), and add them to VCF output when available
+	add an "individual" property to Genome that provides the individual to which a given genome belongs
 	fix a crash with clonal nucleotide-based models using a custom mutation matrix
 	shift temporary files used by -eidosTest and -slimTest into a randomly named subfolder, where necessary to prevent conflicts with other users
 	change recipes that set a new seed to use 2^62 rather than 2^32, to avoid repeated sequences
@@ -49,7 +47,6 @@
 	fix crash when a call to takeMigrants() tries to migrate the same individual twice (i.e., the migrants vector is not uniqued)
 	fix signatures shown in SLiMgui for callbacks that have return values
 	fix problems with the variable browser caused by inaccessible properties
->>>>>>> 954ae2ac
 
 version 3.3 (build 2062; Eidos version 2.3):
 	fix bug resulting in incorrect sex ratio (all males!) in sexual nonWF models when saved to a population file (either binary or text)
