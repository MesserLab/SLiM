VERSION HISTORY

This version history begins with the final release of version 2.0.  Versions prior to 2.0 are lost in the mists of time; since the switch from 1.8 to 2.0 was so large, it was not worth tracking all of the individual changes that were made.

Note that not every commit will be logged here; that is what the Github commit history is for.  The purpose of this file is to record major feature additions, major bug fixes, etc., so that it is easier to track down which version number a particular major change occurred in.  To that end, major changes made in the development head will be logged below; when we decide to roll a new version number and do a new release, all of those development head changes will be reassigned as belonging to the new version number.  We'll see how that goes, and whether I remember to update this file.  :->

The build numbers given here are visible in SLiMgui's about panel.  They are not visible in any way on non-OSX platforms, unfortunately, because they are maintained by a "Run Script" build phase in the Xcode project that places the current git commit count into a field in the Info.plist file of SLiMgui (and EidosScribe).  This mechanism works only on OSX, so the build number is not available on Linux and other platforms.


development head (nonWF branch):
	add initializeSLiMModelType() function to choose SLiM's model type (WF or nonWF, at present), and modelType property on SLiMSim to access it
	disable setSubpopulationSize(), setCloningRate(), setSelfingRate(), setSexRatio(), .cloningRate, .selfingRate, .sexRatio in nonWF models
	disable addSubpopSplit(), setMigrationRates(), .immigrantSubpopFractions, .immigrantSubpopIDs in nonWF models
	make definition of mateChoice() callbacks illegal in nonWF mode, including by registerMateChoiceCallback()
	add age property to Individual, for nonWF models
	add removeSubpopulation(), takeMigrants(), addCloned(), addSelfed(), addCrossed(), addEmpty() methods for use in nonWF models
	add support for reproduction() callbacks, including adding registerReproductionCallback()
	make convertToSubstitution default to F in nonWF models, since all non-neutral mutation types influence fitness and thus survival
	add outputFull() ages=T parameter to control output of age information in nonWF models; does nothing in WF models; also modify readFromPopulationFile()
	switch to using pointers for genomes and individuals
	implement the nonWF generation cycle
	add sampleIndividuals() and subsetIndividuals() methods on Subpopulation for faster fetching of mates, etc.
	add fitnessScaling property to Subpopulation and Individual, to alter fitness values per individual or per-subpop without fitness(NULL) callbacks
	optimizations: EidosSymbolTable improvements, constant caching, callback processing, argument processing, RNG optimizations, inlining, WF parent/child swap efficiency, fitnessScaling work
	add hooks for tree sequence recording
	improve accelerated property get/set to be more vectorized
	add support for accelerated method implementations, accelerate a few core methods
	speed up SLiMSim::mutationsOfType(), SLiMSim::countOfMutationsOfType(), Genome::containsMutations(), SLiMSim::mutationCounts(), SLiMSim::mutationFrequencies(), Genome::mutationsOfType()
	switch to dispatch of properties and methods using std::unordered_map to look up the signature
	miscellaneous other optimizations: "1/relFitness" fitness() callbacks, property return checks, symbol table crossover, std::unordered_map vs. std::map, dynamic_cast<> usage, unnecessary IsNull() calls
	add a "New (nonWF)" menu item to SLiMgui for quick creation of new nonWF models
	make WF-only and nonWF-only API visibly tagged (with colored boxes) in the SLiMgui help window
	add seqLen() function to Eidos, like seq_len() in R
	add nonWF recipes
	fix InteractionType bug with periodic boundaries and totalOfNeighborStrengths() / strength()
	fix bug where a gene conversion rate of exactly 1.0 would be treated as 0.0
<<<<<<< HEAD
	fix bug with paste of code from a source with unconventional line endings
	add support for a logical argument to mean(), and increase the accuracy of mean() for very large integer vectors by trying to avoid floating-point overflow issues
=======
	fix bug that allowed cachedFitness() to be called from a late() event, returning garbage values
>>>>>>> 32ba07e6


2.6 (build 1292; Eidos version 1.6):
	make addNewMutation() and addNewDrawnMutation() vectorized, for much higher performance when adding many mutations in bulk; note policy change that requested mutations are returned whether added or not
	add positionsOfMutationsOfType() method to Genome for speed of models that need that
	extend the integer() function to be able to construct vectors of 0 and 1 at specified positions (sort of the opposite of which())
	revise recipe 13.9 to use new vectorized addNewMutation(), as well as the new positionsOfMutationsOfType() and integer()
	fix possible incorrect frequency/count info immediately after using addMutations() or removeMutations() (but not addNewMutation()/addNewDrawnMutation()) – the changes would not be reflected in freqs/counts immediately
	fix a display bug with added (or removed) mutations in SLiMgui
	add "Copy as Paragraph", remove "Paste and Match Style", in SLiMgui and EidosScribe
	fix to only highlight errors in SLiMgui if the script has not changed since the last recycle (otherwise character positions are unreliable)
	fix a bug causing the wrong help text to appear for "id" properties on some classes in the help panel in SLiMgui
	add haplotype snapshot plot (create from the Graph pop-up menu or the Simulation menu)
	add haplotype display option for the chromosome view (control-click and select from context menu)
	extended recipe 13.5 to show the new haplotype display options
	make so the chromosome view can display a subset (but more than one) of the mutation types defined
	make so displaying a subset of mutation types works when in haplotype display mode too
	periodic boundary conditions: added periodicity parameter for initializeSLiMOptions(), periodicity property on SLiMSim, pointPeriodic() method on Subpopulation
		note policy change: new parameter inserted in initializeSLiMOptions()
	add recipe 14.12, demonstrating periodic spatial boundaries
	add display of mutation type DFEs as tooltips in the info drawer
	add rdunif(), a function for generating draws from a discrete uniform distribution
	add tips in SLiMgui for the chromosome haplotype display mode, script prettyprinting, and DFE visualization in the mutation type table
	add recipe 13.15 showing how to implement microsatellites
	add recipe 13.16 showing how to implement transposable elements
	fix static analyzer issues, including minor bug fixes for _InitializePopulationFromBinaryFile() and a leak in haplotype plotting
	fix a bug in doCall() that would fail to get the return value from user-defined functions
	fix type-interpreter crashes with malformed function declarations
	fix a refcounting bug that would bite users running more than one simulations at the same time in SLiMgui
	switch to shared_ptr for call signatures, to fix a leak with user-defined functions
	improve recipe 13.12 (modeling nucleotides) and optimize SLiM to make it run faster
	add the ability to automatically select only non-neutral mutation types for display in the chromosome view
	fix a bug (never released) in pure neutral tracking with addNewMutation(), and optimize pure neutral tracking some more
	add ability to change the number of bins in the frequency spectrum plot
	optimize EidosValue internals by using malloced buffers instead of std::vector, avoiding zero-initialization and capacity-checking
	fix a bug (never released) in ConcatenateEidosValues() with logical vectors that would cause incorrect results in some post-2.5 GitHub versions
	fix a bug (never released) in the new integer() two-value filling code added post-2.5
	optimize method dispatch in Eidos to gather results more efficiently, with benefits for script-intensive models
	add support for matrices and arrays in Eidos; new functions matrix(), array(), nrow(), ncol(), dim(), t(), cbind(), rbind(), matrixMult(), drop()
	changed the output format from str() and x.str() to be more R-like
	changed apply() to return a matrix or array in some cases; could break backward compatibility in rare cases
	policy change: assignment into a subset of a property is no longer legal in Eidos (e.g. x.foo[1:3] = rvalue), because it is conceptually flawed (not an lvalue)
	update the GSL code in Eidos to GSL version 2.4 and pulled in gsl_ran_multivariate_gaussian(), gsl_linalg_cholesky_decomp1(), and dependencies (no user-visible impact)
	add rmvnorm() for drawing from a multivariate distribution
	make version() return version numbers to the caller
	extend defineSpatialMap() to allow the map values to be specified as a matrix/array
	internal policy change: properties are no longer allowed to return NULL or be set to NULL, and must raise instead if they cannot provide a value
	policy change: Chromosome properties that used to return NULL when inapplicable now raise (mutation rate map and recombination rate map properties)
	change property semantics: singleton properties accessed on a matrix/array now mirror the dimensional structure of the target, like a unary operator
	rename apply() to sapply() to match R, add a simplify= parameter to govern the result's dimensionality
	add new apply() function to apply a lambda to margins of a matrix or array, as in R
	fix recipes to use sapply() instead of apply(), following the new function names, and to run in more reasonable time (for testing of them)
	rescale the color scheme for recombination and mutation rate maps in SLiMgui to handle a wider range(1e-6 to 1e-9), and make the mutation rate display with a more purple hue (compared to blue for recombination rate)
	add recipe 13.17 showing a two-trait QTL-based phenotypic model with pleiotropy and nutational correlation, plus live R-based plotting

2.5 (build 1204; Eidos version 1.5):
	add a check for completeness of the help information compared to class definitions, and add doc for a few missing items
	change the getValue()/setValue() implementation to be more memory-efficient when not used (but a little slower and less memory-efficient when used)
	Mutation now supports getValue()/setValue() for greater extensibility
	add script prettyprinting facility to SLiMgui
	enhance pmax() and pmin() to allow a singleton vector to be paired with a longer vector
	enhance max(), min(), and range() to allow any number of arguments of any length
	enhance seq() to support an optional length parameter
	enhance any() and all() to allow any number of arguments of any length
	add a ternary conditional operator, ? else, to the Eidos language
	add a sumExact() function for exact summation of floating point numbers
	improved numerical accuracy for complex recombination maps
	add ability to supply a mutation rate map instead of just an overall rate; removed the mutationRate property of Chromosome
	add display of the mutation rate map in SLiMgui with the R button
	add support for /* */ block comments to Eidos
	fix Context-defined functions so SLiMgui works with them better (showing the function prototype even after an error)
	fix a bug in InteractionType that would produce incorrect results for interactions if individuals had exactly identical coordinates
	speed up mateChoice() callbacks that select just a subset of all possible mates
	add a preserveOrder flag to the unique() function in Eidos to allow O(n log n) performance to be requested when order does not matter
	rename function(), method(), and property() to functionSignature(), methodSignature(), and propertySignature() respectively
	rename argument "function" for doCall() to "functionName"
	add support for user-defined functions in Eidos and SLiM
	add a source() function to read in and execute a source file
	revise recipe 11.1 to fix the FST calculation code and encapsulate it into a reusable function
	add menu item in SLiMgui to open the SLiM-Extras repository on GitHub
	fix a major bug preventing new mutations from being introduced during clonal reproduction (existing in 2.4, 2.4.1, and 2.4.2)
	add recipe 13.13, illustrating how to make a simple haploid model
	add recipe 13.14, showing how to use variation in the mutation rate along the chromosome to model varying functional density
	fix recipe 5.3.3, which had recipe 5.3.2's code in its file

2.4.2 (build 1167 on branch mutid_bug_242; Eidos version 1.4.2):
	fix for incorrect output due to non-unique mutation IDs

2.4.1 (build 1166; Eidos version 1.4.1):
	fix a crash (or possible bad simulation data) involving stale subpopulation pointers in genomes in multi-subpop models

2.4 (build 1163; Eidos version 1.4):
	add a system() function to call out to Unix to run commands
	add a tooltip showing the frames per second for the play speed slider, and tweak the play speed metrics
	add PDF viewing capability to SLiMgui for R plotting integration
	add a writeTempFile() Eidos function for creating randomly named unique temporary files
	adding inSLiMgui property to SLiMSim
	add recipe 13.11, live plotting with R using system()
	addition of catn() function, identical to cat() but with a newline appended to the output
	addition of paste0() function, identical to paste() but with no separator
	add -rescheduleScriptBlock() method to SLiMSim
	add ability to display only one mutation type in the chromosome view, through a context menu (added a tip on this)
	add a top/bottom splitter in the SLiMgui main window
	implement mutation runs inside Genome for better performance
	add a new option in initializeSLiMOptions() to control the number of mutation runs, if desired (usually unnecessary)
	optimize crossover mutation code with improved code flow and expanded case treatments
	optimize fitness calculations by caching fitness effects of mutations
	optimization: switch to MutationIndex instead of Mutation *
	optimization: keep mutation refcounts in a separate buffer
	added -l / -long command line option for long (i.e. verbose) output
	add font size preference to SLiMgui, for presentations etc.
	optimization of simulations in which all mutations have no direct fitness effects, particularly QTL-based models
	add sumOfMutationsOfType() method to Individual and Genome for fast totalling of additive QTLs in QTL-based models
	optimize script block handling for sims with many script blocks, to decrease callback overhead
	rewrite QTL-based recipes to use sumOfMutationsOfType()
	added a preventIncidentalSelfing option to initializeSLiMOptions(), to prevent incidental selfing in hermaphroditic models
	add profiling (performance monitoring) in SLiMgui
	add alternative displays for the population view, selectable with right-click / control-click
	upgraded to GSL version 2.3 and pulled in gsl_cdf_tdist_Q() and dependencies (no user-visible impact whatsoever)
	added mutation run experiments
	adding ttest() function for performing t-tests
	optimize fitness calculations using non-neutral mutation caches
	speed up pure neutral models by shifting from gsl_ran_discrete() to eidos_random_int() to choose mates
	fix an Eidos bug when doing a for loop on a seqAlong() vector of a zero length parameter, like "for (i in seqAlong(q)) ..." where q is zero-length (probably nobody cares)
	add recipe 9.5, Changing selection coefficients with setSelectionCoeff()
	add performance metrics related to mutations and mutation runs to SLiMgui's profile reports
	add setValue() / getValue() capability to MutationType, GenomicElementType, and InteractionType
	scripted (type "s") DFEs in MutationType now have access to all SLiM constants
	add mutationStackGroup property to MutationType and expand the mutation stacking algorithm accordingly
	fix for a potentially serious bug in the Eidos function setDifference() (no impact if you do not use that function)
	NOTE: this version changed model output in some cases because of a float/double change in fitness calculations
	NOTE: this version changed model output for pure neutral models because of a change in the random numbers used to choose mates

2.3 (build 1052; Eidos version 1.3):
	added x, y, and z properties to Individual for tracking spatial location
	add continuousSpace parameter to initializeSLiMOptions() to allow simulations to register as using continuous space
	make SLiMgui display subpopulations spatially when continuous space is enabled
	fix autocompletion bug with simulation symbols
	fix an omitted case in Eidos subsetting (which raised an exception)
	optimize ifelse() and operator ! in Eidos
	change mateChoice() policy for all-zero return to be equivalent to returning float(0) – reject the first parent
	optimization for mean() in Eidos
	add InteractionType class, initializeInteractionType(), and spatial queries
	fix copy so syntax coloring gets copied to the clipboard again
	add setSpatialPosition() method to Individual
	add spatialBounds, pointInBounds(), pointReflected(), pointStopped(), pointUniform(), and setSpatialBounds() to Subpopulation
	add chapter 14 recipes
	add chapter headers inside the Recipes menu
	add support for interaction() callbacks
	make the mutation-type argument for fitness() callbacks allow NULL, to allow non-mutation-based fitness callbacks
	rewrite recipes 13.1, 13.3, 13.10, 14.2, 14.3, 14.4, and 14.5 to use global fitness callbacks instead of marker mutations
	allow mateChoice() callbacks to return a singleton Individual that is the chosen mate
	rewrite recipe 11.2 to return a singleton Individual from its mateChoice() callback
	broaden spatiality of InteractionType to allow "y", "z", "xz", "yz"
	implement the sex-segregation feature of InteractionType
	implement the reciprocality feature of InteractionType, change default for reciprocality to F
	adding unevaluate() to allow interactions to be reused with fresh calculations within a generation
	fix a code completion bug when the simulation is invalid
	first passes at recipes 14.6, 14.7, 14.8, and 14.9
	move color-related code from SLiM to Eidos, add new color-conversion functions to Eidos
	add support for spatial maps: defineSpatialMap(), spatialMapValue(), spatialMapColor()
	add recipes 14.10 and 14.11
	add support for output of positional information in outputFull(), and reading of positional information in readFromPopulationFile()
	policy change: readFromPopulationFile() no longer has the side effect of recalculating fitness values, and warns if called at a time other than a late() event
	remove the Import Population... command in SLiMgui, which no longer fits into the fitness-calculation model of SLiM
	add tests for interactions and spatiality, tweak interfaces and requirements

2.2.1 (build 992; Eidos version 1.2.1):
	added recipe to demonstrate forcing a pedigree during mating (recipe 13.7)
	added recipe to show suppression of baseline hermaphroditic selfing (recipe 12.4)
	added recipe for estimating model parameters with ABC (recipe 13.8)
	added tagF property to Individual
	fix code completion key binding problem on OS X 10.12
	add recipe for true local ancestry tracking (recipe 13.9)
	fix a bug preventing negative constant definitions at the command line
	generalize command-line defines to allow arbitrary expressions
	add order() function to obtain indices for sorting
	add recipe for heritability with quantitative genetics (recipe 13.10)
	add properties (color, colorSubstitution) to allow custom coloring of individuals, genomic element types, and mutation types in SLiMgui
	add recipe for custom coloring in SLiMgui (recipe 7.4)
	add/modify tests to improve code coverage
	accelerate bulk setting of some common read-write SLiM properties (up to a 3x speedup for test cases)
	switch SLiMgui over to a full document-based model (.slim files, save, revert, etc.)
	highlight the recycle button green when changes have been made to the script since the last recycle
	make multiple calls to initializeRecombinationRate() illegal, to prevent misunderstandings about how to make complex recombination maps
	speed up syntax coloring for large files
	fix hang during mate choice when all individuals are fitness <= 0.0

2.2 (build 955; Eidos version 1.2):
	added recombination() callback for individual-level recombination modifications
	add containsMarkerMutation() method to Genome
	add example recipe for recombination() callbacks, section 13.5
	fix so final output from stop(), etc., gets to the output stream
	added clock() function to Eidos for CPU time usage monitoring
	improve tick labels in SLiMgui chromosome view
	bounce the SLiMgui icon once when a run completes, for notification of the user
	add MutationRun class for storing shared runs of mutations (performance enhancement)
	add a tips/tricks window visible at startup, and make some items for it
	converted the chromosome view to draw with OpenGL (performance enhancement)
	add setValue()/getValue() dictionary capabilities to SLiMSim, Subpopulation, and Individual
	revise recipe 11.1 to use setValue()/getValue()
	add -d[efine] command-line argument for slim, to allow Eidos constants to be defined on the command line
	NOTE: this version changed model output in many cases because the order of drawing mutations and breakpoints changed

2.1.1 (build 924; Eidos version 1.1.1):
	fix segfault with very large recombination maps (thanks Martin Petr)
	fix some bad interactions between having sex enabled and using mateChoice()/modifyChild() callbacks (thanks Nathan Oakes)
	fix a crash involving accessing the individuals of a subpop after changing the subpop size (caching bug) (thanks to Melissa Hubisz)
	sort MS output by position (fix to regression; thanks Alexandre Harris)
	add -mutationCounts method on SLiMSim, parallel to -mutationFrequencies

2.1 (build 907; Eidos version 1.1):
	Improve the fitness~time plot (display of subpopulation fitnesses, point/line plotting option)
	Fix for minor code-completion and status line bugs
	Add infinite loop prevention for mateChoice() and modifyChild() callbacks
	Add "replace" parameter to outputSample() and outputMSSample() – BREAKS BACKWARD COMPATIBILITY
	Add outputVCFSample()
	Fix a bug in Genome's -containsMutations() method that caused it to produce incorrect results if its argument was a non-singleton vector
	Add an Individual class to SLiM, and an "individuals" property to Subpopulation
	Add type Individual parameters to SLiM callbacks as needed
	Add a unique index and a tag to Mutation and Substitution
	Added mutation id to output formats and load code, so it is preserved across save/load
	The readFromPopulationFile() method of SLiMSim now sets the generation as a side effect
	Change Eidos class methods to also work as non-multicast class methods (receiving the vector of objects as an operand)
	Added size() class method in Eidos
	Make code completion smart about functions like sample() that return the same type/class they are passed
	Added sex property to Individual
	Added file output to outputMutations() and outputFixedMutations()
	Added deleteFile() function to Eidos
	Improve display of very narrow recombination regions and genomic elements
	Added DFE type 's' for user-defined scripts that generate selection coefficients
	Add script/output show/hide menu command for SLiMgui
	Add support for sex-specific recombination rates/maps
	Add runtime memory overflow checking, disabled with -x command-line flag
	Change addNewMutation() and addNewDrawnMutation() to be class methods – BREAKS BACKWARD COMPATIBILITY
	Accelerated vectorized property access for singleton properties
	Add "Open Recipe" menu in SLiMgui's File menu, for fast recipe access
	Add default arguments and named arguments to Eidos function/method dispatch
	Split ExecuteFunctionCall() into separate functions (no user-visible consequence)
	Add file output and append options to all output methods
	Add createDirectory() function to Eidos
	Add automatic pedigree tracking to the Individual class
	Add new initializeSLiMOptions() initialization function
	Add uniqueMutations property and uniqueMutationsOfType() method to Individual
	NOTE: this version changed model output in many cases, for reasons I haven't bothered to retrace

2.0.4 (build 833; Eidos version 1.0.4)
	Fix issue with interleaving of output from SLiM versus Eidos
	Fix for a code completion bug with if() statements

2.0.3 (build 828; Eidos version 1.0.3):
	Greatly improved code completion facilities
	Fix for build problem on Ubuntu

2.0.2 (build 824; Eidos version 1.0.2):
	Added beep() function to Eidos
	Added setMutationType() method on Mutation
	Added binary option for outputFull()
	Added return of saved generation in readFromPopulationFile()

2.0.1 (build 815; Eidos version 1.0.1):
	Added format() to Eidos
	Fixed performance issues in SLiMgui with a very large number of subpopulations

2.0 (build 811; Eidos version 1.0):
	Version history starts.<|MERGE_RESOLUTION|>--- conflicted
+++ resolved
@@ -34,12 +34,9 @@
 	add nonWF recipes
 	fix InteractionType bug with periodic boundaries and totalOfNeighborStrengths() / strength()
 	fix bug where a gene conversion rate of exactly 1.0 would be treated as 0.0
-<<<<<<< HEAD
 	fix bug with paste of code from a source with unconventional line endings
 	add support for a logical argument to mean(), and increase the accuracy of mean() for very large integer vectors by trying to avoid floating-point overflow issues
-=======
 	fix bug that allowed cachedFitness() to be called from a late() event, returning garbage values
->>>>>>> 32ba07e6
 
 
 2.6 (build 1292; Eidos version 1.6):
