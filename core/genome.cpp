//
//  genome.cpp
//  SLiM
//
//  Created by Ben Haller on 12/13/14.
//  Copyright (c) 2014-2017 Philipp Messer.  All rights reserved.
//	A product of the Messer Lab, http://messerlab.org/slim/
//

//	This file is part of SLiM.
//
//	SLiM is free software: you can redistribute it and/or modify it under the terms of the GNU General Public License as published by
//	the Free Software Foundation, either version 3 of the License, or (at your option) any later version.
//
//	SLiM is distributed in the hope that it will be useful, but WITHOUT ANY WARRANTY; without even the implied warranty of
//	MERCHANTABILITY or FITNESS FOR A PARTICULAR PURPOSE.  See the GNU General Public License for more details.
//
//	You should have received a copy of the GNU General Public License along with SLiM.  If not, see <http://www.gnu.org/licenses/>.


#include "genome.h"
#include "slim_global.h"
#include "eidos_call_signature.h"
#include "eidos_property_signature.h"
#include "slim_sim.h"
#include "polymorphism.h"
#include "subpopulation.h"

#include <algorithm>
#include <string>
#include <iostream>
#include <fstream>
#include <iomanip>
#include <map>
#include <utility>


#pragma mark -
#pragma mark Genome
#pragma mark -

// Static class variables in support of Genome's bulk operation optimization; see Genome::WillModifyRunForBulkOperation()
int64_t Genome::s_bulk_operation_id_ = 0;
int Genome::s_bulk_operation_mutrun_index_ = -1;
std::unordered_map<MutationRun*, MutationRun*> Genome::s_bulk_operation_runs_;


Genome::Genome(Subpopulation *p_subpop, int p_mutrun_count, int p_mutrun_length, enum GenomeType p_genome_type_, bool p_is_null) : genome_type_(p_genome_type_), subpop_(p_subpop), genome_id_(-1)
{
	// null genomes are now signalled with a mutrun_count_ of 0, rather than a separate flag
	if (p_is_null)
	{
		mutrun_count_ = 0;
		mutrun_length_ = 0;
		mutruns_ = nullptr;
	}
	else
	{
		mutrun_count_ = p_mutrun_count;
		mutrun_length_ = p_mutrun_length;
		
		if (mutrun_count_ <= SLIM_GENOME_MUTRUN_BUFSIZE)
			mutruns_ = run_buffer_;
		else
			mutruns_ = new MutationRun_SP[mutrun_count_];
	}
}

Genome::~Genome(void)
{
	for (int run_index = 0; run_index < mutrun_count_; ++run_index)
		mutruns_[run_index].reset();
	
	if (mutruns_ != run_buffer_)
		delete[] mutruns_;
	mutruns_ = nullptr;
	
	mutrun_count_ = 0;
}

// prints an error message, a stacktrace, and exits; called only for DEBUG
void Genome::NullGenomeAccessError(void) const
{
	EIDOS_TERMINATION << "ERROR (Genome::NullGenomeAccessError): (internal error) a null genome was accessed." << EidosTerminate();
}

void Genome::WillModifyRun(int p_run_index)
{
#ifdef DEBUG
	if (p_run_index >= mutrun_count_)
		EIDOS_TERMINATION << "ERROR (Genome::WillModifyRun): (internal error) attempt to modify an out-of-index run." << EidosTerminate();
#endif
	
	MutationRun *original_run = mutruns_[p_run_index].get();
	
	if (original_run->UseCount() > 1)
	{
		MutationRun *new_run = MutationRun::NewMutationRun();	// take from shared pool of used objects
		
		new_run->copy_from_run(*original_run);
		mutruns_[p_run_index] = MutationRun_SP(new_run);
	}
	else
	{
		original_run->will_modify_run();	// in-place modification of runs requires notification, for cache invalidation
	}
}

void Genome::BulkOperationStart(int64_t p_operation_id, int p_mutrun_index)
{
	if (s_bulk_operation_id_ != 0)
	{
		//EIDOS_TERMINATION << "ERROR (Genome::BulkOperationStart): (internal error) unmatched bulk operation start." << EidosTerminate();
		
		// It would be nice to be able to throw an exception here, but in the present design, the
		// bulk operation info can get messed up if the bulk operation throws an exception that
		// blows through the call to Genome::BulkOperationEnd().
		std::cout << "WARNING (Genome::BulkOperationStart): (internal error) unmatched bulk operation start." << std::endl;
		
		// For now, we assume that the end call got blown through, and we close out the old operation.
		Genome::BulkOperationEnd(s_bulk_operation_id_, s_bulk_operation_mutrun_index_);
	}
	
	s_bulk_operation_id_ = p_operation_id;
	s_bulk_operation_mutrun_index_ = p_mutrun_index;
}

bool Genome::WillModifyRunForBulkOperation(int64_t p_operation_id, int p_mutrun_index)
{
	if (p_mutrun_index != s_bulk_operation_mutrun_index_)
		EIDOS_TERMINATION << "ERROR (Genome::WillModifyRunForBulkOperation): (internal error) incorrect run index during bulk operation." << EidosTerminate();
	if (p_mutrun_index >= mutrun_count_)
		EIDOS_TERMINATION << "ERROR (Genome::WillModifyRunForBulkOperation): (internal error) attempt to modify an out-of-index run." << EidosTerminate();
	
#if 0
#warning Genome::WillModifyRunForBulkOperation disabled...
	// The trivial version of this function just calls WillModifyRun() and returns T,
	// requesting that the caller perform the operation
	WillModifyRun(p_run_index);
	return true;
#else
	// The interesting version remembers the operation in progress, using the ID, and
	// tracks original/final MutationRun pointers, returning F if an original is matched.
	MutationRun *original_run = mutruns_[p_mutrun_index].get();
	
	if (p_operation_id != s_bulk_operation_id_)
			EIDOS_TERMINATION << "ERROR (Genome::WillModifyRunForBulkOperation): (internal error) missing bulk operation start." << EidosTerminate();
	
	auto found_run_pair = s_bulk_operation_runs_.find(original_run);
	
	if (found_run_pair == s_bulk_operation_runs_.end())
	{
		// This MutationRun is not in the map, so we need to set up a new entry
		MutationRun *product_run = MutationRun::NewMutationRun();
		
		product_run->copy_from_run(*original_run);
		mutruns_[p_mutrun_index] = MutationRun_SP(product_run);
		
		s_bulk_operation_runs_.insert(std::pair<MutationRun*, MutationRun*>(original_run, product_run));
		
		//std::cout << "WillModifyRunForBulkOperation() created product for " << original_run << std::endl;
		
		return true;
	}
	else
	{
		// This MutationRun is in the map, so we can just return it
		mutruns_[p_mutrun_index] = MutationRun_SP(found_run_pair->second);
		
		//std::cout << "   WillModifyRunForBulkOperation() substituted known product for " << original_run << std::endl;
		
		return false;
	}
#endif
}

void Genome::BulkOperationEnd(int64_t p_operation_id, int p_mutrun_index)
{
	if ((p_operation_id == s_bulk_operation_id_) && (p_mutrun_index == s_bulk_operation_mutrun_index_))
	{
		s_bulk_operation_runs_.clear();
		s_bulk_operation_id_ = 0;
		s_bulk_operation_mutrun_index_ = -1;
	}
	else
	{
		EIDOS_TERMINATION << "ERROR (Genome::BulkOperationEnd): (internal error) unmatched bulk operation end." << EidosTerminate();
	}
}

// Remove all mutations in p_genome that have a refcount of p_fixed_count, indicating that they have fixed
// This must be called with mutation counts set up correctly as all-population counts, or it will malfunction!
void Genome::RemoveFixedMutations(int64_t p_operation_id, int p_mutrun_index)
{
#ifdef DEBUG
	if (mutrun_count_ == 0)
		NullGenomeAccessError();
#endif
	// This used to call RemoveFixedMutations() on each mutation run; now it removes only within a given
	// mutation run index, allowing all the parts of the genome that don't contain fixed mutations to be skipped
	mutruns_[p_mutrun_index]->RemoveFixedMutations(p_operation_id);
}

void Genome::TallyGenomeReferences(slim_refcount_t *p_mutrun_ref_tally, slim_refcount_t *p_mutrun_tally, int64_t p_operation_id)
{
#ifdef DEBUG
	if (mutrun_count_ == 0)
		NullGenomeAccessError();
#endif
	for (int run_index = 0; run_index < mutrun_count_; ++run_index)
	{
		if (mutruns_[run_index]->operation_id_ != p_operation_id)
		{
			(*p_mutrun_ref_tally) += mutruns_[run_index]->UseCount();
			(*p_mutrun_tally)++;
			mutruns_[run_index]->operation_id_ = p_operation_id;
		}
	}
}

void Genome::TallyGenomeMutationReferences(int64_t p_operation_id)
{
#ifdef DEBUG
	if (mutrun_count_ == 0)
		NullGenomeAccessError();
#endif
	slim_refcount_t *refcount_block_ptr = gSLiM_Mutation_Refcounts;
	
	for (int run_index = 0; run_index < mutrun_count_; ++run_index)
	{
		MutationRun *mutrun = mutruns_[run_index].get();
		
		if (mutrun->operation_id_ != p_operation_id)
		{
			slim_refcount_t use_count = (slim_refcount_t)mutrun->UseCount();
			
			const MutationIndex *genome_iter = mutrun->begin_pointer_const();
			const MutationIndex *genome_end_iter = mutrun->end_pointer_const();
			
			// Do 16 reps
			while (genome_iter + 16 <= genome_end_iter)
			{
				*(refcount_block_ptr + (*genome_iter++)) += use_count;
				*(refcount_block_ptr + (*genome_iter++)) += use_count;
				*(refcount_block_ptr + (*genome_iter++)) += use_count;
				*(refcount_block_ptr + (*genome_iter++)) += use_count;
				*(refcount_block_ptr + (*genome_iter++)) += use_count;
				*(refcount_block_ptr + (*genome_iter++)) += use_count;
				*(refcount_block_ptr + (*genome_iter++)) += use_count;
				*(refcount_block_ptr + (*genome_iter++)) += use_count;
				*(refcount_block_ptr + (*genome_iter++)) += use_count;
				*(refcount_block_ptr + (*genome_iter++)) += use_count;
				*(refcount_block_ptr + (*genome_iter++)) += use_count;
				*(refcount_block_ptr + (*genome_iter++)) += use_count;
				*(refcount_block_ptr + (*genome_iter++)) += use_count;
				*(refcount_block_ptr + (*genome_iter++)) += use_count;
				*(refcount_block_ptr + (*genome_iter++)) += use_count;
				*(refcount_block_ptr + (*genome_iter++)) += use_count;
			}
			
			// Do 4 reps
			while (genome_iter + 4 <= genome_end_iter)
			{
				*(refcount_block_ptr + (*genome_iter++)) += use_count;
				*(refcount_block_ptr + (*genome_iter++)) += use_count;
				*(refcount_block_ptr + (*genome_iter++)) += use_count;
				*(refcount_block_ptr + (*genome_iter++)) += use_count;
			}
			
			// Finish off
			while (genome_iter != genome_end_iter)
				*(refcount_block_ptr + (*genome_iter++)) += use_count;
			
			mutrun->operation_id_ = p_operation_id;
		}
	}
}

void Genome::MakeNull(void)
{
	if (mutrun_count_)
	{
		for (int run_index = 0; run_index < mutrun_count_; ++run_index)
			mutruns_[run_index].reset();
		
		if (mutruns_ != run_buffer_)
			delete[] mutruns_;
		mutruns_ = nullptr;
		
		mutrun_count_ = 0;
		mutrun_length_ = 0;
	}
}

void Genome::ReinitializeGenomeToMutrun(GenomeType p_genome_type, int32_t p_mutrun_count, int32_t p_mutrun_length, MutationRun *p_run)
{
	genome_type_ = p_genome_type;
	
	if (p_mutrun_count)
	{
		if (mutrun_count_ == 0)
		{
			// was a null genome, needs to become not null
			mutrun_count_ = p_mutrun_count;
			mutrun_length_ = p_mutrun_length;
			
			if (mutrun_count_ <= SLIM_GENOME_MUTRUN_BUFSIZE)
				mutruns_ = run_buffer_;
			else
				mutruns_ = new MutationRun_SP[mutrun_count_];
		}
		else if (mutrun_count_ != p_mutrun_count)
		{
			// the number of mutruns has changed; need to reallocate
			for (int run_index = 0; run_index < mutrun_count_; ++run_index)
				mutruns_[run_index].reset();
			
			if (mutruns_ != run_buffer_)
				delete[] mutruns_;
			
			mutrun_count_ = p_mutrun_count;
			mutrun_length_ = p_mutrun_length;
			
			if (mutrun_count_ <= SLIM_GENOME_MUTRUN_BUFSIZE)
				mutruns_ = run_buffer_;
			else
				mutruns_ = new MutationRun_SP[mutrun_count_];
		}
		
		for (int run_index = 0; run_index < mutrun_count_; ++run_index)
			mutruns_[run_index].reset(p_run);
	}
	else // if (!p_mutrun_count)
	{
		if (mutrun_count_)
		{
			// was a non-null genome, needs to become null
			for (int run_index = 0; run_index < mutrun_count_; ++run_index)
				mutruns_[run_index].reset();
			
			if (mutruns_ != run_buffer_)
				delete[] mutruns_;
			mutruns_ = nullptr;
			
			mutrun_count_ = 0;
			mutrun_length_ = 0;
		}
	}
}

void Genome::ReinitializeGenomeNullptr(GenomeType p_genome_type, int32_t p_mutrun_count, int32_t p_mutrun_length)
{
	genome_type_ = p_genome_type;
	
#if DEBUG
	// we are guaranteed by the caller that all existing mutrun pointers are null; check that, in DEBUG mode
	for (int run_index = 0; run_index < mutrun_count_; ++run_index)
		if (mutruns_[run_index])
			EIDOS_TERMINATION << "ERROR (Genome::ReinitializeGenomeNullptr): (internal error) nonnull mutrun pointer in ReinitializeGenomeNullptr." << EidosTerminate();
#endif
	
	if (p_mutrun_count)
	{
		if (mutrun_count_ == 0)
		{
			// was a null genome, needs to become not null
			mutrun_count_ = p_mutrun_count;
			mutrun_length_ = p_mutrun_length;
			
			if (mutrun_count_ <= SLIM_GENOME_MUTRUN_BUFSIZE)
				mutruns_ = run_buffer_;
			else
				mutruns_ = new MutationRun_SP[mutrun_count_];
		}
		else if (mutrun_count_ != p_mutrun_count)
		{
			// the number of mutruns has changed; need to reallocate
			if (mutruns_ != run_buffer_)
				delete[] mutruns_;
			
			mutrun_count_ = p_mutrun_count;
			mutrun_length_ = p_mutrun_length;
			
			if (mutrun_count_ <= SLIM_GENOME_MUTRUN_BUFSIZE)
				mutruns_ = run_buffer_;
			else
				mutruns_ = new MutationRun_SP[mutrun_count_];
		}
		
		// we leave the new mutruns_ buffer filled with nullptr
	}
	else // if (!p_mutrun_count)
	{
		if (mutrun_count_)
		{
			// was a non-null genome, needs to become null
			if (mutruns_ != run_buffer_)
				delete[] mutruns_;
			mutruns_ = nullptr;
			
			mutrun_count_ = 0;
			mutrun_length_ = 0;
		}
	}
}

void Genome::record_derived_states(SLiMSim *p_sim) const
{
	// This is called by SLiMSim::RecordAllDerivedStatesFromSLiM() to record all the derived states present
	// in a given genome that was just created by readFromPopulationFile() or some similar situation.  It should
	// make calls to record the derived state at each position in the genome that has any mutation.
	
	// We have to call RecordNewDerivedStateNonMeiosis() here, because we are out of sequence with respect to
	// calls to SetCurrentNewIndividual() / RecordNewGenome(), but in fact we do know that there is no previous
	// state at each of the positions we're recording, we just presently have no way to tell the tree-seq code
	// that it can skip the backscan work.  If this turns out to be a performance problem, that could be improved.
	Mutation *mut_block_ptr = gSLiM_Mutation_Block;
	static std::vector<Mutation *> record_vec;
	
	for (int run_index = 0; run_index < mutrun_count_; ++run_index)
	{
		MutationRun *mutrun = mutruns_[run_index].get();
		int mutrun_size = mutrun->size();
		slim_position_t last_pos = -1;
		
		//record_vec.clear();	// should always be left clear by the code below
		
		for (int mut_index = 0; mut_index < mutrun_size; ++mut_index)
		{
			MutationIndex mutation_index = (*mutrun)[mut_index];
			Mutation *mutation = mut_block_ptr + mutation_index;
			slim_position_t mutation_pos = mutation->position_;
			
			if (mutation_pos != last_pos)
			{
				// New position, so we finish the previous derived-state block...
				if (last_pos != -1)
				{
					p_sim->RecordNewDerivedStateNonMeiosis(genome_id_, last_pos, record_vec);
					record_vec.clear();
				}
				
				// ...and start a new derived-state block
				last_pos = mutation_pos;
			}
			
			record_vec.push_back(mutation);
		}
		
		// record the last derived block, if any
		if (last_pos != -1)
		{
			p_sim->RecordNewDerivedStateNonMeiosis(genome_id_, last_pos, record_vec);
			record_vec.clear();
		}
	}
}

/*
void Genome::assert_identical_to_runs(MutationRun_SP *p_mutruns, int32_t p_mutrun_count)
{
	// This checks that the mutations carried by a genome are identical after a mutation run transformation.
	// It is run only in DEBUG mode, and does not need to be fast.
	std::vector <MutationIndex> genome_muts;
	std::vector <MutationIndex> param_muts;
	
	for (int run_index = 0; run_index < mutrun_count_; ++run_index)
	{
		MutationRun *mutrun = mutruns_[run_index].get();
		int mutrun_size = mutrun->size();
		
		for (int mut_index = 0; mut_index < mutrun_size; ++mut_index)
			genome_muts.push_back((*mutrun)[mut_index]);
	}
	
	for (int run_index = 0; run_index < p_mutrun_count; ++run_index)
	{
		MutationRun *mutrun = p_mutruns[run_index].get();
		int mutrun_size = mutrun->size();
		
		for (int mut_index = 0; mut_index < mutrun_size; ++mut_index)
			param_muts.push_back((*mutrun)[mut_index]);
	}
	
	if (genome_muts.size() != param_muts.size())
		EIDOS_TERMINATION << "ERROR (Genome::assert_identical_to_runs): (internal error) genome unequal in size after transformation." << EidosTerminate();
	if (genome_muts != param_muts)
		EIDOS_TERMINATION << "ERROR (Genome::assert_identical_to_runs): (internal error) genome unequal in contents after transformation." << EidosTerminate();
	
	// Check that mutations are also placed into the correct mutation run based on their position
	for (int run_index = 0; run_index < mutrun_count_; ++run_index)
	{
		MutationRun *mutrun = mutruns_[run_index].get();
		int mutrun_size = mutrun->size();
		
		for (int mut_index = 0; mut_index < mutrun_size; ++mut_index)
		{
			MutationIndex mutation_index = (*mutrun)[mut_index];
			Mutation *mutation = gSLiM_Mutation_Block + mutation_index;
			slim_position_t position = mutation->position_;
			
			if (position / mutrun_length_ != run_index)
				EIDOS_TERMINATION << "ERROR (Genome::assert_identical_to_runs): (internal error) genome has mutation at bad position." << EidosTerminate();
		}
	}
}
*/


//
//	Eidos support
//
#pragma mark -
#pragma mark Eidos support
#pragma mark -

void Genome::GenerateCachedEidosValue(void)
{
	// Note that this cache cannot be invalidated as long as a symbol table might exist that this value has been placed into
	// The false parameter selects a constructor variant that prevents this self-cache from having its address patched;
	// our self-pointer never changes.  See EidosValue_Object::EidosValue_Object() for comments on this disgusting hack.
	self_value_ = EidosValue_SP(new (gEidosValuePool->AllocateChunk()) EidosValue_Object_singleton(this, gSLiM_Genome_Class, false));
}

const EidosObjectClass *Genome::Class(void) const
{
	return gSLiM_Genome_Class;
}

void Genome::Print(std::ostream &p_ostream) const
{
	p_ostream << Class()->ElementType() << "<";
	
	switch (genome_type_)
	{
		case GenomeType::kAutosome:		p_ostream << gStr_A; break;
		case GenomeType::kXChromosome:	p_ostream << gStr_X; break;
		case GenomeType::kYChromosome:	p_ostream << gStr_Y; break;
	}
	
	if (mutrun_count_ == 0)
		p_ostream << ":null>";
	else
		p_ostream << ":" << mutation_count() << ">";
}

EidosValue_SP Genome::GetProperty(EidosGlobalStringID p_property_id)
{
	// All of our strings are in the global registry, so we can require a successful lookup
	switch (p_property_id)
	{
			// constants
		case gID_genomeType:
		{
			switch (genome_type_)
			{
				case GenomeType::kAutosome:		return EidosValue_SP(new (gEidosValuePool->AllocateChunk()) EidosValue_String_singleton(gStr_A));
				case GenomeType::kXChromosome:	return EidosValue_SP(new (gEidosValuePool->AllocateChunk()) EidosValue_String_singleton(gStr_X));
				case GenomeType::kYChromosome:	return EidosValue_SP(new (gEidosValuePool->AllocateChunk()) EidosValue_String_singleton(gStr_Y));
			}
		}
		case gID_isNullGenome:		// ACCELERATED
			return ((mutrun_count_ == 0) ? gStaticEidosValue_LogicalT : gStaticEidosValue_LogicalF);
		case gID_mutations:
		{
			Mutation *mut_block_ptr = gSLiM_Mutation_Block;
			int mut_count = mutation_count();
			EidosValue_Object_vector *vec = (new (gEidosValuePool->AllocateChunk()) EidosValue_Object_vector(gSLiM_Mutation_Class))->resize_no_initialize(mut_count);
			EidosValue_SP result_SP = EidosValue_SP(vec);
			int set_index = 0;
			
			for (int run_index = 0; run_index < mutrun_count_; ++run_index)
			{
				MutationRun *mutrun = mutruns_[run_index].get();
				const MutationIndex *mut_start_ptr = mutrun->begin_pointer_const();
				const MutationIndex *mut_end_ptr = mutrun->end_pointer_const();
				
				for (const MutationIndex *mut_ptr = mut_start_ptr; mut_ptr < mut_end_ptr; ++mut_ptr)
					vec->set_object_element_no_check(mut_block_ptr + *mut_ptr, set_index++);
			}
			
			return result_SP;
		}
			
			// variables
		case gID_tag:				// ACCELERATED
			return EidosValue_SP(new (gEidosValuePool->AllocateChunk()) EidosValue_Int_singleton(tag_value_));
			
			// all others, including gID_none
		default:
			return EidosObjectElement::GetProperty(p_property_id);
	}
}

EidosValue *Genome::GetProperty_Accelerated_isNullGenome(EidosObjectElement **p_values, size_t p_values_size)
{
	EidosValue_Logical *logical_result = (new (gEidosValuePool->AllocateChunk()) EidosValue_Logical())->resize_no_initialize(p_values_size);
	
	for (size_t value_index = 0; value_index < p_values_size; ++value_index)
	{
		Genome *value = (Genome *)(p_values[value_index]);
		
		logical_result->set_logical_no_check(value->mutrun_count_ == 0, value_index);
	}
	
	return logical_result;
}

EidosValue *Genome::GetProperty_Accelerated_tag(EidosObjectElement **p_values, size_t p_values_size)
{
	EidosValue_Int_vector *int_result = (new (gEidosValuePool->AllocateChunk()) EidosValue_Int_vector())->resize_no_initialize(p_values_size);
	
	for (size_t value_index = 0; value_index < p_values_size; ++value_index)
	{
		Genome *value = (Genome *)(p_values[value_index]);
		
		int_result->set_int_no_check(value->tag_value_, value_index);
	}
	
	return int_result;
}

void Genome::SetProperty(EidosGlobalStringID p_property_id, const EidosValue &p_value)
{
	switch (p_property_id)
	{
		case gID_tag:				// ACCELERATED
		{
			slim_usertag_t value = SLiMCastToUsertagTypeOrRaise(p_value.IntAtIndex(0, nullptr));
			
			tag_value_ = value;
			return;
		}
			
		default:
		{
			return EidosObjectElement::SetProperty(p_property_id, p_value);
		}
	}
}

void Genome::SetProperty_Accelerated_tag(EidosObjectElement **p_values, size_t p_values_size, const EidosValue &p_source, size_t p_source_size)
{
	// SLiMCastToUsertagTypeOrRaise() is a no-op at present
	if (p_source_size == 1)
	{
		int64_t source_value = p_source.IntAtIndex(0, nullptr);
		
		for (size_t value_index = 0; value_index < p_values_size; ++value_index)
			((Genome *)(p_values[value_index]))->tag_value_ = source_value;
	}
	else
	{
		const int64_t *source_data = p_source.IntVector()->data();
		
		for (size_t value_index = 0; value_index < p_values_size; ++value_index)
			((Genome *)(p_values[value_index]))->tag_value_ = source_data[value_index];
	}
}

EidosValue_SP Genome::ExecuteInstanceMethod(EidosGlobalStringID p_method_id, const EidosValue_SP *const p_arguments, int p_argument_count, EidosInterpreter &p_interpreter)
{
	switch (p_method_id)
	{
		case gID_containsMarkerMutation:		return ExecuteMethod_containsMarkerMutation(p_method_id, p_arguments, p_argument_count, p_interpreter);
		//case gID_containsMutations:			return ExecuteMethod_Accelerated_containsMutations(p_method_id, p_arguments, p_argument_count, p_interpreter);
		case gID_countOfMutationsOfType:		return ExecuteMethod_countOfMutationsOfType(p_method_id, p_arguments, p_argument_count, p_interpreter);
		case gID_mutationsOfType:				return ExecuteMethod_mutationsOfType(p_method_id, p_arguments, p_argument_count, p_interpreter);
		case gID_positionsOfMutationsOfType:	return ExecuteMethod_positionsOfMutationsOfType(p_method_id, p_arguments, p_argument_count, p_interpreter);
		case gID_sumOfMutationsOfType:			return ExecuteMethod_sumOfMutationsOfType(p_method_id, p_arguments, p_argument_count, p_interpreter);
		default:								return EidosObjectElement::ExecuteInstanceMethod(p_method_id, p_arguments, p_argument_count, p_interpreter);
	}
}

//	*********************	- (logical$)containsMarkerMutation(io<MutationType>$ mutType, integer$ position)
//
EidosValue_SP Genome::ExecuteMethod_containsMarkerMutation(EidosGlobalStringID p_method_id, const EidosValue_SP *const p_arguments, int p_argument_count, EidosInterpreter &p_interpreter)
{
#pragma unused (p_method_id, p_arguments, p_argument_count, p_interpreter)
	EidosValue *mutType_value = p_arguments[0].get();
	EidosValue *position_value = p_arguments[1].get();
	
	if (IsNull())
		EIDOS_TERMINATION << "ERROR (Genome::ExecuteMethod_containsMarkerMutation): containsMarkerMutation() cannot be called on a null genome." << EidosTerminate();
	
	SLiMSim &sim = subpop_->population_.sim_;
	MutationType *mutation_type_ptr = SLiM_ExtractMutationTypeFromEidosValue_io(mutType_value, 0, sim, "containsMarkerMutation()");
	slim_position_t marker_position = SLiMCastToPositionTypeOrRaise(position_value->IntAtIndex(0, nullptr));
	slim_position_t last_position = sim.TheChromosome().last_position_;
	
	if (marker_position > last_position)
		EIDOS_TERMINATION << "ERROR (Genome::ExecuteMethod_containsMarkerMutation): containsMarkerMutation() position " << marker_position << " is past the end of the chromosome." << EidosTerminate();
	
	bool contained = contains_mutation_with_type_and_position(mutation_type_ptr, marker_position, last_position);
	
	return (contained ? gStaticEidosValue_LogicalT : gStaticEidosValue_LogicalF);
}

//	*********************	- (logical)containsMutations(object<Mutation> mutations)
//
EidosValue_SP Genome::ExecuteMethod_Accelerated_containsMutations(EidosObjectElement **p_elements, size_t p_elements_size, EidosGlobalStringID p_method_id, const EidosValue_SP *const p_arguments, int p_argument_count, EidosInterpreter &p_interpreter)
{
#pragma unused (p_method_id, p_arguments, p_argument_count, p_interpreter)
	if (p_elements_size)
	{
		EidosValue *mutations_value = p_arguments[0].get();
		int mutations_count = mutations_value->Count();
		
		if (mutations_count == 1)
		{
			Mutation *mut = (Mutation *)(mutations_value->ObjectElementAtIndex(0, nullptr));
			MutationIndex mut_block_index = mut->BlockIndex();
			int32_t mutrun_length = ((Genome *)(p_elements[0]))->mutrun_length_;		// assume all Genome objects have the same mutrun_length_; better be true...
			slim_position_t mutrun_index = mut->position_ / mutrun_length;
			
			if (p_elements_size == 1)
			{
				// We want to be smart enough to return gStaticEidosValue_LogicalT or gStaticEidosValue_LogicalF in the singleton/singleton case
				Genome *element = (Genome *)(p_elements[0]);
				
				if (element->IsNull())
					EIDOS_TERMINATION << "ERROR (Genome::ExecuteMethod_Accelerated_containsMutations): containsMutations() cannot be called on a null genome." << EidosTerminate();
				
				bool contained = element->mutruns_[mutrun_index]->contains_mutation(mut_block_index);
				
				return (contained ? gStaticEidosValue_LogicalT : gStaticEidosValue_LogicalF);
			}
			else
			{
				EidosValue_Logical *logical_result = (new (gEidosValuePool->AllocateChunk()) EidosValue_Logical())->resize_no_initialize(p_elements_size);
				EidosValue_SP result(logical_result);
				
				for (size_t element_index = 0; element_index < p_elements_size; ++element_index)
				{
					Genome *element = (Genome *)(p_elements[element_index]);
					
					if (element->IsNull())
						EIDOS_TERMINATION << "ERROR (Genome::ExecuteMethod_Accelerated_containsMutations): containsMutations() cannot be called on a null genome." << EidosTerminate();
					
					bool contained = element->mutruns_[mutrun_index]->contains_mutation(mut_block_index);
					
					logical_result->set_logical_no_check(contained, element_index);
				}
				
				return result;
			}
		}
		else
		{
			EidosValue_Logical *logical_result = (new (gEidosValuePool->AllocateChunk()) EidosValue_Logical())->resize_no_initialize(p_elements_size * mutations_count);
			EidosValue_SP result(logical_result);
			int64_t result_index = 0;
			
			EidosObjectElement * const *mutations_data = mutations_value->ObjectElementVector()->data();
			
			for (size_t element_index = 0; element_index < p_elements_size; ++element_index)
			{
				Genome *element = (Genome *)(p_elements[element_index]);
				
				if (element->IsNull())
					EIDOS_TERMINATION << "ERROR (Genome::ExecuteMethod_Accelerated_containsMutations): containsMutations() cannot be called on a null genome." << EidosTerminate();
				
				for (int value_index = 0; value_index < mutations_count; ++value_index)
				{
					Mutation *mut = (Mutation *)mutations_data[value_index];
					MutationIndex mut_block_index = mut->BlockIndex();
					bool contained = element->contains_mutation(mut_block_index);
					
					logical_result->set_logical_no_check(contained, result_index++);
				}
			}
			
			return result;
		}
	}
	else
	{
		return gStaticEidosValue_Logical_ZeroVec;
	}
}

//	*********************	- (integer$)countOfMutationsOfType(io<MutationType>$ mutType)
//
EidosValue_SP Genome::ExecuteMethod_countOfMutationsOfType(EidosGlobalStringID p_method_id, const EidosValue_SP *const p_arguments, int p_argument_count, EidosInterpreter &p_interpreter)
{
#pragma unused (p_method_id, p_arguments, p_argument_count, p_interpreter)
	EidosValue *mutType_value = p_arguments[0].get();
	
	if (IsNull())
		EIDOS_TERMINATION << "ERROR (Genome::ExecuteMethod_countOfMutationsOfType): countOfMutationsOfType() cannot be called on a null genome." << EidosTerminate();
	
	SLiMSim &sim = subpop_->population_.sim_;
	MutationType *mutation_type_ptr = SLiM_ExtractMutationTypeFromEidosValue_io(mutType_value, 0, sim, "countOfMutationsOfType()");
	
	// Count the number of mutations of the given type
	int match_count = 0;
	Mutation *mut_block_ptr = gSLiM_Mutation_Block;
	
	for (int run_index = 0; run_index < mutrun_count_; ++run_index)
	{
		MutationRun *mutrun = mutruns_[run_index].get();
		int mut_count = mutrun->size();
		const MutationIndex *mut_ptr = mutrun->begin_pointer_const();
		
		for (int mut_index = 0; mut_index < mut_count; ++mut_index)
			if ((mut_block_ptr + mut_ptr[mut_index])->mutation_type_ptr_ == mutation_type_ptr)
				++match_count;
	}
	
	return EidosValue_SP(new (gEidosValuePool->AllocateChunk()) EidosValue_Int_singleton(match_count));
}

//	*********************	- (object<Mutation>)mutationsOfType(io<MutationType>$ mutType)
//
EidosValue_SP Genome::ExecuteMethod_mutationsOfType(EidosGlobalStringID p_method_id, const EidosValue_SP *const p_arguments, int p_argument_count, EidosInterpreter &p_interpreter)
{
#pragma unused (p_method_id, p_arguments, p_argument_count, p_interpreter)
	EidosValue *mutType_value = p_arguments[0].get();
	
	if (IsNull())
		EIDOS_TERMINATION << "ERROR (Genome::ExecuteMethod_mutationsOfType): mutationsOfType() cannot be called on a null genome." << EidosTerminate();
	
	SLiMSim &sim = subpop_->population_.sim_;
	MutationType *mutation_type_ptr = SLiM_ExtractMutationTypeFromEidosValue_io(mutType_value, 0, sim, "mutationsOfType()");
	
	// We want to return a singleton if we can, but we also want to avoid scanning through all our mutations twice.
	// We do this by not creating a vector until we see the second match; with one match, we make a singleton.
	Mutation *mut_block_ptr = gSLiM_Mutation_Block;
	Mutation *first_match = nullptr;
	EidosValue_Object_vector *vec = nullptr;
	EidosValue_SP result_SP;
	int run_index;
	
	for (run_index = 0; run_index < mutrun_count_; ++run_index)
	{
		MutationRun *mutrun = mutruns_[run_index].get();
		int mut_count = mutrun->size();
		const MutationIndex *mut_ptr = mutrun->begin_pointer_const();
		
		for (int mut_index = 0; mut_index < mut_count; ++mut_index)
		{
			Mutation *mut = (mut_block_ptr + mut_ptr[mut_index]);
			
			if (mut->mutation_type_ptr_ == mutation_type_ptr)
			{
				if (!vec)
				{
					if (!first_match)
						first_match = mut;
					else
					{
						vec = (new (gEidosValuePool->AllocateChunk()) EidosValue_Object_vector(gSLiM_Mutation_Class));
						result_SP = EidosValue_SP(vec);
						
						vec->push_object_element(first_match);
						vec->push_object_element(mut);
						first_match = nullptr;
					}
				}
				else
				{
					vec->push_object_element(mut);
				}
			}
		}
	}
	
	// Now return the appropriate return value
	if (first_match)
	{
		return EidosValue_SP(new (gEidosValuePool->AllocateChunk()) EidosValue_Object_singleton(first_match, gSLiM_Mutation_Class));
	}
	else
	{
		if (!vec)
		{
			vec = (new (gEidosValuePool->AllocateChunk()) EidosValue_Object_vector(gSLiM_Mutation_Class));
			result_SP = EidosValue_SP(vec);
		}
		
		return result_SP;
		
	}
}

//	*********************	- (integer)positionsOfMutationsOfType(io<MutationType>$ mutType)
//
EidosValue_SP Genome::ExecuteMethod_positionsOfMutationsOfType(EidosGlobalStringID p_method_id, const EidosValue_SP *const p_arguments, int p_argument_count, EidosInterpreter &p_interpreter)
{
#pragma unused (p_method_id, p_arguments, p_argument_count, p_interpreter)
	EidosValue *mutType_value = p_arguments[0].get();
	
	if (IsNull())
		EIDOS_TERMINATION << "ERROR (Genome::ExecuteMethod_positionsOfMutationsOfType): positionsOfMutationsOfType() cannot be called on a null genome." << EidosTerminate();
	
	SLiMSim &sim = subpop_->population_.sim_;
	MutationType *mutation_type_ptr = SLiM_ExtractMutationTypeFromEidosValue_io(mutType_value, 0, sim, "positionsOfMutationsOfType()");
	
	// Return the positions of mutations of the given type
	EidosValue_Int_vector *int_result = new (gEidosValuePool->AllocateChunk()) EidosValue_Int_vector();
	Mutation *mut_block_ptr = gSLiM_Mutation_Block;
	
	for (int run_index = 0; run_index < mutrun_count_; ++run_index)
	{
		MutationRun *mutrun = mutruns_[run_index].get();
		int mut_count = mutrun->size();
		const MutationIndex *mut_ptr = mutrun->begin_pointer_const();
		
		for (int mut_index = 0; mut_index < mut_count; ++mut_index)
		{
			Mutation *mutation = mut_block_ptr + mut_ptr[mut_index];
			
			if (mutation->mutation_type_ptr_ == mutation_type_ptr)
				int_result->push_int(mutation->position_);
		}
	}
	
	return EidosValue_SP(int_result);
}

//	*********************	- (integer$)sumOfMutationsOfType(io<MutationType>$ mutType)
//
EidosValue_SP Genome::ExecuteMethod_sumOfMutationsOfType(EidosGlobalStringID p_method_id, const EidosValue_SP *const p_arguments, int p_argument_count, EidosInterpreter &p_interpreter)
{
#pragma unused (p_method_id, p_arguments, p_argument_count, p_interpreter)
	EidosValue *mutType_value = p_arguments[0].get();
	
	if (IsNull())
		EIDOS_TERMINATION << "ERROR (Genome::ExecuteMethod_sumOfMutationsOfType): sumOfMutationsOfType() cannot be called on a null genome." << EidosTerminate();
	
	SLiMSim &sim = subpop_->population_.sim_;
	MutationType *mutation_type_ptr = SLiM_ExtractMutationTypeFromEidosValue_io(mutType_value, 0, sim, "sumOfMutationsOfType()");
	
	// Count the number of mutations of the given type
	Mutation *mut_block_ptr = gSLiM_Mutation_Block;
	double selcoeff_sum = 0.0;
	int mutrun_count = mutrun_count_;
	
	for (int run_index = 0; run_index < mutrun_count; ++run_index)
	{
		MutationRun *mutrun = mutruns_[run_index].get();
		int genome1_count = mutrun->size();
		const MutationIndex *genome_ptr = mutrun->begin_pointer_const();
		
		for (int mut_index = 0; mut_index < genome1_count; ++mut_index)
		{
			Mutation *mut_ptr = mut_block_ptr + genome_ptr[mut_index];
			
			if (mut_ptr->mutation_type_ptr_ == mutation_type_ptr)
				selcoeff_sum += mut_ptr->selection_coeff_;
		}
	}
	
	return EidosValue_SP(new (gEidosValuePool->AllocateChunk()) EidosValue_Float_singleton(selcoeff_sum));
}

// print the sample represented by genomes, using SLiM's own format
void Genome::PrintGenomes_SLiM(std::ostream &p_out, std::vector<Genome *> &p_genomes, slim_objectid_t p_source_subpop_id)
{
	Mutation *mut_block_ptr = gSLiM_Mutation_Block;
	slim_popsize_t sample_size = (slim_popsize_t)p_genomes.size();
	
	// get the polymorphisms within the sample
	PolymorphismMap polymorphisms;
	
	for (slim_popsize_t s = 0; s < sample_size; s++)
	{
		Genome &genome = *p_genomes[s];
		
		if (genome.IsNull())
			EIDOS_TERMINATION << "ERROR (Genome::PrintGenomes_SLiM): cannot output null genomes." << EidosTerminate();
		
		for (int run_index = 0; run_index < genome.mutrun_count_; ++run_index)
		{
			MutationRun *mutrun = genome.mutruns_[run_index].get();
			int mut_count = mutrun->size();
			const MutationIndex *mut_ptr = mutrun->begin_pointer_const();
			
			for (int mut_index = 0; mut_index < mut_count; ++mut_index)
				AddMutationToPolymorphismMap(&polymorphisms, mut_block_ptr + mut_ptr[mut_index]);
		}
	}
	
	// print the sample's polymorphisms; NOTE the output format changed due to the addition of mutation_id_, BCH 11 June 2016
	p_out << "Mutations:"  << std::endl;
	
	for (const PolymorphismPair &polymorphism_pair : polymorphisms) 
		polymorphism_pair.second.Print(p_out);
	
	// print the sample's genomes
	p_out << "Genomes:" << std::endl;
	
	for (slim_popsize_t j = 0; j < sample_size; j++)														// go through all individuals
	{
		Genome &genome = *p_genomes[j];
		
		if (p_source_subpop_id == -1)
			p_out << "p*:" << j;
		else
			p_out << "p" << p_source_subpop_id << ":" << j;
		
		p_out << " " << genome.Type();
		
		for (int run_index = 0; run_index < genome.mutrun_count_; ++run_index)
		{
			MutationRun *mutrun = genome.mutruns_[run_index].get();
			int mut_count = mutrun->size();
			const MutationIndex *mut_ptr = mutrun->begin_pointer_const();
			
			for (int mut_index = 0; mut_index < mut_count; ++mut_index)
			{
				slim_polymorphismid_t polymorphism_id = FindMutationInPolymorphismMap(polymorphisms, mut_block_ptr + mut_ptr[mut_index]);
				
				if (polymorphism_id == -1)
					EIDOS_TERMINATION << "ERROR (Genome::PrintGenomes_SLiM): (internal error) polymorphism not found." << EidosTerminate();
				
				p_out << " " << polymorphism_id;
			}
		}
		
		p_out << std::endl;
	}
}

// print the sample represented by genomes, using "ms" format
void Genome::PrintGenomes_MS(std::ostream &p_out, std::vector<Genome *> &p_genomes, const Chromosome &p_chromosome)
{
	Mutation *mut_block_ptr = gSLiM_Mutation_Block;
	slim_popsize_t sample_size = (slim_popsize_t)p_genomes.size();
	
	// BCH 7 Nov. 2016: sort the polymorphisms by position since that is the expected sort
	// order in MS output.  In other types of output, sorting by the mutation id seems to
	// be fine.
	std::vector<Polymorphism> sorted_polymorphisms;
	
	{
		// get the polymorphisms within the sample
		PolymorphismMap polymorphisms;
		
		for (slim_popsize_t s = 0; s < sample_size; s++)
		{
			Genome &genome = *p_genomes[s];
			
			if (genome.IsNull())
				EIDOS_TERMINATION << "ERROR (Genome::PrintGenomes_MS): cannot output null genomes." << EidosTerminate();
			
			for (int run_index = 0; run_index < genome.mutrun_count_; ++run_index)
			{
				MutationRun *mutrun = genome.mutruns_[run_index].get();
				int mut_count = mutrun->size();
				const MutationIndex *mut_ptr = mutrun->begin_pointer_const();
				
				for (int mut_index = 0; mut_index < mut_count; ++mut_index)
					AddMutationToPolymorphismMap(&polymorphisms, mut_block_ptr + mut_ptr[mut_index]);
			}
		}
		
		for (const PolymorphismPair &polymorphism_pair : polymorphisms)
			sorted_polymorphisms.push_back(polymorphism_pair.second);
		
		std::sort(sorted_polymorphisms.begin(), sorted_polymorphisms.end());
	}
	
	// print header
	p_out << "//" << std::endl << "segsites: " << sorted_polymorphisms.size() << std::endl;
	
	// print the sample's positions
	if (sorted_polymorphisms.size() > 0)
	{
		// Save flags/precision
		std::ios_base::fmtflags oldflags = p_out.flags();
		std::streamsize oldprecision = p_out.precision();
		
		p_out << std::fixed << std::setprecision(7);
		
		// Output positions
		p_out << "positions:";
		
		for (const Polymorphism &polymorphism : sorted_polymorphisms) 
			p_out << " " << static_cast<double>(polymorphism.mutation_ptr_->position_) / p_chromosome.last_position_;	// this prints positions as being in the interval [0,1], which Philipp decided was the best policy
		
		p_out << std::endl;
		
		// Restore flags/precision
		p_out.flags(oldflags);
		p_out.precision(oldprecision);
	}
	
	// print the sample's genotypes
	for (slim_popsize_t j = 0; j < sample_size; j++)														// go through all individuals
	{
		Genome &genome = *p_genomes[j];
		std::string genotype(sorted_polymorphisms.size(), '0'); // fill with 0s
		
		for (int run_index = 0; run_index < genome.mutrun_count_; ++run_index)
		{
			MutationRun *mutrun = genome.mutruns_[run_index].get();
			int mut_count = mutrun->size();
			const MutationIndex *mut_ptr = mutrun->begin_pointer_const();
			
			for (int mut_index = 0; mut_index < mut_count; ++mut_index)
			{
				const Mutation *mutation = mut_block_ptr + mut_ptr[mut_index];
				int genotype_string_position = 0;
				
				for (const Polymorphism &polymorphism : sorted_polymorphisms) 
				{
					if (polymorphism.mutation_ptr_ == mutation)
					{
						// mark this polymorphism as present in the genome, and move on since this mutation can't also match any other polymorphism
						genotype.replace(genotype_string_position, 1, "1");
						break;
					}
					
					genotype_string_position++;
				}
			}
		}
		
		p_out << genotype << std::endl;
	}
}

// print the sample represented by genomes, using "vcf" format
void Genome::PrintGenomes_VCF(std::ostream &p_out, std::vector<Genome *> &p_genomes, bool p_output_multiallelics)
{
	Mutation *mut_block_ptr = gSLiM_Mutation_Block;
	slim_popsize_t sample_size = (slim_popsize_t)p_genomes.size();
	
	if (sample_size % 2 == 1)
		EIDOS_TERMINATION << "ERROR (Genome::PrintGenomes_VCF): Genome vector must be an even, since genomes are paired into individuals." << EidosTerminate();
	
	sample_size /= 2;
	
	// get the polymorphisms within the sample
	PolymorphismMap polymorphisms;
	
	for (slim_popsize_t s = 0; s < sample_size; s++)
	{
		Genome &genome1 = *p_genomes[s * 2];
		Genome &genome2 = *p_genomes[s * 2 + 1];
		
		if (!genome1.IsNull())
		{
			for (int run_index = 0; run_index < genome1.mutrun_count_; ++run_index)
			{
				MutationRun *mutrun = genome1.mutruns_[run_index].get();
				int mut_count = mutrun->size();
				const MutationIndex *mut_ptr = mutrun->begin_pointer_const();
				
				for (int mut_index = 0; mut_index < mut_count; ++mut_index)
					AddMutationToPolymorphismMap(&polymorphisms, mut_block_ptr + mut_ptr[mut_index]);
			}
		}
		
		if (!genome2.IsNull())
		{
			for (int run_index = 0; run_index < genome2.mutrun_count_; ++run_index)
			{
				MutationRun *mutrun = genome2.mutruns_[run_index].get();
				int mut_count = mutrun->size();
				const MutationIndex *mut_ptr = mutrun->begin_pointer_const();
				
				for (int mut_index = 0; mut_index < mut_count; ++mut_index)
					AddMutationToPolymorphismMap(&polymorphisms, mut_block_ptr + mut_ptr[mut_index]);
			}
		}
	}
	
	// print the VCF header
	p_out << "##fileformat=VCFv4.2" << std::endl;
	
	{
		time_t rawtime;
		struct tm timeinfo;
		char buffer[25];	// should never be more than 10, in fact, plus a null
		
		time(&rawtime);
		localtime_r(&rawtime, &timeinfo);
		strftime(buffer, 25, "%Y%m%d", &timeinfo);
		
		p_out << "##fileDate=" << std::string(buffer) << std::endl;
	}
	
	p_out << "##source=SLiM" << std::endl;
	p_out << "##INFO=<ID=MID,Number=1,Type=Integer,Description=\"Mutation ID in SLiM\">" << std::endl;
	p_out << "##INFO=<ID=S,Number=1,Type=Float,Description=\"Selection Coefficient\">" << std::endl;
	p_out << "##INFO=<ID=DOM,Number=1,Type=Float,Description=\"Dominance\">" << std::endl;
	p_out << "##INFO=<ID=PO,Number=1,Type=Integer,Description=\"Population of Origin\">" << std::endl;
	p_out << "##INFO=<ID=GO,Number=1,Type=Integer,Description=\"Generation of Origin\">" << std::endl;
	p_out << "##INFO=<ID=MT,Number=1,Type=Integer,Description=\"Mutation Type\">" << std::endl;
	p_out << "##INFO=<ID=AC,Number=1,Type=Integer,Description=\"Allele Count\">" << std::endl;
	p_out << "##INFO=<ID=DP,Number=1,Type=Integer,Description=\"Total Depth\">" << std::endl;
	if (p_output_multiallelics)
		p_out << "##INFO=<ID=MULTIALLELIC,Number=0,Type=Flag,Description=\"Multiallelic\">" << std::endl;
	p_out << "##FORMAT=<ID=GT,Number=1,Type=String,Description=\"Genotype\">" << std::endl;
	p_out << "#CHROM\tPOS\tID\tREF\tALT\tQUAL\tFILTER\tINFO\tFORMAT";
	
	for (slim_popsize_t s = 0; s < sample_size; s++)
		p_out << "\ti" << s;
	p_out << std::endl;
	
	// Print a line for each mutation.  Note that we do NOT treat multiple mutations at the same position at being different alleles,
	// output on the same line.  This is because a single individual can carry more than one mutation at the same position, so it is
	// not really a question of different alleles; if there are N mutations at a given position, there are 2^N possible "alleles",
	// which is just silly to try to wedge into VCF format.  So instead, we output each mutation as a separate line, and we tag lines
	// for positions that carry more than one mutation with the MULTIALLELIC flag so they can be filtered out if they bother the user.
	for (auto polymorphism_pair : polymorphisms)
	{
		Polymorphism &polymorphism = polymorphism_pair.second;
		const Mutation *mutation = polymorphism.mutation_ptr_;
		slim_position_t mut_position = mutation->position_;
		
		// Count the mutations at the given position to determine if we are multiallelic
		int allele_count = 0;
		
		for (const PolymorphismPair &allele_count_pair : polymorphisms) 
			if (allele_count_pair.second.mutation_ptr_->position_ == mut_position)
				allele_count++;
		
		if (p_output_multiallelics || (allele_count == 1))
		{
			// emit CHROM ("1"), POS, ID ("."), REF ("A"), and ALT ("T")
			p_out << "1\t" << (mut_position + 1) << "\t.\tA\tT";			// +1 because VCF uses 1-based positions
			
			// emit QUAL (1000), FILTER (PASS)
			p_out << "\t1000\tPASS\t";
			
			// emit the INFO fields and the Genotype marker
			p_out << "MID=" << mutation->mutation_id_ << ";";
			p_out << "S=" << mutation->selection_coeff_ << ";";
			p_out << "DOM=" << mutation->mutation_type_ptr_->dominance_coeff_ << ";";
			p_out << "PO=" << mutation->subpop_index_ << ";";
			p_out << "GO=" << mutation->origin_generation_ << ";";
			p_out << "MT=" << mutation->mutation_type_ptr_->mutation_type_id_ << ";";
			p_out << "AC=" << polymorphism.prevalence_ << ";";
			p_out << "DP=1000";
			
			if (allele_count > 1)
				p_out << ";MULTIALLELIC";
			
			p_out << "\tGT";
			
			// emit the individual calls
			for (slim_popsize_t s = 0; s < sample_size; s++)
			{
				Genome &g1 = *p_genomes[s * 2];
				Genome &g2 = *p_genomes[s * 2 + 1];
				bool g1_null = g1.IsNull(), g2_null = g2.IsNull();
				
				if (g1_null && g2_null)
				{
					// Both genomes are null; we should have eliminated the possibility of this with the check above
					EIDOS_TERMINATION << "ERROR (Population::PrintGenomes_VCF): (internal error) no non-null genome to output for individual." << EidosTerminate();
				}
				else if (g1_null)
				{
					// An unpaired X or Y; we emit this as haploid, I think that is the right call...
					p_out << (g2.contains_mutation(mutation->BlockIndex()) ? "\t1" : "\t0");
				}
				else if (g2_null)
				{
					// An unpaired X or Y; we emit this as haploid, I think that is the right call...
					p_out << (g1.contains_mutation(mutation->BlockIndex()) ? "\t1" : "\t0");
				}
				else
				{
					// Both genomes are non-null; emit an x|y pair that indicates the data is phased
					bool g1_has_mut = g1.contains_mutation(mutation->BlockIndex());
					bool g2_has_mut = g2.contains_mutation(mutation->BlockIndex());
					
					if (g1_has_mut && g2_has_mut)	p_out << "\t1|1";
					else if (g1_has_mut)			p_out << "\t1|0";
					else if (g2_has_mut)			p_out << "\t0|1";
					else							p_out << "\t0|0";
				}
			}
			
			p_out << std::endl;
		}
	}
}


//
//	Genome_Class
//
#pragma mark -
#pragma mark Genome_Class
#pragma mark -

class Genome_Class : public EidosObjectClass
{
public:
	Genome_Class(const Genome_Class &p_original) = delete;	// no copy-construct
	Genome_Class& operator=(const Genome_Class&) = delete;	// no copying
	inline Genome_Class(void) { }
	
	virtual const std::string &ElementType(void) const;
	
	virtual const std::vector<const EidosPropertySignature *> *Properties(void) const;
	virtual const std::vector<const EidosMethodSignature *> *Methods(void) const;
	
	virtual EidosValue_SP ExecuteClassMethod(EidosGlobalStringID p_method_id, EidosValue_Object *p_target, const EidosValue_SP *const p_arguments, int p_argument_count, EidosInterpreter &p_interpreter) const;
	EidosValue_SP ExecuteMethod_addMutations(EidosGlobalStringID p_method_id, EidosValue_Object *p_target, const EidosValue_SP *const p_arguments, int p_argument_count, EidosInterpreter &p_interpreter) const;
	EidosValue_SP ExecuteMethod_addNewMutation(EidosGlobalStringID p_method_id, EidosValue_Object *p_target, const EidosValue_SP *const p_arguments, int p_argument_count, EidosInterpreter &p_interpreter) const;
	EidosValue_SP ExecuteMethod_outputX(EidosGlobalStringID p_method_id, EidosValue_Object *p_target, const EidosValue_SP *const p_arguments, int p_argument_count, EidosInterpreter &p_interpreter) const;
	EidosValue_SP ExecuteMethod_removeMutations(EidosGlobalStringID p_method_id, EidosValue_Object *p_target, const EidosValue_SP *const p_arguments, int p_argument_count, EidosInterpreter &p_interpreter) const;
};

EidosObjectClass *gSLiM_Genome_Class = new Genome_Class();


const std::string &Genome_Class::ElementType(void) const
{
	return gEidosStr_Genome;		// in Eidos; see EidosValue_Object::EidosValue_Object()
}

const std::vector<const EidosPropertySignature *> *Genome_Class::Properties(void) const
{
	static std::vector<const EidosPropertySignature *> *properties = nullptr;
	
	if (!properties)
	{
		properties = new std::vector<const EidosPropertySignature *>(*EidosObjectClass::Properties());
		
		properties->emplace_back((EidosPropertySignature *)(new EidosPropertySignature(gStr_genomeType,		true,	kEidosValueMaskString | kEidosValueMaskSingleton)));
		properties->emplace_back((EidosPropertySignature *)(new EidosPropertySignature(gStr_isNullGenome,	true,	kEidosValueMaskLogical | kEidosValueMaskSingleton))->DeclareAcceleratedGet(Genome::GetProperty_Accelerated_isNullGenome));
		properties->emplace_back((EidosPropertySignature *)(new EidosPropertySignature(gStr_mutations,		true,	kEidosValueMaskObject, gSLiM_Mutation_Class)));
		properties->emplace_back((EidosPropertySignature *)(new EidosPropertySignature(gStr_tag,			false,	kEidosValueMaskInt | kEidosValueMaskSingleton))->DeclareAcceleratedGet(Genome::GetProperty_Accelerated_tag)->DeclareAcceleratedSet(Genome::SetProperty_Accelerated_tag));
		
		std::sort(properties->begin(), properties->end(), CompareEidosPropertySignatures);
	}
	
	return properties;
}

const std::vector<const EidosMethodSignature *> *Genome_Class::Methods(void) const
{
	static std::vector<const EidosMethodSignature *> *methods = nullptr;
	
	if (!methods)
	{
		methods = new std::vector<const EidosMethodSignature *>(*EidosObjectClass::Methods());
		
		methods->emplace_back((EidosClassMethodSignature *)(new EidosClassMethodSignature(gStr_addMutations, kEidosValueMaskVOID))->AddObject("mutations", gSLiM_Mutation_Class));
		methods->emplace_back((EidosClassMethodSignature *)(new EidosClassMethodSignature(gStr_addNewDrawnMutation, kEidosValueMaskObject, gSLiM_Mutation_Class))->AddIntObject("mutationType", gSLiM_MutationType_Class)->AddInt("position")->AddInt_ON("originGeneration", gStaticEidosValueNULL)->AddIntObject_ON("originSubpop", gSLiM_Subpopulation_Class, gStaticEidosValueNULL));
		methods->emplace_back((EidosClassMethodSignature *)(new EidosClassMethodSignature(gStr_addNewMutation, kEidosValueMaskObject, gSLiM_Mutation_Class))->AddIntObject("mutationType", gSLiM_MutationType_Class)->AddNumeric("selectionCoeff")->AddInt("position")->AddInt_ON("originGeneration", gStaticEidosValueNULL)->AddIntObject_ON("originSubpop", gSLiM_Subpopulation_Class, gStaticEidosValueNULL));
		methods->emplace_back((EidosInstanceMethodSignature *)(new EidosInstanceMethodSignature(gStr_containsMarkerMutation, kEidosValueMaskLogical | kEidosValueMaskSingleton))->AddIntObject_S("mutType", gSLiM_MutationType_Class)->AddInt_S("position"));
		methods->emplace_back(((EidosInstanceMethodSignature *)(new EidosInstanceMethodSignature(gStr_containsMutations, kEidosValueMaskLogical))->AddObject("mutations", gSLiM_Mutation_Class))->DeclareAcceleratedImp(Genome::ExecuteMethod_Accelerated_containsMutations));
		methods->emplace_back((EidosInstanceMethodSignature *)(new EidosInstanceMethodSignature(gStr_countOfMutationsOfType, kEidosValueMaskInt | kEidosValueMaskSingleton))->AddIntObject_S("mutType", gSLiM_MutationType_Class));
		methods->emplace_back((EidosInstanceMethodSignature *)(new EidosInstanceMethodSignature(gStr_positionsOfMutationsOfType, kEidosValueMaskInt))->AddIntObject_S("mutType", gSLiM_MutationType_Class));
		methods->emplace_back((EidosInstanceMethodSignature *)(new EidosInstanceMethodSignature(gStr_mutationsOfType, kEidosValueMaskObject, gSLiM_Mutation_Class))->AddIntObject_S("mutType", gSLiM_MutationType_Class));
		methods->emplace_back((EidosClassMethodSignature *)(new EidosClassMethodSignature(gStr_removeMutations, kEidosValueMaskVOID))->AddObject_ON("mutations", gSLiM_Mutation_Class, gStaticEidosValueNULL)->AddLogical_OS("substitute", gStaticEidosValue_LogicalF));
		methods->emplace_back((EidosClassMethodSignature *)(new EidosClassMethodSignature(gStr_outputMS, kEidosValueMaskVOID))->AddString_OSN("filePath", gStaticEidosValueNULL)->AddLogical_OS("append", gStaticEidosValue_LogicalF));
		methods->emplace_back((EidosClassMethodSignature *)(new EidosClassMethodSignature(gStr_outputVCF, kEidosValueMaskVOID))->AddString_OSN("filePath", gStaticEidosValueNULL)->AddLogical_OS("outputMultiallelics", gStaticEidosValue_LogicalT)->AddLogical_OS("append", gStaticEidosValue_LogicalF));
		methods->emplace_back((EidosClassMethodSignature *)(new EidosClassMethodSignature(gStr_output, kEidosValueMaskVOID))->AddString_OSN("filePath", gStaticEidosValueNULL)->AddLogical_OS("append", gStaticEidosValue_LogicalF));
		methods->emplace_back((EidosInstanceMethodSignature *)(new EidosInstanceMethodSignature(gStr_sumOfMutationsOfType, kEidosValueMaskFloat | kEidosValueMaskSingleton))->AddIntObject_S("mutType", gSLiM_MutationType_Class));
		
		std::sort(methods->begin(), methods->end(), CompareEidosCallSignatures);
	}
	
	return methods;
}

EidosValue_SP Genome_Class::ExecuteClassMethod(EidosGlobalStringID p_method_id, EidosValue_Object *p_target, const EidosValue_SP *const p_arguments, int p_argument_count, EidosInterpreter &p_interpreter) const
{
	switch (p_method_id)
	{
		case gID_addMutations:			return ExecuteMethod_addMutations(p_method_id, p_target, p_arguments, p_argument_count, p_interpreter);
		case gID_addNewDrawnMutation:
		case gID_addNewMutation:		return ExecuteMethod_addNewMutation(p_method_id, p_target, p_arguments, p_argument_count, p_interpreter);
		case gID_output:
		case gID_outputMS:
		case gID_outputVCF:				return ExecuteMethod_outputX(p_method_id, p_target, p_arguments, p_argument_count, p_interpreter);
		case gID_removeMutations:		return ExecuteMethod_removeMutations(p_method_id, p_target, p_arguments, p_argument_count, p_interpreter);
		default:						return EidosObjectClass::ExecuteClassMethod(p_method_id, p_target, p_arguments, p_argument_count, p_interpreter);
	}
}

//	*********************	+ (void)addMutations(object mutations)
//
EidosValue_SP Genome_Class::ExecuteMethod_addMutations(EidosGlobalStringID p_method_id, EidosValue_Object *p_target, const EidosValue_SP *const p_arguments, int p_argument_count, EidosInterpreter &p_interpreter) const
{
#pragma unused (p_method_id, p_target, p_arguments, p_argument_count, p_interpreter)
	EidosValue *mutations_value = p_arguments[0].get();
	
	// FIXME this method should be optimized for large-scale bulk addition in the same
	// way that addNewMutation() and addNewDrawnMutation() now are.  BCH 29 Oct 2017
	
	int target_size = p_target->Count();
	
	if (target_size == 0)
		return gStaticEidosValueVOID;
	
	// Use the 0th genome in the target to find out what the mutation run length is, so we can calculate run indices
	Genome *genome_0 = (Genome *)p_target->ObjectElementAtIndex(0, nullptr);
	int mutrun_length = genome_0->mutrun_length_;
	SLiMSim &sim = genome_0->subpop_->population_.sim_;
	Population &pop = sim.ThePopulation();
	
	sim.CheckMutationStackPolicy();
	
	if (!sim.warned_early_mutation_add_)
	{
		if (sim.GenerationStage() == SLiMGenerationStage::kWFStage1ExecuteEarlyScripts)
		{
			p_interpreter.ExecutionOutputStream() << "#WARNING (Genome_Class::ExecuteMethod_addMutations): addMutations() should probably not be called from an early() event in a WF model; the added mutation(s) will not influence fitness values during offspring generation." << std::endl;
			sim.warned_early_mutation_add_ = true;
		}
		if (sim.GenerationStage() == SLiMGenerationStage::kNonWFStage6ExecuteLateScripts)
		{
			p_interpreter.ExecutionOutputStream() << "#WARNING (Genome_Class::ExecuteMethod_addMutations): addMutations() should probably not be called from a late() event in a nonWF model; the added mutation(s) will not influence fitness values until the partway through the next generation." << std::endl;
			sim.warned_early_mutation_add_ = true;
		}
	}
	
	if (pop.sim_.executing_block_type_ == SLiMEidosBlockType::SLiMEidosModifyChildCallback)
	{
		// Check that we're not inside a modifyChild() callback, or if we are, that the only genomes being modified belong to the new child.
		// This prevents problems with retracting the proposed child when tree-sequence recording is enabled; other extraneous changes must
		// not be backed out, and it's hard to separate, e.g., what's a child-related new mutation from an extraneously added new mutation.
		// Note that the other Genome methods that add/remove mutations perform the same check, and should be maintained in parallel.
		Individual *focal_modification_child = pop.sim_.focal_modification_child_;
		
		if (focal_modification_child)
		{
			Genome *focal_genome_1 = focal_modification_child->genome1_, *focal_genome_2 = focal_modification_child->genome2_;
			
			for (int genome_index = 0; genome_index < target_size; ++genome_index)
			{
				Genome *target_genome = (Genome *)p_target->ObjectElementAtIndex(genome_index, nullptr);
				
				if ((target_genome != focal_genome_1) && (target_genome != focal_genome_2))
					EIDOS_TERMINATION << "ERROR (Genome_Class::ExecuteMethod_addMutations): addMutations() cannot be called from within a modifyChild() callback to modify any genomes except those of the focal child being generated." << EidosTerminate();
			}
		}
	}
	else if (pop.sim_.executing_block_type_ == SLiMEidosBlockType::SLiMEidosRecombinationCallback)
		EIDOS_TERMINATION << "ERROR (Genome_Class::ExecuteMethod_addMutations): addMutations() cannot be called from within a recombination() callback." << EidosTerminate();
	
	// Construct a vector of mutations to add that is sorted by position
	int mutations_count = mutations_value->Count();
	std::vector<Mutation *> mutations_to_add;
	
	for (int value_index = 0; value_index < mutations_count; ++value_index)
		mutations_to_add.push_back((Mutation *)mutations_value->ObjectElementAtIndex(value_index, nullptr));
	
	std::sort(mutations_to_add.begin(), mutations_to_add.end(), [ ](Mutation *i1, Mutation *i2) {return i1->position_ < i2->position_;});
	
	// Now handle the mutations to add, broken into bulk operations according to the mutation run they fall into
	bool recording_tree_sequence_mutations = sim.RecordingTreeSequenceMutations();
	int last_handled_mutrun_index = -1;
	
	for (int value_index = 0; value_index < mutations_count; ++value_index)
	{
		Mutation *next_mutation = mutations_to_add[value_index];
		const slim_position_t pos = next_mutation->position_;
		int mutrun_index = pos / mutrun_length;
		
		if (mutrun_index <= last_handled_mutrun_index)
			continue;
		
		// We have not yet processed this mutation run; do this mutation run index as a bulk operation
		int64_t operation_id = ++gSLiM_MutationRun_OperationID;
		
		Genome::BulkOperationStart(operation_id, mutrun_index);
		
		for (int genome_index = 0; genome_index < target_size; ++genome_index)
		{
			Genome *target_genome = (Genome *)p_target->ObjectElementAtIndex(genome_index, nullptr);
			
			if (target_genome->IsNull())
				EIDOS_TERMINATION << "ERROR (Genome_Class::ExecuteMethod_addMutations): addMutations() cannot be called on a null genome." << EidosTerminate();
			
			// See if WillModifyRunForBulkOperation() can short-circuit the operation for us
			if (target_genome->WillModifyRunForBulkOperation(operation_id, mutrun_index))
			{
				for (int mut_index = value_index; mut_index < mutations_count; ++mut_index)
				{
					Mutation *mut_to_add = mutations_to_add[mut_index];
					const slim_position_t add_pos = mut_to_add->position_;
					
					// since we're in sorted order by position, as soon as we leave the current mutation run we're done
					if (add_pos / mutrun_length != mutrun_index)
						break;
					
					if (target_genome->enforce_stack_policy_for_addition(mut_to_add->position_, mut_to_add->mutation_type_ptr_))
					{
						target_genome->insert_sorted_mutation_if_unique(mut_to_add->BlockIndex());
						
						// No need to add the mutation to the registry; how would the user ever get a Mutation that was not already in it?
						// Similarly, no need to check and set pure_neutral_ and all_pure_neutral_DFE_; the mutation is already in the system
					}
				}
			}
		}
		
		Genome::BulkOperationEnd(operation_id, mutrun_index);
		
		// now we have handled all mutations at this index (and all previous indices)
		last_handled_mutrun_index = mutrun_index;
		
		// invalidate cached mutation refcounts; refcounts have changed
		pop.cached_tally_genome_count_ = 0;
	}
	
	if (recording_tree_sequence_mutations)
	{
		// TREE SEQUENCE RECORDING
		// notify the tree seq code of the new derived state at every position in every target genome; this is overkill, since not all the
		// target genomes will have changed at every position, but that should be fixed by the next tree sequence simplification.
		for (int genome_index = 0; genome_index < target_size; ++genome_index)
		{
			Genome *target_genome = (Genome *)p_target->ObjectElementAtIndex(genome_index, nullptr);
			slim_genomeid_t target_id = target_genome->genome_id_;
			
			for (Mutation *mut : mutations_to_add)
			{
				slim_position_t pos = mut->position_;
				
				sim.RecordNewDerivedStateNonMeiosis(target_id, pos, *target_genome->derived_mutation_ids_at_position(pos));
			}
		}
	}
	
	return gStaticEidosValueVOID;
}

//	*********************	+ (object<Mutation>)addNewDrawnMutation(io<MutationType> mutationType, integer position, [Ni originGeneration = NULL], [Nio<Subpopulation> originSubpop = NULL])
//	*********************	+ (object<Mutation>)addNewMutation(io<MutationType> mutationType, numeric selectionCoeff, integer position, [Ni originGeneration = NULL], [Nio<Subpopulation> originSubpop = NULL])
//
EidosValue_SP Genome_Class::ExecuteMethod_addNewMutation(EidosGlobalStringID p_method_id, EidosValue_Object *p_target, const EidosValue_SP *const p_arguments, int p_argument_count, EidosInterpreter &p_interpreter) const
{
#pragma unused (p_method_id, p_target, p_arguments, p_argument_count, p_interpreter)
	
#ifdef __clang_analyzer__
	assert(((p_method_id == gID_addNewDrawnMutation) && (p_argument_count == 4)) || ((p_method_id == gID_addNewMutation) && (p_argument_count == 5)));
#endif
	
	EidosValue *arg_muttype = p_arguments[0].get();
	EidosValue *arg_selcoeff = (p_method_id == gID_addNewDrawnMutation ? nullptr : p_arguments[1].get());
	EidosValue *arg_position = (p_method_id == gID_addNewDrawnMutation ? p_arguments[1].get() : p_arguments[2].get());
	EidosValue *arg_origin_gen = (p_method_id == gID_addNewDrawnMutation ? p_arguments[2].get() : p_arguments[3].get());
	EidosValue *arg_origin_subpop = (p_method_id == gID_addNewDrawnMutation ? p_arguments[3].get() : p_arguments[4].get());
	
	int target_size = p_target->Count();
	
	if (target_size == 0)
		return gStaticEidosValueNULLInvisible;	// this is almost an error condition, since a mutation was expected to be added and none was
	
	// Use the 0th genome in the target to find out what the mutation run length is, so we can calculate run indices
	Genome *genome_0 = (Genome *)p_target->ObjectElementAtIndex(0, nullptr);
	int mutrun_count = genome_0->mutrun_count_;
	int mutrun_length = genome_0->mutrun_length_;
	SLiMSim &sim = genome_0->subpop_->population_.sim_;
	Population &pop = sim.ThePopulation();
	
	sim.CheckMutationStackPolicy();
	
	if (!sim.warned_early_mutation_add_)
	{
		if (sim.GenerationStage() == SLiMGenerationStage::kWFStage1ExecuteEarlyScripts)
		{
			p_interpreter.ExecutionOutputStream() << "#WARNING (Genome_Class::ExecuteMethod_addNewMutation): " << Eidos_StringForGlobalStringID(p_method_id) << " should probably not be called from an early() event in a WF model; the added mutation will not influence fitness values during offspring generation." << std::endl;
			sim.warned_early_mutation_add_ = true;
		}
		if (sim.GenerationStage() == SLiMGenerationStage::kNonWFStage6ExecuteLateScripts)
		{
			p_interpreter.ExecutionOutputStream() << "#WARNING (Genome_Class::ExecuteMethod_addNewMutation): " << Eidos_StringForGlobalStringID(p_method_id) << " should probably not be called from a late() event in a nonWF model; the added mutation will not influence fitness values until the partway through the next generation." << std::endl;
			sim.warned_early_mutation_add_ = true;
		}
	}
	
	if (pop.sim_.executing_block_type_ == SLiMEidosBlockType::SLiMEidosModifyChildCallback)
	{
		// Check that we're not inside a modifyChild() callback, or if we are, that the only genomes being modified belong to the new child.
		// This prevents problems with retracting the proposed child when tree-sequence recording is enabled; other extraneous changes must
		// not be backed out, and it's hard to separate, e.g., what's a child-related new mutation from an extraneously added new mutation.
		// Note that the other Genome methods that add/remove mutations perform the same check, and should be maintained in parallel.
		Individual *focal_modification_child = pop.sim_.focal_modification_child_;
		
		if (focal_modification_child)
		{
			Genome *focal_genome_1 = focal_modification_child->genome1_, *focal_genome_2 = focal_modification_child->genome2_;
			
			for (int genome_index = 0; genome_index < target_size; ++genome_index)
			{
				Genome *target_genome = (Genome *)p_target->ObjectElementAtIndex(genome_index, nullptr);
				
				if ((target_genome != focal_genome_1) && (target_genome != focal_genome_2))
					EIDOS_TERMINATION << "ERROR (Genome_Class::ExecuteMethod_addNewMutation): " << Eidos_StringForGlobalStringID(p_method_id) << " cannot be called from within a modifyChild() callback to modify any genomes except those of the focal child being generated." << EidosTerminate();
			}
		}
	}
	else if (pop.sim_.executing_block_type_ == SLiMEidosBlockType::SLiMEidosRecombinationCallback)
		EIDOS_TERMINATION << "ERROR (Genome_Class::ExecuteMethod_addNewMutation): " << Eidos_StringForGlobalStringID(p_method_id) << " cannot be called from within a recombination() callback." << EidosTerminate();
	
	// position, originGeneration, and originSubpop can now be either singletons or vectors of matching length or NULL; check them all
	int muttype_count = arg_muttype->Count();
	int selcoeff_count = (arg_selcoeff ? arg_selcoeff->Count() : 0);
	int position_count = arg_position->Count();
	int origin_gen_count = arg_origin_gen->Count();
	int origin_subpop_count = arg_origin_subpop->Count();
	
	if (arg_origin_gen->Type() == EidosValueType::kValueNULL)
		origin_gen_count = 1;
	if (arg_origin_subpop->Type() == EidosValueType::kValueNULL)
		origin_subpop_count = 1;
	
	int count_to_add = std::max({muttype_count, selcoeff_count, position_count, origin_gen_count, origin_subpop_count});
	
	if (((muttype_count != 1) && (muttype_count != count_to_add)) ||
		(arg_selcoeff && (selcoeff_count != 1) && (selcoeff_count != count_to_add)) ||
		((position_count != 1) && (position_count != count_to_add)) ||
		((origin_gen_count != 1) && (origin_gen_count != count_to_add)) ||
		((origin_subpop_count != 1) && (origin_subpop_count != count_to_add)))
		EIDOS_TERMINATION << "ERROR (Genome_Class::ExecuteMethod_addNewMutation): " << Eidos_StringForGlobalStringID(p_method_id) << " requires that mutationType, " << ((p_method_id == gID_addNewMutation) ? "selectionCoeff, " : "") << "position, originGeneration, and originSubpop be either (1) singleton, or (2) equal in length to the other non-singleton argument(s), or (3) for originGeneration or originSubpop, NULL." << EidosTerminate();
	
	EidosValue_Object_vector_SP retval(new (gEidosValuePool->AllocateChunk()) EidosValue_Object_vector(gSLiM_Mutation_Class));
	
	if (count_to_add == 0)
		return retval;
	
	// before proceeding, let's check that all positions supplied are valid, so we don't need to worry about it below
	// would be better not to call IntAtIndex() multiple times for the same position, but that will not be the majority of our time anyway...
	slim_position_t last_position = sim.TheChromosome().last_position_;
	
	for (int position_index = 0; position_index < position_count; ++position_index)
	{
		slim_position_t position = SLiMCastToPositionTypeOrRaise(arg_position->IntAtIndex(position_index, nullptr));
		
		if (position > last_position)
			EIDOS_TERMINATION << "ERROR (Genome_Class::ExecuteMethod_addNewMutation): " << Eidos_StringForGlobalStringID(p_method_id) << " position " << position << " is past the end of the chromosome." << EidosTerminate();
	}
	
	// each bulk operation is performed on a single mutation run, so we need to figure out which runs we're influencing
	std::vector<int> mutrun_indexes;
	
	if (mutrun_count == 1)
	{
		// if we have just a single mutrun, we can avoid the sorting and uniquing; all valid positions are in mutrun 0
		mutrun_indexes.push_back(0);
	}
	else
	{
		for (int pos_index = 0; pos_index < position_count; ++pos_index)
		{
			slim_position_t position = SLiMCastToPositionTypeOrRaise(arg_position->IntAtIndex(pos_index, nullptr));
			mutrun_indexes.push_back(position / mutrun_length);
		}
		
		std::sort(mutrun_indexes.begin(), mutrun_indexes.end());
		mutrun_indexes.resize(std::distance(mutrun_indexes.begin(), std::unique(mutrun_indexes.begin(), mutrun_indexes.end())));
	}
	
	// for the singleton case for each of the parameters, get all the info
	MutationType *singleton_mutation_type_ptr = SLiM_ExtractMutationTypeFromEidosValue_io(arg_muttype, 0, sim, Eidos_StringForGlobalStringID(p_method_id).c_str());
	
	double singleton_selection_coeff = (arg_selcoeff ? arg_selcoeff->FloatAtIndex(0, nullptr) : 0.0);
	
	slim_position_t singleton_position = SLiMCastToPositionTypeOrRaise(arg_position->IntAtIndex(0, nullptr));
	
	slim_generation_t singleton_origin_generation;
	
	if (arg_origin_gen->Type() == EidosValueType::kValueNULL)
		singleton_origin_generation = sim.Generation();
	else
		singleton_origin_generation = SLiMCastToGenerationTypeOrRaise(arg_origin_gen->IntAtIndex(0, nullptr));
	
	slim_objectid_t singleton_origin_subpop_id;
	
	if (arg_origin_subpop->Type() == EidosValueType::kValueNULL)
	{
		singleton_origin_subpop_id = -1;
		
		// We set the origin subpopulation based on the first genome in the target
		if (target_size >= 1)
		{
			Genome *first_target = (Genome *)p_target->ObjectElementAtIndex(0, nullptr);
			singleton_origin_subpop_id = first_target->subpop_->subpopulation_id_;
		}
	}
	else if (arg_origin_subpop->Type() == EidosValueType::kValueInt)
		singleton_origin_subpop_id = SLiMCastToObjectidTypeOrRaise(arg_origin_subpop->IntAtIndex(0, nullptr));
	else
#if DEBUG
		// Use dynamic_cast<> only in DEBUG since it is hella slow
		// The class should be guaranteed by the method signature already
		singleton_origin_subpop_id = dynamic_cast<Subpopulation *>(arg_origin_subpop->ObjectElementAtIndex(0, nullptr))->subpopulation_id_;
#else
		singleton_origin_subpop_id = ((Subpopulation *)(arg_origin_subpop->ObjectElementAtIndex(0, nullptr)))->subpopulation_id_;
#endif
	
	// ok, now loop to add the mutations in a single bulk operation per mutation run
	bool recording_tree_sequence_mutations = sim.RecordingTreeSequenceMutations();
	
	for (int mutrun_index : mutrun_indexes)
	{
		int64_t operation_id = ++gSLiM_MutationRun_OperationID;
		MutationRun &mutations_to_add = *MutationRun::NewMutationRun();		// take from shared pool of used objects;
		
		// Before starting the bulk operation for this mutation run, construct all of the mutations and add them all to the registry, etc.
		// It is possible that some mutations will not actually be added to any genome, due to stacking; they will be cleared from the
		// registry as lost mutations in the next generation.  All mutations are returned to the user, whether actually added or not.
		MutationType *mutation_type_ptr = singleton_mutation_type_ptr;
		double selection_coeff = singleton_selection_coeff;
		slim_position_t position = singleton_position;
		slim_generation_t origin_generation = singleton_origin_generation;
		slim_objectid_t origin_subpop_id = singleton_origin_subpop_id;
		
		for (int mut_parameter_index = 0; mut_parameter_index < count_to_add; ++mut_parameter_index)
		{
			if (position_count != 1)
				position = SLiMCastToPositionTypeOrRaise(arg_position->IntAtIndex(mut_parameter_index, nullptr));
			
			// check that this mutation will be added to this mutation run
			if (position / mutrun_length == mutrun_index)
			{
				if (muttype_count != 1)
					mutation_type_ptr = SLiM_ExtractMutationTypeFromEidosValue_io(arg_muttype, mut_parameter_index, sim, Eidos_StringForGlobalStringID(p_method_id).c_str());
				
				if (selcoeff_count != 1)
				{
					if (arg_selcoeff)
						selection_coeff = arg_selcoeff->FloatAtIndex(mut_parameter_index, nullptr);
					else
						selection_coeff = mutation_type_ptr->DrawSelectionCoefficient();
				}
				
				if (origin_gen_count != 1)
					origin_generation = SLiMCastToGenerationTypeOrRaise(arg_origin_gen->IntAtIndex(mut_parameter_index, nullptr));
				
				if (origin_subpop_count != 1)
				{
					if (arg_origin_subpop->Type() == EidosValueType::kValueInt)
						origin_subpop_id = SLiMCastToObjectidTypeOrRaise(arg_origin_subpop->IntAtIndex(mut_parameter_index, nullptr));
					else
#if DEBUG
						// Use dynamic_cast<> only in DEBUG since it is hella slow
						// The class should be guaranteed by the method signature already
						origin_subpop_id = dynamic_cast<Subpopulation *>(arg_origin_subpop->ObjectElementAtIndex(mut_parameter_index, nullptr))->subpopulation_id_;
#else
						origin_subpop_id = ((Subpopulation *)(arg_origin_subpop->ObjectElementAtIndex(mut_parameter_index, nullptr)))->subpopulation_id_;
#endif
				}
				
				MutationIndex new_mut_index = SLiM_NewMutationFromBlock();
				
				new (gSLiM_Mutation_Block + new_mut_index) Mutation(mutation_type_ptr, position, selection_coeff, origin_subpop_id, origin_generation);
				
				// This mutation type might not be used by any genomic element type (i.e. might not already be vetted), so we need to check and set pure_neutral_
				if (selection_coeff != 0.0)
				{
					sim.pure_neutral_ = false;
					
					// Fix all_pure_neutral_DFE_ if the selcoeff was not drawn from the muttype's DFE
					if (p_method_id == gID_addNewMutation)
						mutation_type_ptr->all_pure_neutral_DFE_ = false;
				}
				
				// add to the registry, return value, genome, etc.
				pop.mutation_registry_.emplace_back(new_mut_index);
				retval->push_object_element(gSLiM_Mutation_Block + new_mut_index);
				mutations_to_add.emplace_back(new_mut_index);
				
#ifdef SLIM_KEEP_MUTTYPE_REGISTRIES
				if (pop.keeping_muttype_registries_ && mutation_type_ptr->keeping_muttype_registry_)
				{
					// This mutation type is also keeping its own private registry, so we need to add to that as well
					mutation_type_ptr->muttype_registry_.emplace_back(new_mut_index);
				}
#endif
			}
		}
		
		// Now start the bulk operation and add mutations_to_add to every target genome
		Genome::BulkOperationStart(operation_id, mutrun_index);
		
		for (int target_index = 0; target_index < target_size; ++target_index)
		{
			Genome *target_genome = (Genome *)p_target->ObjectElementAtIndex(target_index, nullptr);
			
			if (target_genome->IsNull())
				EIDOS_TERMINATION << "ERROR (Genome_Class::ExecuteMethod_addNewMutation): " << Eidos_StringForGlobalStringID(p_method_id) << " cannot be called on a null genome." << EidosTerminate();
			
			// See if WillModifyRunForBulkOperation() can short-circuit the operation for us
			if (target_genome->WillModifyRunForBulkOperation(operation_id, mutrun_index))
			{
				MutationRun &original_mutrun = *(target_genome->mutruns_[mutrun_index]);
				MutationRun &merge_run = *MutationRun::NewMutationRun();		// take from shared pool of used objects;
				
				// We merge the original run and mutations_to_add into a new temporary mutrun, and then copy it back to the target
				merge_run.clear_set_and_merge(original_mutrun, mutations_to_add);
				original_mutrun.copy_from_run(merge_run);
				
				MutationRun::FreeMutationRun(&merge_run);
			}
			
			// TREE SEQUENCE RECORDING
			// whether WillModifyRunForBulkOperation() short-circuited the addition or not, we need to notify the tree seq code
			if (recording_tree_sequence_mutations)
			{
				MutationIndex *muts = mutations_to_add.begin_pointer();
				MutationIndex *muts_end = mutations_to_add.end_pointer();
				
				while (muts != muts_end)
				{
					Mutation *mut = gSLiM_Mutation_Block + *(muts++);
					slim_position_t pos = mut->position_;
					
					sim.RecordNewDerivedStateNonMeiosis(target_genome->genome_id_, pos, *target_genome->derived_mutation_ids_at_position(pos));
				}
			}
		}
		
		Genome::BulkOperationEnd(operation_id, mutrun_index);
		
		MutationRun::FreeMutationRun(&mutations_to_add);
		
		// invalidate cached mutation refcounts; refcounts have changed
		pop.cached_tally_genome_count_ = 0;
	}
	
	return retval;
}

//	*********************	+ (void)output([Ns$ filePath = NULL], [logical$ append=F])
//	*********************	+ (void)outputMS([Ns$ filePath = NULL], [logical$ append=F])
//	*********************	+ (void)outputVCF([Ns$ filePath = NULL], [logical$ outputMultiallelics = T], [logical$ append=F])
//
EidosValue_SP Genome_Class::ExecuteMethod_outputX(EidosGlobalStringID p_method_id, EidosValue_Object *p_target, const EidosValue_SP *const p_arguments, int p_argument_count, EidosInterpreter &p_interpreter) const
{
#pragma unused (p_method_id, p_target, p_arguments, p_argument_count, p_interpreter)
	EidosValue *filePath_value = p_arguments[0].get();
	EidosValue *outputMultiallelics_value = ((p_method_id == gID_outputVCF) ? p_arguments[1].get() : nullptr);
	EidosValue *append_value = ((p_method_id == gID_outputVCF) ? p_arguments[2].get() : p_arguments[1].get());
	
	SLiMSim &sim = SLiM_GetSimFromInterpreter(p_interpreter);
	Chromosome &chromosome = sim.TheChromosome();
	
	// default to outputting multiallelic positions (used by VCF output only)
	bool output_multiallelics = true;
	
	if (p_method_id == gID_outputVCF)
		output_multiallelics = outputMultiallelics_value->LogicalAtIndex(0, nullptr);
	
	// Get all the genomes we're sampling from p_target
	int sample_size = p_target->Count();
	std::vector<Genome *> genomes;
	
	for (int index = 0; index < sample_size; ++index)
		genomes.push_back((Genome *)p_target->ObjectElementAtIndex(index, nullptr));
	
	// Now handle stream/file output and dispatch to the actual print method
	if (filePath_value->Type() == EidosValueType::kValueNULL)
	{
		// If filePath is NULL, output to our output stream
		std::ostringstream &output_stream = p_interpreter.ExecutionOutputStream();
		
		// For the output stream, we put out a descriptive SLiM-style header for all output types
		output_stream << "#OUT: " << sim.Generation() << " G";
		
		if (p_method_id == gID_output)
			output_stream << "S";
		else if (p_method_id == gID_outputMS)
			output_stream << "M";
		else if (p_method_id == gID_outputVCF)
			output_stream << "V";
		
		output_stream << " " << sample_size << std::endl;
		
		// Call out to print the actual sample
		if (p_method_id == gID_output)
			Genome::PrintGenomes_SLiM(output_stream, genomes, -1);	// -1 represents unknown source subpopulation
		else if (p_method_id == gID_outputMS)
			Genome::PrintGenomes_MS(output_stream, genomes, chromosome);
		else if (p_method_id == gID_outputVCF)
			Genome::PrintGenomes_VCF(output_stream, genomes, output_multiallelics);
	}
	else
	{
		// Otherwise, output to filePath
		std::string outfile_path = Eidos_ResolvedPath(filePath_value->StringAtIndex(0, nullptr));
		bool append = append_value->LogicalAtIndex(0, nullptr);
		std::ofstream outfile;
		
		outfile.open(outfile_path.c_str(), append ? (std::ios_base::app | std::ios_base::out) : std::ios_base::out);
		
		if (outfile.is_open())
		{
			switch (p_method_id)
			{
				case gID_output:
					// For file output, we put out the descriptive SLiM-style header only for SLiM-format output
					outfile << "#OUT: " << sim.Generation() << " GS " << sample_size << " " << outfile_path << std::endl;
					Genome::PrintGenomes_SLiM(outfile, genomes, -1);	// -1 represents unknown source subpopulation
					break;
				case gID_outputMS:
					Genome::PrintGenomes_MS(outfile, genomes, chromosome);
					break;
				case gID_outputVCF:
					Genome::PrintGenomes_VCF(outfile, genomes, output_multiallelics);
					break;
			}
			
			outfile.close(); 
		}
		else
		{
			EIDOS_TERMINATION << "ERROR (Genome_Class::ExecuteMethod_outputX): could not open "<< outfile_path << "." << EidosTerminate();
		}
	}
	
	return gStaticEidosValueVOID;
}

//	*********************	+ (void)removeMutations([No<Mutation> mutations = NULL], [logical$ substitute = F])
//
EidosValue_SP Genome_Class::ExecuteMethod_removeMutations(EidosGlobalStringID p_method_id, EidosValue_Object *p_target, const EidosValue_SP *const p_arguments, int p_argument_count, EidosInterpreter &p_interpreter) const
{
#pragma unused (p_method_id, p_target, p_arguments, p_argument_count, p_interpreter)
	EidosValue *mutations_value = p_arguments[0].get();
	EidosValue *substitute_value = p_arguments[1].get();
	
	Mutation *mut_block_ptr = gSLiM_Mutation_Block;
	int target_size = p_target->Count();
	
	if (target_size == 0)
		return gStaticEidosValueVOID;
	
	// Use the 0th genome in the target to find out what the mutation run length is, so we can calculate run indices
	Genome *genome_0 = (Genome *)p_target->ObjectElementAtIndex(0, nullptr);
	int mutrun_length = genome_0->mutrun_length_;
	SLiMSim &sim = genome_0->subpop_->population_.sim_;
	
	if (!sim.warned_early_mutation_remove_)
	{
		if (sim.GenerationStage() == SLiMGenerationStage::kWFStage1ExecuteEarlyScripts)
		{
			p_interpreter.ExecutionOutputStream() << "#WARNING (Genome_Class::ExecuteMethod_removeMutations): removeMutations() should probably not be called from an early() event in a WF model; the removed mutation(s) will still influence fitness values during offspring generation." << std::endl;
			sim.warned_early_mutation_remove_ = true;
		}
		if (sim.GenerationStage() == SLiMGenerationStage::kNonWFStage6ExecuteLateScripts)
		{
			p_interpreter.ExecutionOutputStream() << "#WARNING (Genome_Class::ExecuteMethod_removeMutations): removeMutations() should probably not be called from an late() event in a nonWF model; the removed mutation(s) will still influence fitness values until the partway through the next generation." << std::endl;
			sim.warned_early_mutation_remove_ = true;
		}
	}
	
	Population &pop = sim.ThePopulation();
	slim_generation_t generation = sim.Generation();
	
	if (pop.sim_.executing_block_type_ == SLiMEidosBlockType::SLiMEidosModifyChildCallback)
	{
		// Check that we're not inside a modifyChild() callback, or if we are, that the only genomes being modified belong to the new child.
		// This prevents problems with retracting the proposed child when tree-sequence recording is enabled; other extraneous changes must
		// not be backed out, and it's hard to separate, e.g., what's a child-related new mutation from an extraneously added new mutation.
		// Note that the other Genome methods that add/remove mutations perform the same check, and should be maintained in parallel.
		Individual *focal_modification_child = pop.sim_.focal_modification_child_;
		
		if (focal_modification_child)
		{
			Genome *focal_genome_1 = focal_modification_child->genome1_, *focal_genome_2 = focal_modification_child->genome2_;
			
			for (int genome_index = 0; genome_index < target_size; ++genome_index)
			{
				Genome *target_genome = (Genome *)p_target->ObjectElementAtIndex(genome_index, nullptr);
				
				if ((target_genome != focal_genome_1) && (target_genome != focal_genome_2))
					EIDOS_TERMINATION << "ERROR (Genome_Class::ExecuteMethod_removeMutations): removeMutations() cannot be called from within a modifyChild() callback to modify any genomes except those of the focal child being generated." << EidosTerminate();
			}
		}
	}
	else if (pop.sim_.executing_block_type_ == SLiMEidosBlockType::SLiMEidosRecombinationCallback)
		EIDOS_TERMINATION << "ERROR (Genome_Class::ExecuteMethod_removeMutations): removeMutations() cannot be called from within a recombination() callback." << EidosTerminate();
	
	bool create_substitutions = substitute_value->LogicalAtIndex(0, nullptr);
	bool recording_tree_sequence_mutations = sim.RecordingTreeSequenceMutations();
	
	if (mutations_value->Type() == EidosValueType::kValueNULL)
	{
		// This is the "remove all mutations" case, for which we have no vector of mutations to remove.  In this case we do the tree
		// sequence recording first, since we can add new empty derived states just at the locations where mutations presently exist.
		// Then we just go through and clear out the target genomes.
		if (create_substitutions)
			EIDOS_TERMINATION << "ERROR (Genome_Class::ExecuteMethod_removeMutations): in removeMutations() substitute may not be T if mutations is NULL; an explicit vector of mutations to be substituted must be supplied." << EidosTerminate();
		
		// TREE SEQUENCE RECORDING
		if (recording_tree_sequence_mutations)
		{
			const std::vector<Mutation *> empty_mut_vector;
			
			for (int genome_index = 0; genome_index < target_size; ++genome_index)
			{
				Genome *target_genome = (Genome *)p_target->ObjectElementAtIndex(genome_index, nullptr);
				slim_genomeid_t target_id = target_genome->genome_id_;
				
				for (GenomeWalker target_walker(target_genome); !target_walker.Finished(); target_walker.NextMutation())
				{
					Mutation *mut = target_walker.CurrentMutation();
					slim_position_t pos = mut->position_;
					
					sim.RecordNewDerivedStateNonMeiosis(target_id, pos, empty_mut_vector);
				}
			}
		}
		
		// Now remove all mutations; we don't use bulk operations here because it is simpler to just set them all to the same empty run
		MutationRun *shared_empty_run = MutationRun::NewMutationRun();
		int mutrun_count = genome_0->mutrun_count_;
		
		for (int genome_index = 0; genome_index < target_size; ++genome_index)
		{
			Genome *target_genome = (Genome *)p_target->ObjectElementAtIndex(genome_index, nullptr);
			
			if (target_genome->IsNull())
				EIDOS_TERMINATION << "ERROR (Genome_Class::ExecuteMethod_removeMutations): removeMutations() cannot be called on a null genome." << EidosTerminate();
			
			for (int run_index = 0; run_index < mutrun_count; ++run_index)
					target_genome->mutruns_[run_index].reset(shared_empty_run);
		}
		
		// invalidate cached mutation refcounts; refcounts have changed
		pop.cached_tally_genome_count_ = 0;
	}
	else
	{
		// Construct a vector of mutations to remove that is sorted by position
		int mutations_count = mutations_value->Count();
		std::vector<Mutation *> mutations_to_remove;
		
		for (int value_index = 0; value_index < mutations_count; ++value_index)
			mutations_to_remove.push_back((Mutation *)mutations_value->ObjectElementAtIndex(value_index, nullptr));
		
		std::sort(mutations_to_remove.begin(), mutations_to_remove.end(), [ ](Mutation *i1, Mutation *i2) {return i1->position_ < i2->position_;});
		
		// Create substitutions for the mutations being removed, if requested.
		// Note we don't test for the mutations actually being fixed; that is the caller's responsibility to manage.
		if (create_substitutions)
		{
			for (int value_index = 0; value_index < mutations_count; ++value_index)
			{
				Mutation *mut = (Mutation *)mutations_value->ObjectElementAtIndex(value_index, nullptr);
				
				pop.substitutions_.emplace_back(new Substitution(*mut, generation));
			}
		}
		
		// Now handle the mutations to remove, broken into bulk operations according to the mutation run they fall into
		int last_handled_mutrun_index = -1;
		
		for (int value_index = 0; value_index < mutations_count; ++value_index)
		{
			Mutation *next_mutation = mutations_to_remove[value_index];
			const slim_position_t pos = next_mutation->position_;
			int mutrun_index = pos / mutrun_length;
			
			if (mutrun_index <= last_handled_mutrun_index)
				continue;
			
			// We have not yet processed this mutation run; do this mutation run index as a bulk operation
			int64_t operation_id = ++gSLiM_MutationRun_OperationID;
			
			Genome::BulkOperationStart(operation_id, mutrun_index);
			
			for (int genome_index = 0; genome_index < target_size; ++genome_index)
			{
				Genome *target_genome = (Genome *)p_target->ObjectElementAtIndex(genome_index, nullptr);
				
				if (target_genome->IsNull())
					EIDOS_TERMINATION << "ERROR (Genome_Class::ExecuteMethod_removeMutations): removeMutations() cannot be called on a null genome." << EidosTerminate();
				
				// See if WillModifyRunForBulkOperation() can short-circuit the operation for us
				if (target_genome->WillModifyRunForBulkOperation(operation_id, mutrun_index))
				{
					// Remove the specified mutations; see RemoveFixedMutations for the origins of this code
					MutationRun *mutrun = target_genome->mutruns_[mutrun_index].get();
					MutationIndex *genome_iter = mutrun->begin_pointer();
					MutationIndex *genome_backfill_iter = mutrun->begin_pointer();
					MutationIndex *genome_max = mutrun->end_pointer();
					
					// genome_iter advances through the mutation list; for each entry it hits, the entry is either removed (skip it) or not removed (copy it backward to the backfill pointer)
					while (genome_iter != genome_max)
					{
						MutationIndex candidate_mutation = *genome_iter;
						const slim_position_t candidate_pos = (mut_block_ptr + candidate_mutation)->position_;
						bool should_remove = false;
						
						for (int mut_index = value_index; mut_index < mutations_count; ++mut_index)
						{
							Mutation *mut_to_remove = mutations_to_remove[mut_index];
							MutationIndex mut_to_remove_index = mut_to_remove->BlockIndex();
							
							if (mut_to_remove_index == candidate_mutation)
							{
								should_remove = true;
								break;
							}
							
							// since we're in sorted order by position, as soon as we pass the candidate we're done
							if (mut_to_remove->position_ > candidate_pos)
								break;
						}
						
						if (should_remove)
						{
							// Removed mutation; we want to omit it, so we just advance our pointer
							++genome_iter;
						}
						else
						{
							// Unremoved mutation; we want to keep it, so we copy it backward and advance our backfill pointer as well as genome_iter
							if (genome_backfill_iter != genome_iter)
								*genome_backfill_iter = *genome_iter;
							
							++genome_backfill_iter;
							++genome_iter;
						}
					}
					
					// excess mutations at the end have been copied back already; we just adjust mutation_count_ and forget about them
					mutrun->set_size(mutrun->size() - (int)(genome_iter - genome_backfill_iter));
				}
			}
			
			Genome::BulkOperationEnd(operation_id, mutrun_index);
			
			// now we have handled all mutations at this index (and all previous indices)
			last_handled_mutrun_index = mutrun_index;
			
			// invalidate cached mutation refcounts; refcounts have changed
			pop.cached_tally_genome_count_ = 0;
		}
		
		// TREE SEQUENCE RECORDING
		// notify the tree seq code of the new derived state at every position in every target genome; this is overkill, since not all the
		// target genomes contained all the mutations being removed, but that should be fixed by the next tree sequence simplification.
		if (recording_tree_sequence_mutations)
		{
			for (int genome_index = 0; genome_index < target_size; ++genome_index)
			{
				Genome *target_genome = (Genome *)p_target->ObjectElementAtIndex(genome_index, nullptr);
				slim_genomeid_t target_id = target_genome->genome_id_;
				
				for (Mutation *mut : mutations_to_remove)
				{
					slim_position_t pos = mut->position_;
					
					sim.RecordNewDerivedStateNonMeiosis(target_id, pos, *target_genome->derived_mutation_ids_at_position(pos));
				}
			}
		}
	}
	
	return gStaticEidosValueVOID;
}


//
//	GenomeWalker
//
#pragma mark -
#pragma mark GenomeWalker
#pragma mark -

void GenomeWalker::NextMutation(void)
{
	if (++mutrun_ptr_ >= mutrun_end_)
	{
		// finished the current mutation, so move to the next until we find a mutation
		do
		{
			if (++mutrun_index_ >= genome_->mutrun_count_)
			{
<<<<<<< HEAD
				slim_position_t pos = mut->position_;
				sim.RecordNewDerivedStateNonMeiosis(target_id, pos, *target_genome->derived_mutation_ids_at_position(pos));
=======
				// finished all mutation runs, so we're done
				mutation_ = nullptr;
				return;
>>>>>>> 86280f6f
			}
			
			MutationRun *mutrun = genome_->mutruns_[mutrun_index_].get();
			mutrun_ptr_ = mutrun->begin_pointer_const();
			mutrun_end_ = mutrun->end_pointer_const();
		}
		while (mutrun_ptr_ == mutrun_end_);
	}
	
	mutation_ = gSLiM_Mutation_Block + *mutrun_ptr_;
}


//
//	GenomeWalker
//
#pragma mark -
#pragma mark GenomeWalker
#pragma mark -

void GenomeWalker::NextMutation(void)
{
	if (++mutrun_ptr_ >= mutrun_end_)
	{
		// finished the current mutation, so move to the next until we find a mutation
		do
		{
			if (++mutrun_index_ >= genome_->mutrun_count_)
			{
				// finished all mutation runs, so we're done
				mutation_ = nullptr;
				return;
			}
			
			MutationRun *mutrun = genome_->mutruns_[mutrun_index_].get();
			mutrun_ptr_ = mutrun->begin_pointer_const();
			mutrun_end_ = mutrun->end_pointer_const();
		}
		while (mutrun_ptr_ == mutrun_end_);
	}
	
	mutation_ = gSLiM_Mutation_Block + *mutrun_ptr_;
}

































































<|MERGE_RESOLUTION|>--- conflicted
+++ resolved
@@ -2173,14 +2173,9 @@
 		{
 			if (++mutrun_index_ >= genome_->mutrun_count_)
 			{
-<<<<<<< HEAD
-				slim_position_t pos = mut->position_;
-				sim.RecordNewDerivedStateNonMeiosis(target_id, pos, *target_genome->derived_mutation_ids_at_position(pos));
-=======
 				// finished all mutation runs, so we're done
 				mutation_ = nullptr;
 				return;
->>>>>>> 86280f6f
 			}
 			
 			MutationRun *mutrun = genome_->mutruns_[mutrun_index_].get();
@@ -2194,98 +2189,66 @@
 }
 
 
-//
-//	GenomeWalker
-//
-#pragma mark -
-#pragma mark GenomeWalker
-#pragma mark -
-
-void GenomeWalker::NextMutation(void)
-{
-	if (++mutrun_ptr_ >= mutrun_end_)
-	{
-		// finished the current mutation, so move to the next until we find a mutation
-		do
-		{
-			if (++mutrun_index_ >= genome_->mutrun_count_)
-			{
-				// finished all mutation runs, so we're done
-				mutation_ = nullptr;
-				return;
-			}
-			
-			MutationRun *mutrun = genome_->mutruns_[mutrun_index_].get();
-			mutrun_ptr_ = mutrun->begin_pointer_const();
-			mutrun_end_ = mutrun->end_pointer_const();
-		}
-		while (mutrun_ptr_ == mutrun_end_);
-	}
-	
-	mutation_ = gSLiM_Mutation_Block + *mutrun_ptr_;
-}
-
-
-
-
-
-
-
-
-
-
-
-
-
-
-
-
-
-
-
-
-
-
-
-
-
-
-
-
-
-
-
-
-
-
-
-
-
-
-
-
-
-
-
-
-
-
-
-
-
-
-
-
-
-
-
-
-
-
-
-
-
-
-
-
-
+
+
+
+
+
+
+
+
+
+
+
+
+
+
+
+
+
+
+
+
+
+
+
+
+
+
+
+
+
+
+
+
+
+
+
+
+
+
+
+
+
+
+
+
+
+
+
+
+
+
+
+
+
+
+
+
+
+
+
+
+
+
+
