//
//  slim_globals.cpp
//  SLiM
//
//  Created by Ben Haller on 1/4/15.
//  Copyright (c) 2015-2025 Benjamin C. Haller.  All rights reserved.
//	A product of the Messer Lab, http://messerlab.org/slim/
//

//	This file is part of SLiM.
//
//	SLiM is free software: you can redistribute it and/or modify it under the terms of the GNU General Public License as published by
//	the Free Software Foundation, either version 3 of the License, or (at your option) any later version.
//
//	SLiM is distributed in the hope that it will be useful, but WITHOUT ANY WARRANTY; without even the implied warranty of
//	MERCHANTABILITY or FITNESS FOR A PARTICULAR PURPOSE.  See the GNU General Public License for more details.
//
//	You should have received a copy of the GNU General Public License along with SLiM.  If not, see <http://www.gnu.org/licenses/>.


#include "slim_globals.h"

#include "trait.h"
#include "chromosome.h"
#include "individual.h"
#include "interaction_type.h"
#include "haplosome.h"
#include "genomic_element.h"
#include "genomic_element_type.h"
#include "log_file.h"
#include "mutation.h"
#include "mutation_type.h"
#include "slim_eidos_block.h"
#include "community.h"
#include "spatial_map.h"
#include "species.h"
#include "substitution.h"
#include "subpopulation.h"

#include "mutation_run.h"

#include <string>
#include <vector>
#include <cstdio>
#include <fstream>
#include <algorithm>

#include "json.hpp"


// Require 64-bit; apparently there are some issues on 32-bit, and nobody should be doing that anyway
static_assert(sizeof(char *) == 8, "SLiM must be built for 64-bit, not 32-bit.");


EidosValue_String_SP gStaticEidosValue_StringA;
EidosValue_String_SP gStaticEidosValue_StringC;
EidosValue_String_SP gStaticEidosValue_StringG;
EidosValue_String_SP gStaticEidosValue_StringT;

const std::string gStr_strand1("strand1");
const std::string gStr_strand2("strand2");
const std::string gStr_breaks1("breaks1");
const std::string gStr_strand3("strand3");
const std::string gStr_strand4("strand4");
const std::string gStr_breaks2("breaks2");

void SLiM_WarmUp(void)
{
	THREAD_SAFETY_IN_ANY_PARALLEL("SLiM_WarmUp(): illegal when parallel");
	
	static bool been_here = false;
	
	if (!been_here)
	{
		been_here = true;
		
		// Create the global class objects for all SLiM Eidos classes, from superclass to subclass
		// This breaks encapsulation, kind of, but it needs to be done here, in order, so that superclass objects exist,
		// and so that the global string names for the classes have already been set up by C++'s static initialization
		gSLiM_Trait_Class =					new Trait_Class(				gStr_Trait,					gEidosDictionaryRetained_Class);
		gSLiM_Chromosome_Class =			new Chromosome_Class(			gStr_Chromosome,			gEidosDictionaryRetained_Class);
		gSLiM_Individual_Class =			new Individual_Class(			gEidosStr_Individual,		gEidosDictionaryUnretained_Class);
		gSLiM_InteractionType_Class =		new InteractionType_Class(		gStr_InteractionType,		gEidosDictionaryUnretained_Class);
		gSLiM_Haplosome_Class =				new Haplosome_Class(			gEidosStr_Haplosome,		gEidosObject_Class);
		gSLiM_GenomicElement_Class =		new GenomicElement_Class(		gStr_GenomicElement,		gEidosObject_Class);
		gSLiM_GenomicElementType_Class =	new GenomicElementType_Class(	gStr_GenomicElementType,	gEidosDictionaryUnretained_Class);
		gSLiM_LogFile_Class =				new LogFile_Class(				gStr_LogFile,				gEidosDictionaryRetained_Class);
		gSLiM_Mutation_Class =				new Mutation_Class(				gEidosStr_Mutation,			gEidosDictionaryRetained_Class);
		gSLiM_MutationType_Class =			new MutationType_Class(			gStr_MutationType,			gEidosDictionaryUnretained_Class);
		gSLiM_SLiMEidosBlock_Class =		new SLiMEidosBlock_Class(		gStr_SLiMEidosBlock,		gEidosDictionaryUnretained_Class);
		gSLiM_Community_Class =				new Community_Class(			gStr_Community,				gEidosDictionaryUnretained_Class);
		gSLiM_SpatialMap_Class =			new SpatialMap_Class(			gStr_SpatialMap,			gEidosDictionaryRetained_Class);
		gSLiM_Species_Class =				new Species_Class(				gStr_Species,				gEidosDictionaryUnretained_Class);
		gSLiM_Substitution_Class =			new Substitution_Class(			gStr_Substitution,			gEidosDictionaryRetained_Class);
		gSLiM_Subpopulation_Class =			new Subpopulation_Class(		gStr_Subpopulation,			gEidosDictionaryUnretained_Class);
		
		// Tell all registered classes to initialize their dispatch tables; doing this here saves a flag check later
		// Note that this can't be done in the EidosClass constructor because the vtable is not set up for the subclass yet
		for (EidosClass *eidos_class : EidosClass::RegisteredClasses(true, true))
			eidos_class->CacheDispatchTables();
		
<<<<<<< HEAD
		// Configure the Eidos context information
		SLiM_ConfigureContext();
=======
		// Set up our shared pool for Mutation objects
		SLiM_CreateMutationBlock();
		
		// Make sure the Eidos context information has already been configured; this has to be done first thing,
		// so that any customizations to Eidos that SLiM introduces take effect before anything else happens
		if (gEidosContextVersion == 0.0)
			EIDOS_TERMINATION << "ERROR (SLiM_WarmUp): (internal error) SLiM_ConfigureContext() was not called before SLiMWarmUp()." << EidosTerminate();
>>>>>>> 49976186
		
		// Allocate global permanents
		gStaticEidosValue_StringA = EidosValue_String_SP(new (gEidosValuePool->AllocateChunk()) EidosValue_String(gStr_A));
		gStaticEidosValue_StringC = EidosValue_String_SP(new (gEidosValuePool->AllocateChunk()) EidosValue_String(gStr_C));
		gStaticEidosValue_StringG = EidosValue_String_SP(new (gEidosValuePool->AllocateChunk()) EidosValue_String(gStr_G));
		gStaticEidosValue_StringT = EidosValue_String_SP(new (gEidosValuePool->AllocateChunk()) EidosValue_String(gStr_T));
		
#if DO_MEMORY_CHECKS
		// Check for a memory limit and prepare for memory-limit testing
		Eidos_CheckRSSAgainstMax("SLiM_WarmUp()", "This internal check should never fail!");
#endif
		
		//std::cout << "sizeof(Individual) == " << sizeof(Individual) << std::endl;
		//std::cout << "sizeof(Mutation) == " << sizeof(Mutation) << std::endl;
		
		//std::cout << "sizeof(int) == " << sizeof(int) << std::endl;
		//std::cout << "sizeof(long) == " << sizeof(long) << std::endl;
		//std::cout << "sizeof(size_t) == " << sizeof(size_t) << std::endl;
		
		// Test that our tskit metadata schemas are valid JSON, and print them out formatted for debugging purposes if desired
		nlohmann::json top_level_schema, edge_schema, site_schema, mutation_schema, node_schema, individual_schema, population_schema;
		
		try {
			top_level_schema = nlohmann::json::parse(gSLiM_tsk_metadata_schema);
		}  catch (...) {
			EIDOS_TERMINATION << "ERROR (SLiM_WarmUp): (internal error) gSLiM_tsk_metadata_schema must be a JSON string." << EidosTerminate();
		}
		try {
			if (gSLiM_tsk_edge_metadata_schema.length())
				edge_schema = nlohmann::json::parse(gSLiM_tsk_edge_metadata_schema);
		}  catch (...) {
			EIDOS_TERMINATION << "ERROR (SLiM_WarmUp): (internal error) gSLiM_tsk_edge_metadata_schema must be a JSON string." << EidosTerminate();
		}
		try {
			if (gSLiM_tsk_site_metadata_schema.length())
				site_schema = nlohmann::json::parse(gSLiM_tsk_site_metadata_schema);
		}  catch (...) {
			EIDOS_TERMINATION << "ERROR (SLiM_WarmUp): (internal error) gSLiM_tsk_site_metadata_schema must be a JSON string." << EidosTerminate();
		}
		try {
			mutation_schema = nlohmann::json::parse(gSLiM_tsk_mutation_metadata_schema);
		}  catch (...) {
			EIDOS_TERMINATION << "ERROR (SLiM_WarmUp): (internal error) gSLiM_tsk_mutation_metadata_schema must be a JSON string." << EidosTerminate();
		}
		try {
			node_schema = nlohmann::json::parse(gSLiM_tsk_node_metadata_schema_FORMAT);
		}  catch (...) {
			EIDOS_TERMINATION << "ERROR (SLiM_WarmUp): (internal error) gSLiM_tsk_node_metadata_schema_FORMAT must be a JSON string." << EidosTerminate();
		}
		try {
			individual_schema = nlohmann::json::parse(gSLiM_tsk_individual_metadata_schema);
		}  catch (...) {
			EIDOS_TERMINATION << "ERROR (SLiM_WarmUp): (internal error) gSLiM_tsk_individual_metadata_schema must be a JSON string." << EidosTerminate();
		}
		try {
			population_schema = nlohmann::json::parse(gSLiM_tsk_population_metadata_schema);
		}  catch (...) {
			EIDOS_TERMINATION << "ERROR (SLiM_WarmUp): (internal error) gSLiM_tsk_population_metadata_schema must be a JSON string." << EidosTerminate();
		}
		
#if 0
#warning printing of JSON schemas should be disabled in a production build
		std::cout << "gSLiM_tsk_metadata_schema == " << std::endl << top_level_schema.dump(4) << std::endl << std::endl;
		std::cout << "gSLiM_tsk_edge_metadata_schema == " << std::endl << edge_schema.dump(4) << std::endl << std::endl;
		std::cout << "gSLiM_tsk_site_metadata_schema == " << std::endl << site_schema.dump(4) << std::endl << std::endl;
		std::cout << "gSLiM_tsk_mutation_metadata_schema == " << std::endl << mutation_schema.dump(4) << std::endl << std::endl;
		std::cout << "gSLiM_tsk_node_metadata_schema_FORMAT == " << std::endl << node_schema.dump(4) << std::endl << std::endl;
		std::cout << "gSLiM_tsk_individual_metadata_schema == " << std::endl << individual_schema.dump(4) << std::endl << std::endl;
		std::cout << "gSLiM_tsk_population_metadata_schema == " << std::endl << population_schema.dump(4) << std::endl << std::endl;
#endif
	}
}


// ostringstreams for SLiM output; see the header for details
std::ostringstream gSLiMOut;
std::ostringstream gSLiMError;

#ifdef SLIMGUI
std::ostringstream gSLiMScheduling;
#endif


#pragma mark -
#pragma mark Types and max values
#pragma mark -

// Functions for casting from Eidos ints (int64_t) to SLiM int types safely
void SLiM_RaiseTickRangeError(int64_t p_long_value)
{
	EIDOS_TERMINATION << "ERROR (SLiM_RaiseTickRangeError): value " << p_long_value << " for a tick index or duration is out of range." << EidosTerminate();
}

void SLiM_RaiseAgeRangeError(int64_t p_long_value)
{
	EIDOS_TERMINATION << "ERROR (SLiM_RaiseAgeRangeError): value " << p_long_value << " for an individual age is out of range." << EidosTerminate();
}

void SLiM_RaisePositionRangeError(int64_t p_long_value)
{
	EIDOS_TERMINATION << "ERROR (SLiM_RaisePositionRangeError): value " << p_long_value << " for a chromosome position or length is out of range." << EidosTerminate();
}

void SLiM_RaisePedigreeIDRangeError(int64_t p_long_value)
{
	EIDOS_TERMINATION << "ERROR (SLiM_RaisePedigreeIDRangeError): value " << p_long_value << " for an individual pedigree ID is out of range." << EidosTerminate();
}

void SLiM_RaiseObjectidRangeError(int64_t p_long_value)
{
	EIDOS_TERMINATION << "ERROR (SLiM_RaiseObjectidRangeError): value " << p_long_value << " for a SLiM object identifier value is out of range." << EidosTerminate();
}

void SLiM_RaisePopsizeRangeError(int64_t p_long_value)
{
	EIDOS_TERMINATION << "ERROR (SLiM_RaisePopsizeRangeError): value " << p_long_value << " for a subpopulation size, individual index, or haplosome index is out of range." << EidosTerminate();
}

void SLiM_RaiseUsertagRangeError(int64_t p_long_value)
{
	EIDOS_TERMINATION << "ERROR (SLiM_RaiseUsertagRangeError): value " << p_long_value << " for a user-supplied tag is out of range." << EidosTerminate();
}

void SLiM_RaisePolymorphismidRangeError(int64_t p_long_value)
{
	EIDOS_TERMINATION << "ERROR (SLiM_RaisePolymorphismidRangeError): value " << p_long_value << " for a polymorphism identifier is out of range." << EidosTerminate();
}

Community &SLiM_GetCommunityFromInterpreter(EidosInterpreter &p_interpreter)
{
#if DEBUG
	// Use dynamic_cast<> only in DEBUG since it is hella slow
	Community *community = dynamic_cast<Community *>(p_interpreter.Context());
#else
	Community *community = (Community *)(p_interpreter.Context());
#endif
	
	if (!community)
		EIDOS_TERMINATION << "ERROR (SLiM_GetCommunityFromInterpreter): (internal error) the community is not registered as the context pointer." << EidosTerminate();
	
	return *community;
}

slim_objectid_t SLiM_ExtractObjectIDFromEidosValue_is(EidosValue *p_value, int p_index, char p_prefix_char)
{
	return (p_value->Type() == EidosValueType::kValueInt) ? SLiMCastToObjectidTypeOrRaise(p_value->IntAtIndex_NOCAST(p_index, nullptr)) : SLiMEidosScript::ExtractIDFromStringWithPrefix(p_value->StringAtIndex_NOCAST(p_index, nullptr), p_prefix_char, nullptr);
}

MutationType *SLiM_ExtractMutationTypeFromEidosValue_io(EidosValue *p_value, int p_index, Community *p_community, Species *p_species, const char *p_method_name)
{
	MutationType *found_muttype = nullptr;
	
	if (p_value->Type() == EidosValueType::kValueInt)
	{
		slim_objectid_t mutation_type_id = SLiMCastToObjectidTypeOrRaise(p_value->IntAtIndex_NOCAST(p_index, nullptr));
		
		if (p_species)
		{
			// Look in the species, if one was supplied
			found_muttype = p_species->MutationTypeWithID(mutation_type_id);
			
			if (!found_muttype)
				EIDOS_TERMINATION << "ERROR (SLiM_ExtractMutationTypeFromEidosValue_io): " << p_method_name << " mutation type m" << mutation_type_id << " not defined in the focal species." << EidosTerminate();
		}
		else
		{
			// Otherwise, look in all species in the community
			for (Species *species : p_community->AllSpecies())
			{
				found_muttype = species->MutationTypeWithID(mutation_type_id);
				
				if (found_muttype)
					break;
			}
			
			if (!found_muttype)
				EIDOS_TERMINATION << "ERROR (SLiM_ExtractMutationTypeFromEidosValue_io): " << p_method_name << " mutation type m" << mutation_type_id << " not defined." << EidosTerminate();
		}
	}
	else
	{
#if DEBUG
		// Use dynamic_cast<> only in DEBUG since it is hella slow
		// the class of the object here should be guaranteed by the caller anyway
		found_muttype = dynamic_cast<MutationType *>(p_value->ObjectElementAtIndex_NOCAST(p_index, nullptr));
#else
		found_muttype = (MutationType *)(p_value->ObjectElementAtIndex_NOCAST(p_index, nullptr));
#endif
		
		if (!found_muttype)
			EIDOS_TERMINATION << "ERROR (SLiM_ExtractMutationTypeFromEidosValue_io): (internal error) " << p_method_name << " was passed an object that is not a mutation type." << EidosTerminate();
		
		if (p_species && (&found_muttype->species_ != p_species))
			EIDOS_TERMINATION << "ERROR (SLiM_ExtractMutationTypeFromEidosValue_io): " << p_method_name << " mutation type m" << found_muttype->mutation_type_id_ << " not defined in the focal species." << EidosTerminate();
	}
	
	return found_muttype;
}

GenomicElementType *SLiM_ExtractGenomicElementTypeFromEidosValue_io(EidosValue *p_value, int p_index, Community *p_community, Species *p_species, const char *p_method_name)
{
	GenomicElementType *found_getype = nullptr;
	
	if (p_value->Type() == EidosValueType::kValueInt)
	{
		slim_objectid_t getype_id = SLiMCastToObjectidTypeOrRaise(p_value->IntAtIndex_NOCAST(p_index, nullptr));
		
		if (p_species)
		{
			// Look in the species, if one was supplied
			found_getype = p_species->GenomicElementTypeWithID(getype_id);
			
			if (!found_getype)
				EIDOS_TERMINATION << "ERROR (SLiM_ExtractGenomicElementTypeFromEidosValue_io): " << p_method_name << " genomic element type g" << getype_id << " not defined in the focal species." << EidosTerminate();
		}
		else
		{
			// Otherwise, look in all species in the community
			for (Species *species : p_community->AllSpecies())
			{
				found_getype = species->GenomicElementTypeWithID(getype_id);
				
				if (found_getype)
					break;
			}
			
			if (!found_getype)
				EIDOS_TERMINATION << "ERROR (SLiM_ExtractGenomicElementTypeFromEidosValue_io): " << p_method_name << " genomic element type g" << getype_id << " not defined." << EidosTerminate();
		}
	}
	else
	{
#if DEBUG
		// Use dynamic_cast<> only in DEBUG since it is hella slow
		// the class of the object here should be guaranteed by the caller anyway
		found_getype = dynamic_cast<GenomicElementType *>(p_value->ObjectElementAtIndex_NOCAST(p_index, nullptr));
#else
		found_getype = (GenomicElementType *)(p_value->ObjectElementAtIndex_NOCAST(p_index, nullptr));
#endif
		
		if (!found_getype)
			EIDOS_TERMINATION << "ERROR (SLiM_ExtractGenomicElementTypeFromEidosValue_io): (internal error) " << p_method_name << " was passed an object that is not a genomic element type." << EidosTerminate();
		
		if (p_species && (&found_getype->species_ != p_species))
			EIDOS_TERMINATION << "ERROR (SLiM_ExtractGenomicElementTypeFromEidosValue_io): " << p_method_name << " genomic element type g" << found_getype->genomic_element_type_id_ << " not defined in the focal species." << EidosTerminate();
	}
	
	return found_getype;
}

Subpopulation *SLiM_ExtractSubpopulationFromEidosValue_io(EidosValue *p_value, int p_index, Community *p_community, Species *p_species, const char *p_method_name)
{
	Subpopulation *found_subpop = nullptr;
	
	if (p_value->Type() == EidosValueType::kValueInt)
	{
		slim_objectid_t source_subpop_id = SLiMCastToObjectidTypeOrRaise(p_value->IntAtIndex_NOCAST(p_index, nullptr));
		
		if (p_species)
		{
			// Look in the species, if one was supplied
			found_subpop = p_species->SubpopulationWithID(source_subpop_id);
			
			if (!found_subpop)
				EIDOS_TERMINATION << "ERROR (SLiM_ExtractSubpopulationFromEidosValue_io): " << p_method_name << " subpopulation p" << source_subpop_id << " not defined in the focal species." << EidosTerminate();
		}
		else
		{
			// Otherwise, look in all species in the community
			for (Species *species : p_community->AllSpecies())
			{
				found_subpop = species->SubpopulationWithID(source_subpop_id);
				
				if (found_subpop)
					break;
			}
			
			if (!found_subpop)
				EIDOS_TERMINATION << "ERROR (SLiM_ExtractSubpopulationFromEidosValue_io): " << p_method_name << " subpopulation p" << source_subpop_id << " not defined." << EidosTerminate();
		}
	}
	else
	{
#if DEBUG
		// Use dynamic_cast<> only in DEBUG since it is hella slow
		// the class of the object here should be guaranteed by the caller anyway
		found_subpop = dynamic_cast<Subpopulation *>(p_value->ObjectElementAtIndex_NOCAST(p_index, nullptr));
#else
		found_subpop = (Subpopulation *)(p_value->ObjectElementAtIndex_NOCAST(p_index, nullptr));
#endif
		
		if (!found_subpop)
			EIDOS_TERMINATION << "ERROR (SLiM_ExtractSubpopulationFromEidosValue_io): (internal error) " << p_method_name << " was passed an object that is not a subpopulation." << EidosTerminate();
		
		if (p_species && (&found_subpop->species_ != p_species))
			EIDOS_TERMINATION << "ERROR (SLiM_ExtractSubpopulationFromEidosValue_io): " << p_method_name << " subpopulation p" << found_subpop->subpopulation_id_ << " not defined in the focal species." << EidosTerminate();
	}
	
	return found_subpop;
}

SLiMEidosBlock *SLiM_ExtractSLiMEidosBlockFromEidosValue_io(EidosValue *p_value, int p_index, Community *p_community, Species *p_species, const char *p_method_name)
{
	SLiMEidosBlock *found_block = nullptr;
	
	if (p_value->Type() == EidosValueType::kValueInt)
	{
		slim_objectid_t block_id = SLiMCastToObjectidTypeOrRaise(p_value->IntAtIndex_NOCAST(p_index, nullptr));
		std::vector<SLiMEidosBlock*> &script_blocks = p_community->AllScriptBlocks();
		
		for (SLiMEidosBlock *temp_found_block : script_blocks)
			if (temp_found_block->block_id_ == block_id)
			{
				found_block = temp_found_block;
				break;
			}
		
		if (!found_block)
			EIDOS_TERMINATION << "ERROR (SLiM_ExtractSLiMEidosBlockFromEidosValue_io): " << p_method_name << " SLiMEidosBlock s" << block_id << " not defined." << EidosTerminate();
	}
	else
	{
#if DEBUG
		// Use dynamic_cast<> only in DEBUG since it is hella slow
		// the class of the object here should be guaranteed by the caller anyway
		found_block = dynamic_cast<SLiMEidosBlock *>(p_value->ObjectElementAtIndex_NOCAST(p_index, nullptr));
#else
		found_block = (SLiMEidosBlock *)(p_value->ObjectElementAtIndex_NOCAST(p_index, nullptr));
#endif
		
		if (!found_block)
			EIDOS_TERMINATION << "ERROR (SLiM_ExtractSLiMEidosBlockFromEidosValue_io): (internal error) " << p_method_name << " was passed an object that is not a SLiMEidosBlock." << EidosTerminate();
		
	}
	
	if (p_species && (found_block->species_spec_ != p_species))
		EIDOS_TERMINATION << "ERROR (SLiM_ExtractSLiMEidosBlockFromEidosValue_io): " << p_method_name << " SLiMEidosBlock s" << found_block->block_id_ << " not defined in the focal species." << EidosTerminate();
	
	return found_block;
}

Species *SLiM_ExtractSpeciesFromEidosValue_No(EidosValue *p_value, int p_index, Community *p_community, const char *p_method_name)
{
	Species *found_species = nullptr;
	
	if (p_value->Type() == EidosValueType::kValueNULL)
	{
		const std::vector<Species *> &all_species = p_community->AllSpecies();
		
		if (all_species.size() == 1)
			found_species = all_species[0];
		else
			EIDOS_TERMINATION << "ERROR (SLiM_ExtractSpeciesFromEidosValue_No): " << p_method_name << " requires a species to be supplied in multispecies models." << EidosTerminate();
	}
	else
	{
#if DEBUG
		// Use dynamic_cast<> only in DEBUG since it is hella slow
		// the class of the object here should be guaranteed by the caller anyway
		found_species = dynamic_cast<Species *>(p_value->ObjectElementAtIndex_NOCAST(p_index, nullptr));
#else
		found_species = (Species *)(p_value->ObjectElementAtIndex_NOCAST(p_index, nullptr));
#endif
		
		if (!found_species)
			EIDOS_TERMINATION << "ERROR (SLiM_ExtractSpeciesFromEidosValue_No): (internal error) " << p_method_name << " was passed an object that is not a Species." << EidosTerminate();
	}
	
	return found_species;
}


#pragma mark -
#pragma mark Memory management
#pragma mark -

void SumUpMemoryUsage_Species(SLiMMemoryUsage_Species &p_usage)
{
	p_usage.totalMemoryUsage =
		p_usage.chromosomeObjects +
		p_usage.chromosomeMutationRateMaps +
		p_usage.chromosomeRecombinationRateMaps +
		p_usage.chromosomeAncestralSequence +
		p_usage.haplosomeObjects +
		p_usage.haplosomeExternalBuffers +
		p_usage.haplosomeUnusedPoolSpace +
		p_usage.haplosomeUnusedPoolBuffers +
		p_usage.genomicElementObjects +
		p_usage.genomicElementTypeObjects +
		p_usage.individualObjects +
		p_usage.individualJunkyardAndHaplosomes +
		p_usage.individualHaplosomeVectors +
		p_usage.individualUnusedPoolSpace +
		p_usage.mutationObjects +
		p_usage.mutationRunObjects +
		p_usage.mutationRunExternalBuffers +
		p_usage.mutationRunNonneutralCaches +
		p_usage.mutationRunUnusedPoolSpace +
		p_usage.mutationRunUnusedPoolBuffers +
		p_usage.mutationTypeObjects +
		p_usage.speciesObjects +
		p_usage.speciesTreeSeqTables +
		p_usage.subpopulationObjects +
		p_usage.subpopulationFitnessCaches +
		p_usage.subpopulationParentTables +
		p_usage.subpopulationSpatialMaps +
		p_usage.subpopulationSpatialMapsDisplay +
		p_usage.substitutionObjects;
}

void SumUpMemoryUsage_Community(SLiMMemoryUsage_Community &p_usage)
{
	p_usage.totalMemoryUsage =
		p_usage.communityObjects +
		p_usage.mutationRefcountBuffer +
		p_usage.mutationPerTraitBuffer +
		p_usage.mutationUnusedPoolSpace +
		p_usage.interactionTypeObjects +
		p_usage.interactionTypeKDTrees +
		p_usage.interactionTypePositionCaches +
		p_usage.interactionTypeSparseVectorPool +
		p_usage.eidosASTNodePool +
		p_usage.eidosSymbolTablePool +
		p_usage.eidosValuePool + 
		p_usage.fileBuffers;
}

void AccumulateMemoryUsageIntoTotal_Species(SLiMMemoryUsage_Species &p_usage, SLiMMemoryUsage_Species &p_total)
{
	// p_total += p_usage;
	
	p_total.chromosomeObjects_count += p_usage.chromosomeObjects_count;
	p_total.chromosomeObjects += p_usage.chromosomeObjects;
	p_total.chromosomeMutationRateMaps += p_usage.chromosomeMutationRateMaps;
	p_total.chromosomeRecombinationRateMaps += p_usage.chromosomeRecombinationRateMaps;
	p_total.chromosomeAncestralSequence += p_usage.chromosomeAncestralSequence;
	
	p_total.haplosomeObjects_count += p_usage.haplosomeObjects_count;
	p_total.haplosomeObjects += p_usage.haplosomeObjects;
	p_total.haplosomeExternalBuffers += p_usage.haplosomeExternalBuffers;
	p_total.haplosomeUnusedPoolSpace += p_usage.haplosomeUnusedPoolSpace;
	p_total.haplosomeUnusedPoolBuffers += p_usage.haplosomeUnusedPoolBuffers;
	
	p_total.genomicElementObjects_count += p_usage.genomicElementObjects_count;
	p_total.genomicElementObjects += p_usage.genomicElementObjects;
	
	p_total.genomicElementTypeObjects_count += p_usage.genomicElementTypeObjects_count;
	p_total.genomicElementTypeObjects += p_usage.genomicElementTypeObjects;
	
	p_total.individualObjects_count += p_usage.individualObjects_count;
	p_total.individualObjects += p_usage.individualObjects;
	p_total.individualHaplosomeVectors += p_usage.individualHaplosomeVectors;
	p_total.individualJunkyardAndHaplosomes += p_usage.individualJunkyardAndHaplosomes;
	p_total.individualUnusedPoolSpace += p_usage.individualUnusedPoolSpace;
	
	p_total.mutationObjects_count += p_usage.mutationObjects_count;
	p_total.mutationObjects += p_usage.mutationObjects;
	
	p_total.mutationRunObjects_count += p_usage.mutationRunObjects_count;
	p_total.mutationRunObjects += p_usage.mutationRunObjects;
	p_total.mutationRunExternalBuffers += p_usage.mutationRunExternalBuffers;
	p_total.mutationRunNonneutralCaches += p_usage.mutationRunNonneutralCaches;
	p_total.mutationRunUnusedPoolSpace += p_usage.mutationRunUnusedPoolSpace;
	p_total.mutationRunUnusedPoolBuffers += p_usage.mutationRunUnusedPoolBuffers;
	
	p_total.mutationTypeObjects_count += p_usage.mutationTypeObjects_count;
	p_total.mutationTypeObjects += p_usage.mutationTypeObjects;
	
	p_total.speciesObjects_count += p_usage.speciesObjects_count;
	p_total.speciesObjects += p_usage.speciesObjects;
	p_total.speciesTreeSeqTables += p_usage.speciesTreeSeqTables;
	
	p_total.subpopulationObjects_count += p_usage.subpopulationObjects_count;
	p_total.subpopulationObjects += p_usage.subpopulationObjects;
	p_total.subpopulationFitnessCaches += p_usage.subpopulationFitnessCaches;
	p_total.subpopulationParentTables += p_usage.subpopulationParentTables;
	p_total.subpopulationSpatialMaps += p_usage.subpopulationSpatialMaps;
	p_total.subpopulationSpatialMapsDisplay += p_usage.subpopulationSpatialMapsDisplay;
	
	p_total.substitutionObjects_count += p_usage.substitutionObjects_count;
	p_total.substitutionObjects += p_usage.substitutionObjects;
	
	p_total.totalMemoryUsage += p_usage.totalMemoryUsage;
}

void AccumulateMemoryUsageIntoTotal_Community(SLiMMemoryUsage_Community &p_usage, SLiMMemoryUsage_Community &p_total)
{
	// p_total += p_usage;
	
	p_total.communityObjects_count += p_usage.communityObjects_count;
	p_total.communityObjects += p_usage.communityObjects;
	
	p_total.mutationRefcountBuffer += p_usage.mutationRefcountBuffer;
	p_total.mutationPerTraitBuffer += p_usage.mutationPerTraitBuffer;
	p_total.mutationUnusedPoolSpace += p_usage.mutationUnusedPoolSpace;
	
	p_total.interactionTypeObjects_count += p_usage.interactionTypeObjects_count;
	p_total.interactionTypeObjects += p_usage.interactionTypeObjects;
	p_total.interactionTypeKDTrees += p_usage.interactionTypeKDTrees;
	p_total.interactionTypePositionCaches += p_usage.interactionTypePositionCaches;
	
	p_total.interactionTypeSparseVectorPool += p_usage.interactionTypeSparseVectorPool;
	
	p_total.eidosASTNodePool += p_usage.eidosASTNodePool;
	p_total.eidosSymbolTablePool += p_usage.eidosSymbolTablePool;
	p_total.eidosValuePool += p_usage.eidosValuePool;
	p_total.fileBuffers += p_usage.fileBuffers;
	
	p_total.totalMemoryUsage += p_usage.totalMemoryUsage;
}



#pragma mark -
#pragma mark Shared SLiM types and enumerations
#pragma mark -

// Verbosity, from the command-line option -l[ong]; defaults to 1 if -l[ong] is not used
int64_t SLiM_verbosity_level = 1;

// stream output for cycle stages
std::string StringForSLiMCycleStage(SLiMCycleStage p_stage)
{
	switch (p_stage)
	{
		// some of these are not user-visible
		case SLiMCycleStage::kStagePreCycle: return "begin";
		case SLiMCycleStage::kWFStage0ExecuteFirstScripts: return "first";
		case SLiMCycleStage::kWFStage1ExecuteEarlyScripts: return "early";
		case SLiMCycleStage::kWFStage2GenerateOffspring: return "reproduction";
		case SLiMCycleStage::kWFStage3SwapGenerations: return "swap";
		case SLiMCycleStage::kWFStage4RemoveFixedMutations: return "tally";
		case SLiMCycleStage::kWFStage5ExecuteLateScripts: return "late";
		case SLiMCycleStage::kWFStage6CalculateFitness: return "fitness";
		case SLiMCycleStage::kWFStage7AdvanceTickCounter: return "end";
		case SLiMCycleStage::kNonWFStage0ExecuteFirstScripts: return "first";
		case SLiMCycleStage::kNonWFStage1GenerateOffspring: return "reproduction";
		case SLiMCycleStage::kNonWFStage2ExecuteEarlyScripts: return "early";
		case SLiMCycleStage::kNonWFStage3CalculateFitness: return "fitness";
		case SLiMCycleStage::kNonWFStage4SurvivalSelection: return "survival";
		case SLiMCycleStage::kNonWFStage5RemoveFixedMutations: return "tally";
		case SLiMCycleStage::kNonWFStage6ExecuteLateScripts: return "late";
		case SLiMCycleStage::kNonWFStage7AdvanceTickCounter: return "end";
		case SLiMCycleStage::kStagePostCycle: return "console";
	}
	
	EIDOS_TERMINATION << "ERROR (StringForSLiMCycleStage): (internal) unrecognized cycle stage." << EidosTerminate();
}

// stream output for enumerations
std::string StringForChromosomeType(ChromosomeType p_chromosome_type)
{
	switch (p_chromosome_type)
	{
		case ChromosomeType::kA_DiploidAutosome:				return gStr_A;
		case ChromosomeType::kH_HaploidAutosome:				return gStr_H;
		case ChromosomeType::kX_XSexChromosome:					return gStr_X;
		case ChromosomeType::kY_YSexChromosome:					return gStr_Y;
		case ChromosomeType::kZ_ZSexChromosome:					return gStr_Z;
		case ChromosomeType::kW_WSexChromosome:					return gStr_W;
		case ChromosomeType::kHF_HaploidFemaleInherited:		return gStr_HF;
		case ChromosomeType::kFL_HaploidFemaleLine:				return gStr_FL;
		case ChromosomeType::kHM_HaploidMaleInherited:			return gStr_HM;
		case ChromosomeType::kML_HaploidMaleLine:				return gStr_ML;
		case ChromosomeType::kHNull_HaploidAutosomeWithNull:	return gStr_H_;		// "H-"
		case ChromosomeType::kNullY_YSexChromosomeWithNull:		return gStr__Y;		// "-Y"
	}
	EIDOS_TERMINATION << "ERROR (StringForChromosomeType): (internal error) unexpected p_chromosome_type value." << EidosTerminate();
}

ChromosomeType ChromosomeTypeForString(std::string type)
{
	if (type == gStr_A)			return ChromosomeType::kA_DiploidAutosome;
	else if (type == gStr_H)	return ChromosomeType::kH_HaploidAutosome;
	else if (type == gStr_X)	return ChromosomeType::kX_XSexChromosome;
	else if (type == gStr_Y)	return ChromosomeType::kY_YSexChromosome;
	else if (type == gStr_Z)	return ChromosomeType::kZ_ZSexChromosome;
	else if (type == gStr_W)	return ChromosomeType::kW_WSexChromosome;
	else if (type == gStr_HF)	return ChromosomeType::kHF_HaploidFemaleInherited;
	else if (type == gStr_FL)	return ChromosomeType::kFL_HaploidFemaleLine;
	else if (type == gStr_HM)	return ChromosomeType::kHM_HaploidMaleInherited;
	else if (type == gStr_ML)	return ChromosomeType::kML_HaploidMaleLine;
	else if (type == gStr_H_)	return ChromosomeType::kHNull_HaploidAutosomeWithNull;
	else if (type == gStr__Y)	return ChromosomeType::kNullY_YSexChromosomeWithNull;
	else
		EIDOS_TERMINATION << "ERROR (ChromosomeTypeForString): unrecognized chromosome type '" << type << "'." << EidosTerminate();
}

std::ostream& operator<<(std::ostream& p_out, ChromosomeType p_chromosome_type)
{
	p_out << StringForChromosomeType(p_chromosome_type);
	return p_out;
}

std::string StringForIndividualSex(IndividualSex p_sex)
{
	switch (p_sex)
	{
		case IndividualSex::kUnspecified:		return "*";
		case IndividualSex::kHermaphrodite:		return "H";
		case IndividualSex::kFemale:			return "F";		// SEX ONLY
		case IndividualSex::kMale:				return "M";		// SEX ONLY
	}
	EIDOS_TERMINATION << "ERROR (StringForIndividualSex): (internal error) unexpected p_sex value." << EidosTerminate();
}

std::ostream& operator<<(std::ostream& p_out, IndividualSex p_sex)
{
	p_out << StringForIndividualSex(p_sex);
	return p_out;
}

const char gSLiM_Nucleotides[4] = {'A', 'C', 'G', 'T'};


#pragma mark -
#pragma mark NucleotideArray
#pragma mark -

NucleotideArray::NucleotideArray(std::size_t p_length, const int64_t *p_int_buffer) : length_(p_length)
{
	buffer_ = (uint64_t *)malloc(((length_ + 31) / 32) * sizeof(uint64_t));
	if (!buffer_)
		EIDOS_TERMINATION << "ERROR (NucleotideArray::NucleotideArray): allocation failed; you may need to raise the memory limit for SLiM." << EidosTerminate();
	
	// Eat 32 nucleotides at a time if we can
	std::size_t index = 0, buf_index = 0;
	
	for ( ; index < length_; index += 32)
	{
		uint64_t accumulator = 0;
		
		for (std::size_t i = 0; i < 32; )
		{
			uint64_t nuc = (uint64_t)p_int_buffer[index + i];
			
			if (nuc > 3)	// values < 0 will becomes > 3 after casting above
			{
				free(buffer_);
				buffer_ = nullptr;
				
				EIDOS_TERMINATION << "ERROR (NucleotideArray::NucleotideArray): integer nucleotide value " << p_int_buffer[index + i] << " must be 0 (A), 1 (C), 2 (G), or 3 (T)." << EidosTerminate();
			}
			
			accumulator |= (nuc << (i * 2));
			
			if (index + ++i == length_)
				break;
		}
		
		buffer_[buf_index++] = accumulator;
	}
}

uint8_t *NucleotideArray::NucleotideCharToIntLookup(void)
{
	// set up a lookup table for speed
	static uint8_t *nuc_lookup = nullptr;
	
	if (!nuc_lookup)
	{
		THREAD_SAFETY_IN_ACTIVE_PARALLEL("NucleotideArray::NucleotideCharToIntLookup(): usage of statics");
		
		nuc_lookup = (uint8_t *)malloc(256 * sizeof(uint8_t));
		if (!nuc_lookup)
			EIDOS_TERMINATION << "ERROR (NucleotideArray::NucleotideCharToIntLookup): allocation failed; you may need to raise the memory limit for SLiM." << EidosTerminate();
		
		for (int i = 0; i < 256; ++i)
			nuc_lookup[i] = 4;	// placeholder illegal value
		
		nuc_lookup[(int)('A')] = 0;
		nuc_lookup[(int)('C')] = 1;
		nuc_lookup[(int)('G')] = 2;
		nuc_lookup[(int)('T')] = 3;
	}
	
	return nuc_lookup;
}

NucleotideArray::NucleotideArray(std::size_t p_length, const char *p_char_buffer) : length_(p_length)
{
	uint8_t *nuc_lookup = NucleotideArray::NucleotideCharToIntLookup();
	
	buffer_ = (uint64_t *)malloc(((length_ + 31) / 32) * sizeof(uint64_t));
	if (!buffer_)
		EIDOS_TERMINATION << "ERROR (NucleotideArray::NucleotideArray): allocation failed; you may need to raise the memory limit for SLiM." << EidosTerminate();
	
	// Eat 32 nucleotides at a time if we can
	std::size_t index = 0, buf_index = 0;
	
	for ( ; index < length_; index += 32)
	{
		uint64_t accumulator = 0;
		
		for (std::size_t i = 0; i < 32; )
		{
			char nuc_char = p_char_buffer[index + i];
			uint64_t nuc = nuc_lookup[(int)(unsigned char)(nuc_char)];
			
			if (nuc > 3)
			{
				free(buffer_);
				buffer_ = nullptr;
				
				EIDOS_TERMINATION << "ERROR (NucleotideArray::NucleotideArray): character nucleotide value '" << nuc_char << "' must be 'A', 'C', 'G', or 'T'." << EidosTerminate();
			}
			
			accumulator |= (nuc << (i * 2));
			
			if (index + ++i == length_)
				break;
		}
		
		buffer_[buf_index++] = accumulator;
	}
}

NucleotideArray::NucleotideArray(std::size_t p_length, const std::string p_string_vector[]) : length_(p_length)
{
	buffer_ = (uint64_t *)malloc(((length_ + 31) / 32) * sizeof(uint64_t));
	if (!buffer_)
		EIDOS_TERMINATION << "ERROR (NucleotideArray::NucleotideArray): allocation failed; you may need to raise the memory limit for SLiM." << EidosTerminate();
	
	// Eat 32 nucleotides at a time if we can
	std::size_t index = 0, buf_index = 0;
	
	for ( ; index < length_; index += 32)
	{
		uint64_t accumulator = 0;
		
		for (std::size_t i = 0; i < 32; )
		{
			const std::string &nuc_string = p_string_vector[index + i];
			uint64_t nuc;
			
			if (nuc_string == gStr_A) nuc = 0;
			else if (nuc_string == gStr_C) nuc = 1;
			else if (nuc_string == gStr_G) nuc = 2;
			else if (nuc_string == gStr_T) nuc = 3;
			else
			{
				free(buffer_);
				buffer_ = nullptr;
				
				EIDOS_TERMINATION << "ERROR (NucleotideArray::NucleotideArray): string nucleotide character '" << nuc_string << "' must be 'A', 'C', 'G', or 'T'." << EidosTerminate();
			}
			
			accumulator |= (nuc << (i * 2));
			
			if (index + ++i == length_)
				break;
		}
		
		buffer_[buf_index++] = accumulator;
	}
}

void NucleotideArray::SetNucleotideAtIndex(std::size_t p_index, uint64_t p_nuc)
{
	if (p_nuc > 3)
		EIDOS_TERMINATION << "ERROR (NucleotideArray::SetNucleotideAtIndex): integer nucleotide values must be 0 (A), 1 (C), 2 (G), or 3 (T)." << EidosTerminate();
	
	uint64_t &chunk = buffer_[p_index / 32];
	int shift = ((p_index % 32) * 2);
	uint64_t mask = ((uint64_t)0x03) << shift;
	uint64_t nucbits = (uint64_t)p_nuc << shift;
	
	chunk = (chunk & ~mask) | nucbits;
}

EidosValue_SP NucleotideArray::NucleotidesAsIntegerVector(int64_t start, int64_t end)
{
	int64_t length = end - start + 1;
	
	if (length == 1)
	{
		switch (NucleotideAtIndex(start))
		{
			case 0:		return gStaticEidosValue_Integer0;
			case 1:		return gStaticEidosValue_Integer1;
			case 2:		return gStaticEidosValue_Integer2;
			case 3:		return gStaticEidosValue_Integer3;
			default:
				EIDOS_TERMINATION << "ERROR (NucleotideArray::NucleotidesAsIntegerVector): nucleotide value out of range." << EidosTerminate();
		}
	}
	else
	{
		// return a vector of integers, 3 0 3 0
		EidosValue_Int *int_result = (new (gEidosValuePool->AllocateChunk()) EidosValue_Int())->resize_no_initialize((int)length);
		
		for (int value_index = 0; value_index < length; ++value_index)
			int_result->set_int_no_check(NucleotideAtIndex(start + value_index), value_index);
		
		return EidosValue_SP(int_result);
	}
	
	return gStaticEidosValueNULL;
}

EidosValue_SP NucleotideArray::NucleotidesAsCodonVector(int64_t start, int64_t end, bool p_force_vector)
{
	int64_t length = end - start + 1;
	
	if ((length == 3) && !p_force_vector)
	{
		int nuc1 = NucleotideAtIndex(start);
		int nuc2 = NucleotideAtIndex(start + 1);
		int nuc3 = NucleotideAtIndex(start + 2);
		int codon = nuc1 * 16 + nuc2 * 4 + nuc3;	// 0..63
		
		return EidosValue_SP(new (gEidosValuePool->AllocateChunk()) EidosValue_Int(codon));
	}
	else
	{
		// return a vector of codons: nucleotide triplets compacted into a single integer value
		int64_t length_3 = length / 3;
		
		if (length % 3 != 0)
			EIDOS_TERMINATION << "ERROR (NucleotideArray::NucleotidesAsCodonVector): to obtain codons, the requested sequence length must be a multiple of 3." << EidosTerminate();
		
		EidosValue_Int *int_result = (new (gEidosValuePool->AllocateChunk()) EidosValue_Int())->resize_no_initialize((int)length_3);
		
		for (int64_t value_index = 0; value_index < length_3; ++value_index)
		{
			int64_t codon_base = start + value_index * 3;
			
			int nuc1 = NucleotideAtIndex(codon_base);
			int nuc2 = NucleotideAtIndex(codon_base + 1);
			int nuc3 = NucleotideAtIndex(codon_base + 2);
			int codon = nuc1 * 16 + nuc2 * 4 + nuc3;	// 0..63
			
			int_result->set_int_no_check(codon, value_index);
		}
		
		return EidosValue_SP(int_result);
	}
}

EidosValue_SP NucleotideArray::NucleotidesAsStringVector(int64_t start, int64_t end)
{
	int64_t length = end - start + 1;
	
	if (length == 1)
	{
		switch (NucleotideAtIndex(start))
		{
			case 0:		return gStaticEidosValue_StringA;
			case 1:		return gStaticEidosValue_StringC;
			case 2:		return gStaticEidosValue_StringG;
			case 3:		return gStaticEidosValue_StringT;
			default:
				EIDOS_TERMINATION << "ERROR (NucleotideArray::NucleotidesAsStringVector): nucleotide value out of range." << EidosTerminate();
		}
	}
	else
	{
		// return a vector of one-character strings, "T" "A" "T" "A"
		EidosValue_String *string_result = (new (gEidosValuePool->AllocateChunk()) EidosValue_String())->Reserve((int)length);
		
		for (int value_index = 0; value_index < length; ++value_index)
		{
			switch (NucleotideAtIndex(start + value_index))
			{
				case 0:		string_result->PushString(gStr_A); break;
				case 1:		string_result->PushString(gStr_C); break;
				case 2:		string_result->PushString(gStr_G); break;
				case 3:		string_result->PushString(gStr_T); break;
				default:
					EIDOS_TERMINATION << "ERROR (NucleotideArray::NucleotidesAsStringVector): nucleotide value out of range." << EidosTerminate();
			}
		}
		
		return EidosValue_SP(string_result);
	}
	
	return gStaticEidosValueNULL;
}

EidosValue_SP NucleotideArray::NucleotidesAsStringSingleton(int64_t start, int64_t end)
{
	int64_t length = end - start + 1;
	
	if (length == 1)
	{
		switch (NucleotideAtIndex(start))
		{
			case 0:		return gStaticEidosValue_StringA;
			case 1:		return gStaticEidosValue_StringC;
			case 2:		return gStaticEidosValue_StringG;
			case 3:		return gStaticEidosValue_StringT;
			default:
				EIDOS_TERMINATION << "ERROR (NucleotideArray::NucleotidesAsStringSingleton): nucleotide value out of range." << EidosTerminate();
		}
	}
	else
	{
		// return a singleton string for the whole sequence, "TATA"; we munge the std::string inside the EidosValue to avoid memory copying, very naughty
		EidosValue_String *string_result = (new (gEidosValuePool->AllocateChunk()) EidosValue_String(""));
		std::string &nuc_string = string_result->StringData_Mutable()[0];
		
		nuc_string.resize(length);	// create space for all the nucleotides we will generate
		
		char *nuc_string_ptr = &nuc_string[0];	// data() returns a const pointer, but this is safe in C++11 and later
		
		for (int value_index = 0; value_index < length; ++value_index)
			nuc_string_ptr[value_index] = gSLiM_Nucleotides[NucleotideAtIndex(start + value_index)];
		
		return EidosValue_SP(string_result);
	}
	
	return gStaticEidosValueNULL;
}

void NucleotideArray::WriteNucleotidesToBuffer(char *buffer) const
{
	for (std::size_t index = 0; index < length_; ++index)
		buffer[index] = gSLiM_Nucleotides[NucleotideAtIndex(index)];
}

void NucleotideArray::ReadNucleotidesFromBuffer(const char *buffer)
{
	for (std::size_t index = 0; index < length_; ++index)
	{
		char nuc_char = buffer[index];
		uint64_t nuc_int;
		
		if (nuc_char == 'A')		nuc_int = 0;
		else if (nuc_char == 'C')	nuc_int = 1;
		else if (nuc_char == 'G')	nuc_int = 2;
		else if (nuc_char == 'T')	nuc_int = 3;
		else EIDOS_TERMINATION << "ERROR (NucleotideArray::ReadNucleotidesFromBuffer): unexpected character '" << nuc_char << "' in nucleotide sequence." << EidosTerminate();
		
		SetNucleotideAtIndex(index, nuc_int);
	}
}

void NucleotideArray::WriteCompressedNucleotides(std::ostream &p_out) const
{
	// First write out the size of the sequence, in nucleotides, as a 64-bit int
	int64_t ancestral_sequence_size = (int64_t)size();
	
	p_out.write(reinterpret_cast<char *>(&ancestral_sequence_size), sizeof ancestral_sequence_size);
	
	// Then write out the compressed nucleotides themselves
	std::size_t size_bytes = ((ancestral_sequence_size + 31) / 32) * sizeof(uint64_t);
	
	p_out.write(reinterpret_cast<char *>(buffer_), size_bytes);
}

void NucleotideArray::ReadCompressedNucleotides(char **buffer, char *end)
{
	// First read the size of the sequence, in nucleotides, as a 64-bit int
	int64_t ancestral_sequence_size;
	
	if ((*buffer) + sizeof(ancestral_sequence_size) > end)
		EIDOS_TERMINATION << "ERROR (NucleotideArray::ReadCompressedNucleotides): out of buffer reading length." << EidosTerminate();
	
	ancestral_sequence_size = *(int64_t *)*buffer;
	(*buffer) += sizeof(ancestral_sequence_size);
	
	if ((std::size_t)ancestral_sequence_size != size())
		EIDOS_TERMINATION << "ERROR (NucleotideArray::ReadCompressedNucleotides): ancestral sequence length does not match the sequence length being read." << EidosTerminate();
	
	std::size_t size_bytes = ((ancestral_sequence_size + 31) / 32) * sizeof(uint64_t);
	
	if ((*buffer) + size_bytes > end)
		EIDOS_TERMINATION << "ERROR (NucleotideArray::ReadCompressedNucleotides): out of buffer reading nucleotides." << EidosTerminate();
	
	memcpy(buffer_, (*buffer), size_bytes);
	(*buffer) += size_bytes;
}

std::ostream& operator<<(std::ostream& p_out, const NucleotideArray &p_nuc_array)
{
	// Emit FASTA format with 70 bases per line
	std::size_t index = 0;
	std::string nuc_string;
	
	// Emit lines of length 70 first; presumably buffering in a string is faster than emitting one character at a time to the stream...
	nuc_string.resize(70);
	
	while (index + 70 <= p_nuc_array.length_)
	{
		for (int line_index = 0; line_index < 70; ++line_index)
			nuc_string[line_index] = gSLiM_Nucleotides[p_nuc_array.NucleotideAtIndex(index + line_index)];
		
		p_out << nuc_string << std::endl;
		index += 70;
	}
	
	// Then emit a final line with any remaining nucleotides
	if (index < p_nuc_array.length_)
	{
		for ( ; index < p_nuc_array.length_; ++index)
		{
			int nuc = p_nuc_array.NucleotideAtIndex(index);
			
			if (nuc == 0)			p_out << 'A';
			else if (nuc == 1)		p_out << 'C';
			else if (nuc == 2)		p_out << 'G';
			else /*if (nuc == 3)*/	p_out << 'T';
		}
		
		p_out << std::endl;
	}
	
	return p_out;
}

std::istream& operator>>(std::istream& p_in, NucleotideArray &p_nuc_array)
{
	// read in nucleotides, skipping over newline characters; we expect to read exactly the right number of nucleotides
	// if we see two newline characters ('\n', specifically) in a row, we take that as termination
	std::size_t index = 0;
	bool just_saw_newline = false;
	
	do
	{
		int nuc_char = p_in.get();
		
		if (nuc_char != EOF)
		{
			// for \n, check for two in a row and terminate
			if (nuc_char == '\n')
			{
				if (just_saw_newline)
					break;
				just_saw_newline = true;
				continue;
			}
			
			// for other whitespace, skip over it but don't reset just_saw_newline
			if ((nuc_char == '\r') || (nuc_char == ' '))
				continue;
			
			// any other character has to be a nucleotide; bounds-check and read it
			if (index >= p_nuc_array.length_)
				EIDOS_TERMINATION << "ERROR (NucleotideArray::operator>>): excess nucleotide sequence; the sequence length does not match the model." << EidosTerminate();
			
			uint64_t nuc_int;
			
			if (nuc_char == 'A')		nuc_int = 0;
			else if (nuc_char == 'C')	nuc_int = 1;
			else if (nuc_char == 'G')	nuc_int = 2;
			else if (nuc_char == 'T')	nuc_int = 3;
			else EIDOS_TERMINATION << "ERROR (NucleotideArray::operator>>): unexpected character '" << nuc_char << "' in nucleotide sequence." << EidosTerminate();
			
			p_nuc_array.SetNucleotideAtIndex(index, nuc_int);
			just_saw_newline = false;
			index++;
		}
		else
		{
			// we got an EOF; terminate
			break;
		}
	}
	while (true);
	
	// we have reached the end, either with an EOF or two newlines; see if it makes sense
	if (index != p_nuc_array.length_)
		EIDOS_TERMINATION << "ERROR (NucleotideArray::operator>>): premature end of nucleotide sequence; the sequence length does not match the model." << EidosTerminate();
	
	return p_in;
}


#pragma mark -
#pragma mark Global strings and IDs
#pragma mark -

// initialize...() functions defined by Species
const std::string &gStr_initializeAncestralNucleotides = EidosRegisteredString("initializeAncestralNucleotides", gID_initializeAncestralNucleotides);
const std::string &gStr_initializeGenomicElement = EidosRegisteredString("initializeGenomicElement", gID_initializeGenomicElement);
const std::string &gStr_initializeGenomicElementType = EidosRegisteredString("initializeGenomicElementType", gID_initializeGenomicElementType);
const std::string &gStr_initializeMutationType = EidosRegisteredString("initializeMutationType", gID_initializeMutationType);
const std::string &gStr_initializeMutationTypeNuc = EidosRegisteredString("initializeMutationTypeNuc", gID_initializeMutationTypeNuc);
const std::string &gStr_initializeTrait = EidosRegisteredString("initializeTrait", gID_initializeTrait);
const std::string &gStr_initializeChromosome = EidosRegisteredString("initializeChromosome", gID_initializeChromosome);
const std::string &gStr_initializeGeneConversion = EidosRegisteredString("initializeGeneConversion", gID_initializeGeneConversion);
const std::string &gStr_initializeMutationRate = EidosRegisteredString("initializeMutationRate", gID_initializeMutationRate);
const std::string &gStr_initializeHotspotMap = EidosRegisteredString("initializeHotspotMap", gID_initializeHotspotMap);
const std::string &gStr_initializeRecombinationRate = EidosRegisteredString("initializeRecombinationRate", gID_initializeRecombinationRate);
const std::string &gStr_initializeSex = EidosRegisteredString("initializeSex", gID_initializeSex);
const std::string &gStr_initializeSLiMOptions = EidosRegisteredString("initializeSLiMOptions", gID_initializeSLiMOptions);
const std::string &gStr_initializeSpecies = EidosRegisteredString("initializeSpecies", gID_initializeSpecies);
const std::string &gStr_initializeTreeSeq = EidosRegisteredString("initializeTreeSeq", gID_initializeTreeSeq);
const std::string &gStr_initializeSLiMModelType = EidosRegisteredString("initializeSLiMModelType", gID_initializeSLiMModelType);
const std::string &gStr_initializeInteractionType = EidosRegisteredString("initializeInteractionType", gID_initializeInteractionType);

// mostly property names
const std::string &gStr_baselineOffset = EidosRegisteredString("baselineOffset", gID_baselineOffset);
const std::string &gStr_individualOffsetMean = EidosRegisteredString("individualOffsetMean", gID_individualOffsetMean);
const std::string &gStr_individualOffsetSD = EidosRegisteredString("individualOffsetSD", gID_individualOffsetSD);
const std::string &gStr_directFitnessEffect = EidosRegisteredString("directFitnessEffect", gID_directFitnessEffect);
const std::string &gStr_genomicElements = EidosRegisteredString("genomicElements", gID_genomicElements);
const std::string &gStr_lastPosition = EidosRegisteredString("lastPosition", gID_lastPosition);
const std::string &gStr_hotspotEndPositions = EidosRegisteredString("hotspotEndPositions", gID_hotspotEndPositions);
const std::string &gStr_hotspotEndPositionsM = EidosRegisteredString("hotspotEndPositionsM", gID_hotspotEndPositionsM);
const std::string &gStr_hotspotEndPositionsF = EidosRegisteredString("hotspotEndPositionsF", gID_hotspotEndPositionsF);
const std::string &gStr_hotspotMultipliers = EidosRegisteredString("hotspotMultipliers", gID_hotspotMultipliers);
const std::string &gStr_hotspotMultipliersM = EidosRegisteredString("hotspotMultipliersM", gID_hotspotMultipliersM);
const std::string &gStr_hotspotMultipliersF = EidosRegisteredString("hotspotMultipliersF", gID_hotspotMultipliersF);
const std::string &gStr_intrinsicPloidy = EidosRegisteredString("intrinsicPloidy", gID_intrinsicPloidy);
const std::string &gStr_isSexChromosome = EidosRegisteredString("isSexChromosome", gID_isSexChromosome);
const std::string &gStr_mutationEndPositions = EidosRegisteredString("mutationEndPositions", gID_mutationEndPositions);
const std::string &gStr_mutationEndPositionsM = EidosRegisteredString("mutationEndPositionsM", gID_mutationEndPositionsM);
const std::string &gStr_mutationEndPositionsF = EidosRegisteredString("mutationEndPositionsF", gID_mutationEndPositionsF);
const std::string &gStr_mutationRates = EidosRegisteredString("mutationRates", gID_mutationRates);
const std::string &gStr_mutationRatesM = EidosRegisteredString("mutationRatesM", gID_mutationRatesM);
const std::string &gStr_mutationRatesF = EidosRegisteredString("mutationRatesF", gID_mutationRatesF);
const std::string &gStr_overallMutationRate = EidosRegisteredString("overallMutationRate", gID_overallMutationRate);
const std::string &gStr_overallMutationRateM = EidosRegisteredString("overallMutationRateM", gID_overallMutationRateM);
const std::string &gStr_overallMutationRateF = EidosRegisteredString("overallMutationRateF", gID_overallMutationRateF);
const std::string &gStr_overallRecombinationRate = EidosRegisteredString("overallRecombinationRate", gID_overallRecombinationRate);
const std::string &gStr_overallRecombinationRateM = EidosRegisteredString("overallRecombinationRateM", gID_overallRecombinationRateM);
const std::string &gStr_overallRecombinationRateF = EidosRegisteredString("overallRecombinationRateF", gID_overallRecombinationRateF);
const std::string &gStr_recombinationEndPositions = EidosRegisteredString("recombinationEndPositions", gID_recombinationEndPositions);
const std::string &gStr_recombinationEndPositionsM = EidosRegisteredString("recombinationEndPositionsM", gID_recombinationEndPositionsM);
const std::string &gStr_recombinationEndPositionsF = EidosRegisteredString("recombinationEndPositionsF", gID_recombinationEndPositionsF);
const std::string &gStr_recombinationRates = EidosRegisteredString("recombinationRates", gID_recombinationRates);
const std::string &gStr_recombinationRatesM = EidosRegisteredString("recombinationRatesM", gID_recombinationRatesM);
const std::string &gStr_recombinationRatesF = EidosRegisteredString("recombinationRatesF", gID_recombinationRatesF);
const std::string &gStr_symbol = EidosRegisteredString("symbol", gID_symbol);
const std::string &gStr_geneConversionEnabled = EidosRegisteredString("geneConversionEnabled", gID_geneConversionEnabled);
const std::string &gStr_geneConversionGCBias = EidosRegisteredString("geneConversionGCBias", gID_geneConversionGCBias);
const std::string &gStr_geneConversionNonCrossoverFraction = EidosRegisteredString("geneConversionNonCrossoverFraction", gID_geneConversionNonCrossoverFraction);
const std::string &gStr_geneConversionMeanLength = EidosRegisteredString("geneConversionMeanLength", gID_geneConversionMeanLength);
const std::string &gStr_geneConversionSimpleConversionFraction = EidosRegisteredString("geneConversionSimpleConversionFraction", gID_geneConversionSimpleConversionFraction);
const std::string &gStr_chromosomeSubposition = EidosRegisteredString("chromosomeSubposition", gID_chromosomeSubposition);
const std::string &gStr_isNullHaplosome = EidosRegisteredString("isNullHaplosome", gID_isNullHaplosome);
const std::string &gStr_mutations = EidosRegisteredString("mutations", gID_mutations);
const std::string &gStr_uniqueMutations = EidosRegisteredString("uniqueMutations", gID_uniqueMutations);
const std::string &gStr_genomicElementType = EidosRegisteredString("genomicElementType", gID_genomicElementType);
const std::string &gStr_startPosition = EidosRegisteredString("startPosition", gID_startPosition);
const std::string &gStr_endPosition = EidosRegisteredString("endPosition", gID_endPosition);
const std::string &gStr_id = EidosRegisteredString("id", gID_id);
const std::string &gStr_mutationTypes = EidosRegisteredString("mutationTypes", gID_mutationTypes);
const std::string &gStr_mutationFractions = EidosRegisteredString("mutationFractions", gID_mutationFractions);
const std::string &gStr_mutationMatrix = EidosRegisteredString("mutationMatrix", gID_mutationMatrix);
const std::string &gStr_isFixed = EidosRegisteredString("isFixed", gID_isFixed);
const std::string &gStr_isSegregating = EidosRegisteredString("isSegregating", gID_isSegregating);
const std::string &gStr_mutationType = EidosRegisteredString("mutationType", gID_mutationType);
const std::string &gStr_nucleotide = EidosRegisteredString("nucleotide", gID_nucleotide);
const std::string &gStr_nucleotideValue = EidosRegisteredString("nucleotideValue", gID_nucleotideValue);
const std::string &gStr_originTick = EidosRegisteredString("originTick", gID_originTick);
const std::string &gStr_position = EidosRegisteredString("position", gID_position);
const std::string &gStr_subpopID = EidosRegisteredString("subpopID", gID_subpopID);
const std::string &gStr_convertToSubstitution = EidosRegisteredString("convertToSubstitution", gID_convertToSubstitution);
const std::string &gStr_defaultDominanceForTrait = EidosRegisteredString("defaultDominanceForTrait", gID_defaultDominanceForTrait);
const std::string &gStr_defaultHemizygousDominanceForTrait = EidosRegisteredString("defaultHemizygousDominanceForTrait", gID_defaultHemizygousDominanceForTrait);
const std::string &gStr_effectDistributionTypeForTrait = EidosRegisteredString("effectDistributionTypeForTrait", gID_effectDistributionTypeForTrait);
const std::string &gStr_effectDistributionParamsForTrait = EidosRegisteredString("effectDistributionParamsForTrait", gID_effectDistributionParamsForTrait);
const std::string &gStr_dominance = EidosRegisteredString("dominance", gID_dominance);
const std::string &gStr_hemizygousDominance = EidosRegisteredString("hemizygousDominance", gID_hemizygousDominance);
const std::string &gStr_mutationStackGroup = EidosRegisteredString("mutationStackGroup", gID_mutationStackGroup);
const std::string &gStr_mutationStackPolicy = EidosRegisteredString("mutationStackPolicy", gID_mutationStackPolicy);
//const std::string &gStr_start = EidosRegisteredString("start", gID_start);
//const std::string &gStr_end = EidosRegisteredString("end", gID_end);
//const std::string &gStr_type = EidosRegisteredString("type", gID_type);
//const std::string &gStr_source = EidosRegisteredString("source", gID_source);
const std::string &gStr_active = EidosRegisteredString("active", gID_active);
const std::string &gStr_allGenomicElementTypes = EidosRegisteredString("allGenomicElementTypes", gID_allGenomicElementTypes);
const std::string &gStr_allInteractionTypes = EidosRegisteredString("allInteractionTypes", gID_allInteractionTypes);
const std::string &gStr_allMutationTypes = EidosRegisteredString("allMutationTypes", gID_allMutationTypes);
const std::string &gStr_allScriptBlocks = EidosRegisteredString("allScriptBlocks", gID_allScriptBlocks);
const std::string &gStr_allSpecies = EidosRegisteredString("allSpecies", gID_allSpecies);
const std::string &gStr_allSubpopulations = EidosRegisteredString("allSubpopulations", gID_allSubpopulations);
const std::string &gStr_allTraits = EidosRegisteredString("allTraits", gID_allTraits);
const std::string &gStr_chromosome = EidosRegisteredString("chromosome", gID_chromosome);
const std::string &gStr_chromosomes = EidosRegisteredString("chromosomes", gID_chromosomes);
const std::string &gStr_traits = EidosRegisteredString("traits", gID_traits);
const std::string &gStr_genomicElementTypes = EidosRegisteredString("genomicElementTypes", gID_genomicElementTypes);
const std::string &gStr_lifetimeReproductiveOutput = EidosRegisteredString("lifetimeReproductiveOutput", gID_lifetimeReproductiveOutput);
const std::string &gStr_lifetimeReproductiveOutputM = EidosRegisteredString("lifetimeReproductiveOutputM", gID_lifetimeReproductiveOutputM);
const std::string &gStr_lifetimeReproductiveOutputF = EidosRegisteredString("lifetimeReproductiveOutputF", gID_lifetimeReproductiveOutputF);
const std::string &gStr_modelType = EidosRegisteredString("modelType", gID_modelType);
const std::string &gStr_nucleotideBased = EidosRegisteredString("nucleotideBased", gID_nucleotideBased);
const std::string &gStr_scriptBlocks = EidosRegisteredString("scriptBlocks", gID_scriptBlocks);
const std::string &gStr_sexChromosomes = EidosRegisteredString("sexChromosomes", gID_sexChromosomes);
const std::string &gStr_sexEnabled = EidosRegisteredString("sexEnabled", gID_sexEnabled);
const std::string &gStr_subpopulations = EidosRegisteredString("subpopulations", gID_subpopulations);
const std::string &gStr_substitutions = EidosRegisteredString("substitutions", gID_substitutions);
const std::string &gStr_tick = EidosRegisteredString("tick", gID_tick);
const std::string &gStr_cycle = EidosRegisteredString("cycle", gID_cycle);
const std::string &gStr_cycleStage = EidosRegisteredString("cycleStage", gID_cycleStage);
const std::string &gStr_colorSubstitution = EidosRegisteredString("colorSubstitution", gID_colorSubstitution);
const std::string &gStr_verbosity = EidosRegisteredString("verbosity", gID_verbosity);
const std::string &gStr_tag = EidosRegisteredString("tag", gID_tag);
const std::string &gStr_tagF = EidosRegisteredString("tagF", gID_tagF);
const std::string &gStr_tagL0 = EidosRegisteredString("tagL0", gID_tagL0);
const std::string &gStr_tagL1 = EidosRegisteredString("tagL1", gID_tagL1);
const std::string &gStr_tagL2 = EidosRegisteredString("tagL2", gID_tagL2);
const std::string &gStr_tagL3 = EidosRegisteredString("tagL3", gID_tagL3);
const std::string &gStr_tagL4 = EidosRegisteredString("tagL4", gID_tagL4);
const std::string &gStr_migrant = EidosRegisteredString("migrant", gID_migrant);
const std::string &gStr_fitnessScaling = EidosRegisteredString("fitnessScaling", gID_fitnessScaling);
const std::string &gStr_firstMaleIndex = EidosRegisteredString("firstMaleIndex", gID_firstMaleIndex);
const std::string &gStr_haplosomes = EidosRegisteredString("haplosomes", gID_haplosomes);
const std::string &gStr_haplosomesNonNull = EidosRegisteredString("haplosomesNonNull", gID_haplosomesNonNull);
const std::string &gStr_haploidGenome1 = EidosRegisteredString("haploidGenome1", gID_haploidGenome1);
const std::string &gStr_haploidGenome2 = EidosRegisteredString("haploidGenome2", gID_haploidGenome2);
const std::string &gStr_haploidGenome1NonNull = EidosRegisteredString("haploidGenome1NonNull", gID_haploidGenome1NonNull);
const std::string &gStr_haploidGenome2NonNull = EidosRegisteredString("haploidGenome2NonNull", gID_haploidGenome2NonNull);
const std::string &gStr_sex = EidosRegisteredString("sex", gID_sex);
const std::string &gStr_individuals = EidosRegisteredString("individuals", gID_individuals);
const std::string &gStr_subpopulation = EidosRegisteredString("subpopulation", gID_subpopulation);
const std::string &gStr_index = EidosRegisteredString("index", gID_index);
const std::string &gStr_immigrantSubpopIDs = EidosRegisteredString("immigrantSubpopIDs", gID_immigrantSubpopIDs);
const std::string &gStr_immigrantSubpopFractions = EidosRegisteredString("immigrantSubpopFractions", gID_immigrantSubpopFractions);
const std::string &gStr_avatar = EidosRegisteredString("avatar", gID_avatar);
const std::string &gStr_name = EidosRegisteredString("name", gID_name);
const std::string &gStr_description = EidosRegisteredString("description", gID_description);
const std::string &gStr_selfingRate = EidosRegisteredString("selfingRate", gID_selfingRate);
const std::string &gStr_cloningRate = EidosRegisteredString("cloningRate", gID_cloningRate);
const std::string &gStr_sexRatio = EidosRegisteredString("sexRatio", gID_sexRatio);
const std::string &gStr_gridDimensions = EidosRegisteredString("gridDimensions", gID_gridDimensions);
const std::string &gStr_interpolate = EidosRegisteredString("interpolate", gID_interpolate);
const std::string &gStr_spatialBounds = EidosRegisteredString("spatialBounds", gID_spatialBounds);
const std::string &gStr_spatialMaps = EidosRegisteredString("spatialMaps", gID_spatialMaps);
const std::string &gStr_individualCount = EidosRegisteredString("individualCount", gID_individualCount);
const std::string &gStr_fixationTick = EidosRegisteredString("fixationTick", gID_fixationTick);
const std::string &gStr_age = EidosRegisteredString("age", gID_age);
const std::string &gStr_meanParentAge = EidosRegisteredString("meanParentAge", gID_meanParentAge);
const std::string &gStr_pedigreeID = EidosRegisteredString("pedigreeID", gID_pedigreeID);
const std::string &gStr_pedigreeParentIDs = EidosRegisteredString("pedigreeParentIDs", gID_pedigreeParentIDs);
const std::string &gStr_pedigreeGrandparentIDs = EidosRegisteredString("pedigreeGrandparentIDs", gID_pedigreeGrandparentIDs);
const std::string &gStr_reproductiveOutput = EidosRegisteredString("reproductiveOutput", gID_reproductiveOutput);
const std::string &gStr_haplosomePedigreeID = EidosRegisteredString("haplosomePedigreeID", gID_haplosomePedigreeID);
const std::string &gStr_reciprocal = EidosRegisteredString("reciprocal", gID_reciprocal);
const std::string &gStr_sexSegregation = EidosRegisteredString("sexSegregation", gID_sexSegregation);
const std::string &gStr_dimensionality = EidosRegisteredString("dimensionality", gID_dimensionality);
const std::string &gStr_periodicity = EidosRegisteredString("periodicity", gID_periodicity);
const std::string &gStr_spatiality = EidosRegisteredString("spatiality", gID_spatiality);
const std::string &gStr_spatialPosition = EidosRegisteredString("spatialPosition", gID_spatialPosition);
const std::string &gStr_maxDistance = EidosRegisteredString("maxDistance", gID_maxDistance);

// mostly method names
const std::string &gStr_ancestralNucleotides = EidosRegisteredString("ancestralNucleotides", gID_ancestralNucleotides);
const std::string &gStr_nucleotides = EidosRegisteredString("nucleotides", gID_nucleotides);
const std::string &gStr_genomicElementForPosition = EidosRegisteredString("genomicElementForPosition", gID_genomicElementForPosition);
const std::string &gStr_hasGenomicElementForPosition = EidosRegisteredString("hasGenomicElementForPosition", gID_hasGenomicElementForPosition);
const std::string &gStr_setAncestralNucleotides = EidosRegisteredString("setAncestralNucleotides", gID_setAncestralNucleotides);
const std::string &gStr_setGeneConversion = EidosRegisteredString("setGeneConversion", gID_setGeneConversion);
const std::string &gStr_setHotspotMap = EidosRegisteredString("setHotspotMap", gID_setHotspotMap);
const std::string &gStr_setMutationRate = EidosRegisteredString("setMutationRate", gID_setMutationRate);
const std::string &gStr_setRecombinationRate = EidosRegisteredString("setRecombinationRate", gID_setRecombinationRate);
const std::string &gStr_drawBreakpoints = EidosRegisteredString("drawBreakpoints", gID_drawBreakpoints);
const std::string &gStr_addMutations = EidosRegisteredString("addMutations", gID_addMutations);
const std::string &gStr_addNewDrawnMutation = EidosRegisteredString("addNewDrawnMutation", gID_addNewDrawnMutation);
const std::string &gStr_addNewMutation = EidosRegisteredString("addNewMutation", gID_addNewMutation);
const std::string &gStr_containsMutations = EidosRegisteredString("containsMutations", gID_containsMutations);
const std::string &gStr_countOfMutationsOfType = EidosRegisteredString("countOfMutationsOfType", gID_countOfMutationsOfType);
const std::string &gStr_positionsOfMutationsOfType = EidosRegisteredString("positionsOfMutationsOfType", gID_positionsOfMutationsOfType);
const std::string &gStr_containsMarkerMutation = EidosRegisteredString("containsMarkerMutation", gID_containsMarkerMutation);
const std::string &gStr_haplosomesForChromosomes = EidosRegisteredString("haplosomesForChromosomes", gID_haplosomesForChromosomes);
const std::string &gStr_offsetForTrait = EidosRegisteredString("offsetForTrait", gID_offsetForTrait);
const std::string &gStr_phenotypeForTrait = EidosRegisteredString("phenotypeForTrait", gID_phenotypeForTrait);
const std::string &gStr_setOffsetForTrait = EidosRegisteredString("setOffsetForTrait", gID_setOffsetForTrait);
const std::string &gStr_setPhenotypeForTrait = EidosRegisteredString("setPhenotypeForTrait", gID_setPhenotypeForTrait);
const std::string &gStr_relatedness = EidosRegisteredString("relatedness", gID_relatedness);
const std::string &gStr_sharedParentCount = EidosRegisteredString("sharedParentCount", gID_sharedParentCount);
const std::string &gStr_mutationsOfType = EidosRegisteredString("mutationsOfType", gID_mutationsOfType);
const std::string &gStr_outputIndividuals = EidosRegisteredString("outputIndividuals", gID_outputIndividuals);
const std::string &gStr_outputIndividualsToVCF = EidosRegisteredString("outputIndividualsToVCF", gID_outputIndividualsToVCF);
const std::string &gStr_readIndividualsFromVCF = EidosRegisteredString("readIndividualsFromVCF", gID_readIndividualsFromVCF);
const std::string &gStr_setSpatialPosition = EidosRegisteredString("setSpatialPosition", gID_setSpatialPosition);
const std::string &gStr_substitutionsOfType = EidosRegisteredString("substitutionsOfType", gID_substitutionsOfType);
const std::string &gStr_sumOfMutationsOfType = EidosRegisteredString("sumOfMutationsOfType", gID_sumOfMutationsOfType);
const std::string &gStr_uniqueMutationsOfType = EidosRegisteredString("uniqueMutationsOfType", gID_uniqueMutationsOfType);
const std::string &gStr_mutationsFromHaplosomes = EidosRegisteredString("mutationsFromHaplosomes", gID_mutationsFromHaplosomes);
const std::string &gStr_readHaplosomesFromMS = EidosRegisteredString("readHaplosomesFromMS", gID_readHaplosomesFromMS);
const std::string &gStr_readHaplosomesFromVCF = EidosRegisteredString("readHaplosomesFromVCF", gID_readHaplosomesFromVCF);
const std::string &gStr_removeMutations = EidosRegisteredString("removeMutations", gID_removeMutations);
const std::string &gStr_setGenomicElementType = EidosRegisteredString("setGenomicElementType", gID_setGenomicElementType);
const std::string &gStr_setMutationFractions = EidosRegisteredString("setMutationFractions", gID_setMutationFractions);
const std::string &gStr_setMutationMatrix = EidosRegisteredString("setMutationMatrix", gID_setMutationMatrix);
const std::string &gStr_effectForTrait = EidosRegisteredString("effectForTrait", gID_effectForTrait);
const std::string &gStr_dominanceForTrait = EidosRegisteredString("dominanceForTrait", gID_dominanceForTrait);
const std::string &gStr_hemizygousDominanceForTrait = EidosRegisteredString("hemizygousDominanceForTrait", gID_hemizygousDominanceForTrait);
const std::string &gStr_setEffectForTrait = EidosRegisteredString("setEffectForTrait", gID_setEffectForTrait);
const std::string &gStr_setDominanceForTrait = EidosRegisteredString("setDominanceForTrait", gID_setDominanceForTrait);
const std::string &gStr_setHemizygousDominanceForTrait = EidosRegisteredString("setHemizygousDominanceForTrait", gID_setHemizygousDominanceForTrait);
const std::string &gStr_setMutationType = EidosRegisteredString("setMutationType", gID_setMutationType);
const std::string &gStr_drawEffectForTrait = EidosRegisteredString("drawEffectForTrait", gID_drawEffectForTrait);
const std::string &gStr_setDefaultDominanceForTrait = EidosRegisteredString("setDefaultDominanceForTrait", gID_setDefaultDominanceForTrait);
const std::string &gStr_setDefaultHemizygousDominanceForTrait = EidosRegisteredString("setDefaultHemizygousDominanceForTrait", gID_setDefaultHemizygousDominanceForTrait);
const std::string &gStr_setEffectDistributionForTrait = EidosRegisteredString("setEffectDistributionForTrait", gID_setEffectDistributionForTrait);
const std::string &gStr_addPatternForClone = EidosRegisteredString("addPatternForClone", gID_addPatternForClone);
const std::string &gStr_addPatternForCross = EidosRegisteredString("addPatternForCross", gID_addPatternForCross);
const std::string &gStr_addPatternForNull = EidosRegisteredString("addPatternForNull", gID_addPatternForNull);
const std::string &gStr_addPatternForRecombinant = EidosRegisteredString("addPatternForRecombinant", gID_addPatternForRecombinant);
const std::string &gStr_addSubpop = EidosRegisteredString("addSubpop", gID_addSubpop);
const std::string &gStr_addSubpopSplit = EidosRegisteredString("addSubpopSplit", gID_addSubpopSplit);
const std::string &gStr_chromosomesOfType = EidosRegisteredString("chromosomesOfType", gID_chromosomesOfType);
const std::string &gStr_chromosomesWithIDs = EidosRegisteredString("chromosomesWithIDs", gID_chromosomesWithIDs);
const std::string &gStr_chromosomesWithSymbols = EidosRegisteredString("chromosomesWithSymbols", gID_chromosomesWithSymbols);
const std::string &gStr_traitsWithIndices = EidosRegisteredString("traitsWithIndices", gID_traitsWithIndices);
const std::string &gStr_traitsWithNames = EidosRegisteredString("traitsWithNames", gID_traitsWithNames);
const std::string &gStr_estimatedLastTick = EidosRegisteredString("estimatedLastTick", gID_estimatedLastTick);
const std::string &gStr_deregisterScriptBlock = EidosRegisteredString("deregisterScriptBlock", gID_deregisterScriptBlock);
const std::string &gStr_genomicElementTypesWithIDs = EidosRegisteredString("genomicElementTypesWithIDs", gID_genomicElementTypesWithIDs);
const std::string &gStr_interactionTypesWithIDs = EidosRegisteredString("interactionTypesWithIDs", gID_interactionTypesWithIDs);
const std::string &gStr_mutationTypesWithIDs = EidosRegisteredString("mutationTypesWithIDs", gID_mutationTypesWithIDs);
const std::string &gStr_scriptBlocksWithIDs = EidosRegisteredString("scriptBlocksWithIDs", gID_scriptBlocksWithIDs);
const std::string &gStr_speciesWithIDs = EidosRegisteredString("speciesWithIDs", gID_speciesWithIDs);
const std::string &gStr_subpopulationsWithIDs = EidosRegisteredString("subpopulationsWithIDs", gID_subpopulationsWithIDs);
const std::string &gStr_subpopulationsWithNames = EidosRegisteredString("subpopulationsWithNames", gID_subpopulationsWithNames);
const std::string &gStr_individualsWithPedigreeIDs = EidosRegisteredString("individualsWithPedigreeIDs", gID_individualsWithPedigreeIDs);
const std::string &gStr_killIndividuals = EidosRegisteredString("killIndividuals", gID_killIndividuals);
const std::string &gStr_mutationCounts = EidosRegisteredString("mutationCounts", gID_mutationCounts);
const std::string &gStr_mutationCountsInHaplosomes = EidosRegisteredString("mutationCountsInHaplosomes", gID_mutationCountsInHaplosomes);
const std::string &gStr_mutationFrequencies = EidosRegisteredString("mutationFrequencies", gID_mutationFrequencies);
const std::string &gStr_mutationFrequenciesInHaplosomes = EidosRegisteredString("mutationFrequenciesInHaplosomes", gID_mutationFrequenciesInHaplosomes);
//const std::string &gStr_mutationsOfType = EidosRegisteredString("mutationsOfType", gID_mutationsOfType);
//const std::string &gStr_countOfMutationsOfType = EidosRegisteredString("countOfMutationsOfType", gID_countOfMutationsOfType);
const std::string &gStr_outputFixedMutations = EidosRegisteredString("outputFixedMutations", gID_outputFixedMutations);
const std::string &gStr_outputFull = EidosRegisteredString("outputFull", gID_outputFull);
const std::string &gStr_outputMutations = EidosRegisteredString("outputMutations", gID_outputMutations);
const std::string &gStr_outputUsage = EidosRegisteredString("outputUsage", gID_outputUsage);
const std::string &gStr_readFromPopulationFile = EidosRegisteredString("readFromPopulationFile", gID_readFromPopulationFile);
const std::string &gStr_recalculateFitness = EidosRegisteredString("recalculateFitness", gID_recalculateFitness);
const std::string &gStr_registerFirstEvent = EidosRegisteredString("registerFirstEvent", gID_registerFirstEvent);
const std::string &gStr_registerEarlyEvent = EidosRegisteredString("registerEarlyEvent", gID_registerEarlyEvent);
const std::string &gStr_registerLateEvent = EidosRegisteredString("registerLateEvent", gID_registerLateEvent);
const std::string &gStr_registerFitnessEffectCallback = EidosRegisteredString("registerFitnessEffectCallback", gID_registerFitnessEffectCallback);
const std::string &gStr_registerInteractionCallback = EidosRegisteredString("registerInteractionCallback", gID_registerInteractionCallback);
const std::string &gStr_registerMateChoiceCallback = EidosRegisteredString("registerMateChoiceCallback", gID_registerMateChoiceCallback);
const std::string &gStr_registerModifyChildCallback = EidosRegisteredString("registerModifyChildCallback", gID_registerModifyChildCallback);
const std::string &gStr_registerRecombinationCallback = EidosRegisteredString("registerRecombinationCallback", gID_registerRecombinationCallback);
const std::string &gStr_registerMutationCallback = EidosRegisteredString("registerMutationCallback", gID_registerMutationCallback);
const std::string &gStr_registerMutationEffectCallback = EidosRegisteredString("registerMutationEffectCallback", gID_registerMutationEffectCallback);
const std::string &gStr_registerSurvivalCallback = EidosRegisteredString("registerSurvivalCallback", gID_registerSurvivalCallback);
const std::string &gStr_registerReproductionCallback = EidosRegisteredString("registerReproductionCallback", gID_registerReproductionCallback);
const std::string &gStr_rescheduleScriptBlock = EidosRegisteredString("rescheduleScriptBlock", gID_rescheduleScriptBlock);
const std::string &gStr_simulationFinished = EidosRegisteredString("simulationFinished", gID_simulationFinished);
const std::string &gStr_skipTick = EidosRegisteredString("skipTick", gID_skipTick);
const std::string &gStr_subsetMutations = EidosRegisteredString("subsetMutations", gID_subsetMutations);
const std::string &gStr_treeSeqCoalesced = EidosRegisteredString("treeSeqCoalesced", gID_treeSeqCoalesced);
const std::string &gStr_treeSeqSimplify = EidosRegisteredString("treeSeqSimplify", gID_treeSeqSimplify);
const std::string &gStr_treeSeqRememberIndividuals = EidosRegisteredString("treeSeqRememberIndividuals", gID_treeSeqRememberIndividuals);
const std::string &gStr_treeSeqOutput = EidosRegisteredString("treeSeqOutput", gID_treeSeqOutput);
const std::string &gStr__debug = EidosRegisteredString("_debug", gID__debug);
const std::string &gStr_setMigrationRates = EidosRegisteredString("setMigrationRates", gID_setMigrationRates);
const std::string &gStr_deviatePositions = EidosRegisteredString("deviatePositions", gID_deviatePositions);
const std::string &gStr_deviatePositionsWithMap = EidosRegisteredString("deviatePositionsWithMap", gID_deviatePositionsWithMap);
const std::string &gStr_pointDeviated = EidosRegisteredString("pointDeviated", gID_pointDeviated);
const std::string &gStr_pointInBounds = EidosRegisteredString("pointInBounds", gID_pointInBounds);
const std::string &gStr_pointReflected = EidosRegisteredString("pointReflected", gID_pointReflected);
const std::string &gStr_pointStopped = EidosRegisteredString("pointStopped", gID_pointStopped);
const std::string &gStr_pointPeriodic = EidosRegisteredString("pointPeriodic", gID_pointPeriodic);
const std::string &gStr_pointUniform = EidosRegisteredString("pointUniform", gID_pointUniform);
const std::string &gStr_pointUniformWithMap = EidosRegisteredString("pointUniformWithMap", gID_pointUniformWithMap);
const std::string &gStr_setCloningRate = EidosRegisteredString("setCloningRate", gID_setCloningRate);
const std::string &gStr_setSelfingRate = EidosRegisteredString("setSelfingRate", gID_setSelfingRate);
const std::string &gStr_setSexRatio = EidosRegisteredString("setSexRatio", gID_setSexRatio);
const std::string &gStr_setSpatialBounds = EidosRegisteredString("setSpatialBounds", gID_setSpatialBounds);
const std::string &gStr_setSubpopulationSize = EidosRegisteredString("setSubpopulationSize", gID_setSubpopulationSize);
const std::string &gStr_addCloned = EidosRegisteredString("addCloned", gID_addCloned);
const std::string &gStr_addCrossed = EidosRegisteredString("addCrossed", gID_addCrossed);
const std::string &gStr_addEmpty = EidosRegisteredString("addEmpty", gID_addEmpty);
const std::string &gStr_addMultiRecombinant = EidosRegisteredString("addMultiRecombinant", gID_addMultiRecombinant);
const std::string &gStr_addRecombinant = EidosRegisteredString("addRecombinant", gID_addRecombinant);
const std::string &gStr_addSelfed = EidosRegisteredString("addSelfed", gID_addSelfed);
const std::string &gStr_takeMigrants = EidosRegisteredString("takeMigrants", gID_takeMigrants);
const std::string &gStr_removeSubpopulation = EidosRegisteredString("removeSubpopulation", gID_removeSubpopulation);
const std::string &gStr_cachedFitness = EidosRegisteredString("cachedFitness", gID_cachedFitness);
const std::string &gStr_sampleIndividuals = EidosRegisteredString("sampleIndividuals", gID_sampleIndividuals);
const std::string &gStr_subsetIndividuals = EidosRegisteredString("subsetIndividuals", gID_subsetIndividuals);
const std::string &gStr_defineSpatialMap = EidosRegisteredString("defineSpatialMap", gID_defineSpatialMap);
const std::string &gStr_addSpatialMap = EidosRegisteredString("addSpatialMap", gID_addSpatialMap);
const std::string &gStr_removeSpatialMap = EidosRegisteredString("removeSpatialMap", gID_removeSpatialMap);
const std::string &gStr_spatialMapColor = EidosRegisteredString("spatialMapColor", gID_spatialMapColor);
const std::string &gStr_spatialMapImage = EidosRegisteredString("spatialMapImage", gID_spatialMapImage);
const std::string &gStr_spatialMapValue = EidosRegisteredString("spatialMapValue", gID_spatialMapValue);
const std::string &gStr_add = EidosRegisteredString("add", gID_add);
const std::string &gStr_blend = EidosRegisteredString("blend", gID_blend);
const std::string &gStr_multiply = EidosRegisteredString("multiply", gID_multiply);
const std::string &gStr_subtract = EidosRegisteredString("subtract", gID_subtract);
const std::string &gStr_divide = EidosRegisteredString("divide", gID_divide);
const std::string &gStr_power = EidosRegisteredString("power", gID_power);
const std::string &gStr_exp = EidosRegisteredString("exp", gID_exp);
const std::string &gStr_changeColors = EidosRegisteredString("changeColors", gID_changeColors);
const std::string &gStr_changeValues = EidosRegisteredString("changeValues", gID_changeValues);
const std::string &gStr_gridValues = EidosRegisteredString("gridValues", gID_gridValues);
const std::string &gStr_mapColor = EidosRegisteredString("mapColor", gID_mapColor);
const std::string &gStr_mapImage = EidosRegisteredString("mapImage", gID_mapImage);
const std::string &gStr_mapValue = EidosRegisteredString("mapValue", gID_mapValue);
const std::string &gStr_rescale = EidosRegisteredString("rescale", gID_rescale);
const std::string &gStr_sampleImprovedNearbyPoint = EidosRegisteredString("sampleImprovedNearbyPoint", gID_sampleImprovedNearbyPoint);
const std::string &gStr_sampleNearbyPoint = EidosRegisteredString("sampleNearbyPoint", gID_sampleNearbyPoint);
const std::string &gStr_smooth = EidosRegisteredString("smooth", gID_smooth);
const std::string &gStr_outputMSSample = EidosRegisteredString("outputMSSample", gID_outputMSSample);
const std::string &gStr_outputVCFSample = EidosRegisteredString("outputVCFSample", gID_outputVCFSample);
const std::string &gStr_outputSample = EidosRegisteredString("outputSample", gID_outputSample);
const std::string &gStr_outputHaplosomesToMS = EidosRegisteredString("outputHaplosomesToMS", gID_outputHaplosomesToMS);
const std::string &gStr_outputHaplosomesToVCF = EidosRegisteredString("outputHaplosomesToVCF", gID_outputHaplosomesToVCF);
const std::string &gStr_outputHaplosomes = EidosRegisteredString("outputHaplosomes", gID_outputHaplosomes);
const std::string &gStr_evaluate = EidosRegisteredString("evaluate", gID_evaluate);
const std::string &gStr_distance = EidosRegisteredString("distance", gID_distance);
const std::string &gStr_localPopulationDensity = EidosRegisteredString("localPopulationDensity", gID_localPopulationDensity);
const std::string &gStr_interactionDistance = EidosRegisteredString("interactionDistance", gID_interactionDistance);
const std::string &gStr_clippedIntegral = EidosRegisteredString("clippedIntegral", gID_clippedIntegral);
const std::string &gStr_distanceFromPoint = EidosRegisteredString("distanceFromPoint", gID_distanceFromPoint);
const std::string &gStr_nearestNeighbors = EidosRegisteredString("nearestNeighbors", gID_nearestNeighbors);
const std::string &gStr_neighborCount = EidosRegisteredString("neighborCount", gID_neighborCount);
const std::string &gStr_neighborCountOfPoint = EidosRegisteredString("neighborCountOfPoint", gID_neighborCountOfPoint);
const std::string &gStr_nearestInteractingNeighbors = EidosRegisteredString("nearestInteractingNeighbors", gID_nearestInteractingNeighbors);
const std::string &gStr_interactingNeighborCount = EidosRegisteredString("interactingNeighborCount", gID_interactingNeighborCount);
const std::string &gStr_nearestNeighborsOfPoint = EidosRegisteredString("nearestNeighborsOfPoint", gID_nearestNeighborsOfPoint);
const std::string &gStr_setConstraints = EidosRegisteredString("setConstraints", gID_setConstraints);
const std::string &gStr_setInteractionFunction = EidosRegisteredString("setInteractionFunction", gID_setInteractionFunction);
const std::string &gStr_strength = EidosRegisteredString("strength", gID_strength);
const std::string &gStr_testConstraints = EidosRegisteredString("testConstraints", gID_testConstraints);
const std::string &gStr_totalOfNeighborStrengths = EidosRegisteredString("totalOfNeighborStrengths", gID_totalOfNeighborStrengths);
const std::string &gStr_unevaluate = EidosRegisteredString("unevaluate", gID_unevaluate);
const std::string &gStr_drawByStrength = EidosRegisteredString("drawByStrength", gID_drawByStrength);

// mostly SLiM variable names used in callbacks and such
const std::string &gStr_community = EidosRegisteredString("community", gID_community);
const std::string &gStr_sim = EidosRegisteredString("sim", gID_sim);
const std::string &gStr_self = EidosRegisteredString("self", gID_self);
const std::string &gStr_individual = EidosRegisteredString("individual", gID_individual);
const std::string &gStr_element = EidosRegisteredString("element", gID_element);
const std::string &gStr_haplosome = EidosRegisteredString("haplosome", gID_haplosome);
const std::string &gStr_haplosome1 = EidosRegisteredString("haplosome1", gID_haplosome1);
const std::string &gStr_haplosome2 = EidosRegisteredString("haplosome2", gID_haplosome2);
const std::string &gStr_subpop = EidosRegisteredString("subpop", gID_subpop);
const std::string &gStr_sourceSubpop = EidosRegisteredString("sourceSubpop", gID_sourceSubpop);
//const std::string &gStr_weights = EidosRegisteredString("weights", gID_weights);		now gEidosStr_weights
const std::string &gStr_child = EidosRegisteredString("child", gID_child);
const std::string &gStr_parent = EidosRegisteredString("parent", gID_parent);
const std::string &gStr_parent1 = EidosRegisteredString("parent1", gID_parent1);
const std::string &gStr_isCloning = EidosRegisteredString("isCloning", gID_isCloning);
const std::string &gStr_isSelfing = EidosRegisteredString("isSelfing", gID_isSelfing);
const std::string &gStr_parent2 = EidosRegisteredString("parent2", gID_parent2);
const std::string &gStr_mut = EidosRegisteredString("mut", gID_mut);
const std::string &gStr_effect = EidosRegisteredString("effect", gID_effect);
const std::string &gStr_homozygous = EidosRegisteredString("homozygous", gID_homozygous);
const std::string &gStr_breakpoints = EidosRegisteredString("breakpoints", gID_breakpoints);
const std::string &gStr_receiver = EidosRegisteredString("receiver", gID_receiver);
const std::string &gStr_exerter = EidosRegisteredString("exerter", gID_exerter);
const std::string &gStr_originalNuc = EidosRegisteredString("originalNuc", gID_originalNuc);
const std::string &gStr_fitness = EidosRegisteredString("fitness", gID_fitness);
const std::string &gStr_surviving = EidosRegisteredString("surviving", gID_surviving);
const std::string &gStr_draw = EidosRegisteredString("draw", gID_draw);

// SLiMgui instance name and methods
const std::string &gStr_slimgui = EidosRegisteredString("slimgui", gID_slimgui);
const std::string &gStr_pid = EidosRegisteredString("pid", gID_pid);
const std::string &gStr_configureDisplay = EidosRegisteredString("configureDisplay", gID_configureDisplay);
const std::string &gStr_createPlot = EidosRegisteredString("createPlot", gID_createPlot);
const std::string &gStr_logFileData = EidosRegisteredString("logFileData", gID_logFileData);
const std::string &gStr_openDocument = EidosRegisteredString("openDocument", gID_openDocument);
const std::string &gStr_pauseExecution = EidosRegisteredString("pauseExecution", gID_pauseExecution);
const std::string &gStr_plotWithTitle = EidosRegisteredString("plotWithTitle", gID_plotWithTitle);

// Plot methods and properties
const std::string &gStr_abline = EidosRegisteredString("abline", gID_abline);
const std::string &gStr_addLegend = EidosRegisteredString("addLegend", gID_addLegend);
const std::string &gStr_axis = EidosRegisteredString("axis", gID_axis);
const std::string &gStr_image = EidosRegisteredString("image", gID_image);
const std::string &gStr_legendLineEntry = EidosRegisteredString("legendLineEntry", gID_legendLineEntry);
const std::string &gStr_legendPointEntry = EidosRegisteredString("legendPointEntry", gID_legendPointEntry);
const std::string &gStr_legendSwatchEntry = EidosRegisteredString("legendSwatchEntry", gID_legendSwatchEntry);
const std::string &gStr_legendTitleEntry = EidosRegisteredString("legendTitleEntry", gID_legendTitleEntry);
const std::string &gStr_lines = EidosRegisteredString("lines", gID_lines);
const std::string &gStr_matrix = EidosRegisteredString("matrix", gID_matrix);
const std::string &gStr_mtext = EidosRegisteredString("mtext", gID_mtext);
const std::string &gStr_points = EidosRegisteredString("points", gID_points);
const std::string &gStr_rects = EidosRegisteredString("rects", gID_rects);
const std::string &gStr_segments = EidosRegisteredString("segments", gID_segments);
const std::string &gStr_setBorderless = EidosRegisteredString("setBorderless", gID_setBorderless);
const std::string &gStr_text = EidosRegisteredString("text", gID_text);
const std::string &gStr_title = EidosRegisteredString("title", gID_title);

// mostly SLiM element types
const std::string &gStr_Trait = EidosRegisteredString("Trait", gID_Trait);
const std::string &gStr_Chromosome = EidosRegisteredString("Chromosome", gID_Chromosome);
//const std::string &gStr_Haplosome = EidosRegisteredString("Haplosome", gID_Haplosome);				// in Eidos; see EidosValue_Object::EidosValue_Object()
const std::string &gStr_GenomicElement = EidosRegisteredString("GenomicElement", gID_GenomicElement);
const std::string &gStr_GenomicElementType = EidosRegisteredString("GenomicElementType", gID_GenomicElementType);
//const std::string &gStr_Mutation = EidosRegisteredString("Mutation", gID_Mutation);			// in Eidos; see EidosValue_Object::EidosValue_Object()
const std::string &gStr_MutationType = EidosRegisteredString("MutationType", gID_MutationType);
const std::string &gStr_SLiMEidosBlock = EidosRegisteredString("SLiMEidosBlock", gID_SLiMEidosBlock);
const std::string &gStr_Community = EidosRegisteredString("Community", gID_Community);
const std::string &gStr_SpatialMap = EidosRegisteredString("SpatialMap", gID_SpatialMap);
const std::string &gStr_Species = EidosRegisteredString("Species", gID_Species);
const std::string &gStr_Subpopulation = EidosRegisteredString("Subpopulation", gID_Subpopulation);
//const std::string &gStr_Individual = EidosRegisteredString("Individual", gID_Individual);		// in Eidos; see EidosValue_Object::EidosValue_Object()
const std::string &gStr_Substitution = EidosRegisteredString("Substitution", gID_Substitution);
const std::string &gStr_InteractionType = EidosRegisteredString("InteractionType", gID_InteractionType);
const std::string &gStr_Plot = EidosRegisteredString("Plot", gID_Plot);
const std::string &gStr_SLiMgui = EidosRegisteredString("SLiMgui", gID_SLiMgui);

// strings for LogFile
const std::string &gStr_createLogFile = EidosRegisteredString("createLogFile", gID_createLogFile);
const std::string &gStr_logFiles = EidosRegisteredString("logFiles", gID_logFiles);
const std::string &gStr_LogFile = EidosRegisteredString("LogFile", gID_LogFile);
const std::string &gStr_logInterval = EidosRegisteredString("logInterval", gID_logInterval);
const std::string &gStr_precision = EidosRegisteredString("precision", gID_precision);
const std::string &gStr_addCustomColumn = EidosRegisteredString("addCustomColumn", gID_addCustomColumn);
const std::string &gStr_addCycle = EidosRegisteredString("addCycle", gID_addCycle);
const std::string &gStr_addCycleStage = EidosRegisteredString("addCycleStage", gID_addCycleStage);
const std::string &gStr_addMeanSDColumns = EidosRegisteredString("addMeanSDColumns", gID_addMeanSDColumns);
const std::string &gStr_addPopulationSexRatio = EidosRegisteredString("addPopulationSexRatio", gID_addPopulationSexRatio);
const std::string &gStr_addPopulationSize = EidosRegisteredString("addPopulationSize", gID_addPopulationSize);
const std::string &gStr_addSubpopulationSexRatio = EidosRegisteredString("addSubpopulationSexRatio", gID_addSubpopulationSexRatio);
const std::string &gStr_addSubpopulationSize = EidosRegisteredString("addSubpopulationSize", gID_addSubpopulationSize);
const std::string &gStr_addSuppliedColumn = EidosRegisteredString("addSuppliedColumn", gID_addSuppliedColumn);
const std::string &gStr_addTick = EidosRegisteredString("addTick", gID_addTick);
const std::string &gStr_flush = EidosRegisteredString("flush", gID_flush);
const std::string &gStr_logRow = EidosRegisteredString("logRow", gID_logRow);
const std::string &gStr_setLogInterval = EidosRegisteredString("setLogInterval", gID_setLogInterval);
const std::string &gStr_setFilePath = EidosRegisteredString("setFilePath", gID_setFilePath);
const std::string &gStr_setSuppliedValue = EidosRegisteredString("setSuppliedValue", gID_setSuppliedValue);
const std::string &gStr_willAutolog = EidosRegisteredString("willAutolog", gID_willAutolog);
const std::string &gStr_context = EidosRegisteredString("context", gID_context);

// mostly other fixed strings
const std::string gStr_A = "A";	// these nucleotide strings are not registered, no need
const std::string gStr_C = "C";
const std::string gStr_G = "G";
const std::string gStr_T = "T";
const std::string gStr_H = "H";	// these chromosome type strings (and "A" above) are not registered, no need
const std::string gStr_X = "X";
const std::string gStr_Y = "Y";
const std::string gStr_Z = "Z";
const std::string gStr_W = "W";
const std::string gStr_HF = "HF";
const std::string gStr_FL = "FL";
const std::string gStr_HM = "HM";
const std::string gStr_ML = "ML";
const std::string gStr_H_ = "H-";
const std::string gStr__Y = "-Y";
const std::string &gStr_f = EidosRegisteredString("f", gID_f);
const std::string &gStr_g = EidosRegisteredString("g", gID_g);
const std::string &gStr_e = EidosRegisteredString("e", gID_e);
//const std::string &gStr_n = EidosRegisteredString("n", gID_n);		now gEidosStr_n
const std::string &gStr_w = EidosRegisteredString("w", gID_w);
const std::string &gStr_l = EidosRegisteredString("l", gID_l);
const std::string &gStr_p = EidosRegisteredString("p", gID_p);
//const std::string &gStr_s = EidosRegisteredString("s", gID_s);		now gEidosStr_s
const std::string &gStr_species = EidosRegisteredString("species", gID_species);
const std::string &gStr_ticks = EidosRegisteredString("ticks", gID_ticks);
const std::string &gStr_speciesSpec = EidosRegisteredString("speciesSpec", gID_speciesSpec);
const std::string &gStr_ticksSpec = EidosRegisteredString("ticksSpec", gID_ticksSpec);
const std::string &gStr_first = EidosRegisteredString("first", gID_first);
const std::string &gStr_early = EidosRegisteredString("early", gID_early);
const std::string &gStr_late = EidosRegisteredString("late", gID_late);
const std::string &gStr_initialize = EidosRegisteredString("initialize", gID_initialize);
const std::string &gStr_fitnessEffect = EidosRegisteredString("fitnessEffect", gID_fitnessEffect);
const std::string &gStr_mutationEffect = EidosRegisteredString("mutationEffect", gID_mutationEffect);
const std::string &gStr_interaction = EidosRegisteredString("interaction", gID_interaction);
const std::string &gStr_mateChoice = EidosRegisteredString("mateChoice", gID_mateChoice);
const std::string &gStr_modifyChild = EidosRegisteredString("modifyChild", gID_modifyChild);
const std::string &gStr_recombination = EidosRegisteredString("recombination", gID_recombination);
const std::string &gStr_mutation = EidosRegisteredString("mutation", gID_mutation);
const std::string &gStr_survival = EidosRegisteredString("survival", gID_survival);
const std::string &gStr_reproduction = EidosRegisteredString("reproduction", gID_reproduction);


void SLiM_ConfigureContext(void)
{
	static bool been_here = false;
	
	THREAD_SAFETY_IN_ANY_PARALLEL("SLiM_ConfigureContext(): not warmed up");
	
	if (!been_here)
	{
		been_here = true;
		
		gEidosContextVersion = SLIM_VERSION_FLOAT;
		gEidosContextVersionString = std::string("SLiM version ") + std::string(SLIM_VERSION_STRING);
		gEidosContextLicense = "SLiM is free software: you can redistribute it and/or\nmodify it under the terms of the GNU General Public\nLicense as published by the Free Software Foundation,\neither version 3 of the License, or (at your option)\nany later version.\n\nSLiM is distributed in the hope that it will be\nuseful, but WITHOUT ANY WARRANTY; without even the\nimplied warranty of MERCHANTABILITY or FITNESS FOR\nA PARTICULAR PURPOSE.  See the GNU General Public\nLicense for more details.\n\nYou should have received a copy of the GNU General\nPublic License along with SLiM.  If not, see\n<http://www.gnu.org/licenses/>.\n";
		gEidosContextCitation = "To cite SLiM in publications please use:\n\nHaller, B.C., and Messer, P.W. (2023). SLiM 4:\nMultispecies eco-evolutionary modeling. The American\nNaturalist 201(5). DOI: https://doi.org/10.1086/723601\n\nFor papers using tree-sequence recording, please cite:\n\nHaller, B.C., Galloway, J., Kelleher, J., Messer, P.W.,\n& Ralph, P.L. (2019). Tree‐sequence recording in SLiM\nopens new horizons for forward‐time simulation of whole\ngenomes. Molecular Ecology Resources 19(2), 552-566.\nDOI: https://doi.org/10.1111/1755-0998.12968\n";
		
		// Make a list of symbols that are not allowed as global constants or variables, because they would
		// potentially conflict with pseudo-parameters or other facilities downstream.
		gEidosContextReservedSymbols.push_back("self");
		gEidosContextReservedSymbols.push_back("community");
		gEidosContextReservedSymbols.push_back("sim");
		gEidosContextReservedSymbols.push_back("slimgui");
		gEidosContextReservedSymbols.push_back("context");		// defined by LogFile
		gEidosContextReservedSymbols.push_back("distance");		// defined in ApplyInteractionCallbacks()
		gEidosContextReservedSymbols.push_back("strength");		// defined in ApplyInteractionCallbacks()
		gEidosContextReservedSymbols.push_back("receiver");		// defined in ApplyInteractionCallbacks()
		gEidosContextReservedSymbols.push_back("exerter");		// defined in ApplyInteractionCallbacks()
		gEidosContextReservedSymbols.push_back("mut");			// defined in ApplyMutationEffectCallbacks() etc.
		gEidosContextReservedSymbols.push_back("effect");		// defined in ApplyMutationEffectCallbacks()
		gEidosContextReservedSymbols.push_back("individual");	// defined in ApplyMutationEffectCallbacks() etc.
		gEidosContextReservedSymbols.push_back("subpop");		// defined in ApplyMutationEffectCallbacks() etc.
		gEidosContextReservedSymbols.push_back("homozygous");	// defined in ApplyMutationEffectCallbacks()
		gEidosContextReservedSymbols.push_back("fitness");		// defined in ApplySurvivalCallbacks()
		gEidosContextReservedSymbols.push_back("draw");			// defined in ApplySurvivalCallbacks()
		gEidosContextReservedSymbols.push_back("surviving");	// defined in ApplySurvivalCallbacks()
		gEidosContextReservedSymbols.push_back("sourceSubpop");	// defined in ApplyMateChoiceCallbacks() etc.
		gEidosContextReservedSymbols.push_back("weights");		// defined in ApplyMateChoiceCallbacks()
		gEidosContextReservedSymbols.push_back("child");		// defined in ApplyModifyChildCallbacks()
		gEidosContextReservedSymbols.push_back("parent1");		// defined in ApplyModifyChildCallbacks()
		gEidosContextReservedSymbols.push_back("isSelfing");	// defined in ApplyModifyChildCallbacks()
		gEidosContextReservedSymbols.push_back("isCloning");	// defined in ApplyModifyChildCallbacks()
		gEidosContextReservedSymbols.push_back("parent2");		// defined in ApplyModifyChildCallbacks()
		gEidosContextReservedSymbols.push_back("haplosome1");	// defined in ApplyRecombinationCallbacks()
		gEidosContextReservedSymbols.push_back("haplosome2");	// defined in ApplyRecombinationCallbacks()
		gEidosContextReservedSymbols.push_back("parent");		// defined in ApplyMutationCallbacks()
		gEidosContextReservedSymbols.push_back("haplosome");	// defined in ApplyMutationCallbacks()
		gEidosContextReservedSymbols.push_back("element");		// defined in ApplyMutationCallbacks()
		gEidosContextReservedSymbols.push_back("originalNuc");	// defined in ApplyMutationCallbacks()
	}
}


// *************************************
//
//	TSKIT/tree sequence tables related
//
#pragma mark -
#pragma mark Tree sequences
#pragma mark -

// Metadata schemas:
// These should be valid json strings, parseable by python's json.loads( )
// and then turned into a valid metadata schema by tskit.MetadataSchema( ).
// You can check these by doing, in python:
// ```
// t = ( <paste in everything below except final semicolon> )
// d = json.loads(t)
// m = tskit.MetadataSchema(d)
// for e in d['examples']:
//    m.encode_row(e)
// ```
// Furthermore, so that they match with the way python would do it,
// we've produced these by doing :
// ```
// import pyslim
// for ms in pyslim.slim_metadata_schemas:
//   print(ms)
//   print(str(pyslim.slim_metadata_schemas[ms]))
// ```
// See the pyslim code for readable versions of these.

// For more info on schemas in tskit, see: https://tskit.dev/tskit/docs/stable/metadata.html#sec-metadata
 
// BCH 11/7/2021: Since I have been needing to modify these here by hand, I have changed them into C++ raw string literals.
// I have also added some code in SLiM_WarmUp() that checks that the metadata schemas are all valid JSON, and optionally prints them.
// see https://stackoverflow.com/a/5460235/2752221

// This is a useful JSON editor: https://jsoneditoronline.org/

// BCH 12/9/2024: Added the new optional key `chromosomes`, providing an array of information about chromosomes (to support
// multiple chromosomes), and the new required key `this_chromosome` specifying information about this file's chromosome.
const std::string gSLiM_tsk_metadata_schema =
R"V0G0N({"$schema":"http://json-schema.org/schema#","codec":"json","examples":[{"SLiM":{"file_version":"0.9","name":"fox","description":"foxes on Catalina island","cycle":123,"tick":123,"model_type":"WF","this_chromosome":{"id":1,"index":0,"symbol":"1","name":"autosome_1","type":"A"},"chromosomes":[{"id":1,"symbol":"1","name":"autosome_1","type":"A"},{"id":35,"symbol":"MT","name":"mtDNA","type":"HF"}],"nucleotide_based":false,"separate_sexes":true,"spatial_dimensionality":"xy","spatial_periodicity":"x"}}],"properties":{"SLiM":{"description":"Top-level metadata for a SLiM tree sequence, file format version 0.9","properties":{"file_version":{"description":"The SLiM 'file format version' of this tree sequence.","type":"string"},"name":{"description":"The SLiM species name represented by this tree sequence.","type":"string"},"description":{"description":"A user-configurable description of the species represented by this tree sequence.","type":"string"},"cycle":{"description":"The 'SLiM cycle' counter when this tree sequence was recorded.","type":"integer"},"tick":{"description":"The 'SLiM tick' counter when this tree sequence was recorded.","type":"integer"},"model_type":{"description":"The model type used for the last part of this simulation (WF or nonWF).","enum":["WF","nonWF"],"type":"string"},"this_chromosome":{"description":"The chromosome represented by the tree sequence in this file.","properties":{"id":{"description":"An integer identifier for the chromosome, unique within this set of tree sequences; often the chromosome number in the organism being represented, such as 1.","type":"integer"},"index":{"description":"The (zero-based) index of this chromosome in the chromosomes metadata array (if present), which should match the information given here.","type":"integer"},"symbol":{"description":"A short string symbol for the chromosome, unique within this set of tree sequences, such as \"1\" or \"MT\".","type":"string"},"name":{"description":"A user-specified name for the chromosome, such as an accession identifier.","type":"string"},"type":{"description":"The type of chromosome, as specified by SLiM.","type":"string"}},"required":["id","index","symbol","type"],"type":"object"},"chromosomes":{"description":"The chromosomes represented by the collection of tree sequences, of which this tree sequence is one member.","items":{"properties":{"id":{"description":"An integer identifier for the chromosome, unique within this set of tree sequences; often the chromosome number in the organism being represented, such as 1.","type":"integer"},"symbol":{"description":"A short string symbol for the chromosome, unique within this set of tree sequences, such as \"1\" or \"MT\".","type":"string"},"name":{"description":"A user-specified name for the chromosome, such as an accession identifier.","type":"string"},"type":{"description":"The type of chromosome, as specified by SLiM.","type":"string"}},"required":["id","symbol","type"],"type":"object"},"type":"array"},"nucleotide_based":{"description":"Whether the simulation was nucleotide-based.","type":"boolean"},"separate_sexes":{"description":"Whether the simulation had separate sexes.","type":"boolean"},"spatial_dimensionality":{"description":"The spatial dimensionality of the simulation.","enum":["","x","xy","xyz"],"type":"string"},"spatial_periodicity":{"description":"The spatial periodicity of the simulation.","enum":["","x","y","z","xy","xz","yz","xyz"],"type":"string"},"stage":{"description":"The stage of the SLiM life cycle when this tree sequence was recorded.","type":"string"}},"required":["model_type","tick","file_version","spatial_dimensionality","spatial_periodicity","this_chromosome","separate_sexes","nucleotide_based"],"type":"object"}},"required":["SLiM"],"type":"object"})V0G0N";

const std::string gSLiM_tsk_edge_metadata_schema = "";
const std::string gSLiM_tsk_site_metadata_schema = "";

const std::string gSLiM_tsk_mutation_metadata_schema =
R"V0G0N({"$schema":"http://json-schema.org/schema#","additionalProperties":false,"codec":"struct","description":"SLiM schema for mutation metadata.","examples":[{"mutation_list":[{"mutation_type":1,"nucleotide":3,"selection_coeff":-0.2,"slim_time":243,"subpopulation":0}]}],"properties":{"mutation_list":{"items":{"additionalProperties":false,"properties":{"mutation_type":{"binaryFormat":"i","description":"The index of this mutation's mutationType.","index":1,"type":"integer"},"nucleotide":{"binaryFormat":"b","description":"The nucleotide for this mutation (0=A , 1=C , 2=G, 3=T, or -1 for none)","index":5,"type":"integer"},"selection_coeff":{"binaryFormat":"f","description":"This mutation's selection coefficient.","index":2,"type":"number"},"slim_time":{"binaryFormat":"i","description":"The SLiM tick counter when this mutation occurred.","index":4,"type":"integer"},"subpopulation":{"binaryFormat":"i","description":"The ID of the subpopulation this mutation occurred in.","index":3,"type":"integer"}},"required":["mutation_type","selection_coeff","subpopulation","slim_time","nucleotide"],"type":"object"},"noLengthEncodingExhaustBuffer":true,"type":"array"}},"required":["mutation_list"],"type":"object"})V0G0N";

// BCH 12/10/2024: Removed the type field, and changed the treatment of is_vacant.  We have a
// tricky problem here, which is that is_vacant is now variable-length and there is no count.
// The number of byte (uint8_t) entries in is_vacant depends on the number of chromosomes in
// the full set of tree sequences, because the node metadata has to contain flags (bits) for
// every chromosome, not just for the chromosome represented by this file.  So we deduce the
// length of is_vacant from that, but it is variable-length and has no count associated with
// it in the metadata.  I think this is actually not allowed in JSON Schema, understandably.
// To make this work, we have to write out a DIFFERENT VERSION OF THIS METADATA SCHEMA
// depending on the number of bytes used.  In other words, if 7 bytes of is_vacant data are
// needed (for 49-56 chromosomes), we'd write out a version of the schema that specifies
// 7 bytes of is_vacant data using binaryFormat:7B.  This effectively puts the count into the
// schema itself.  The number of bytes present can thus be inferred from the schema present
// in the file, but also from the 'chromosomes' top-level metadata key; one bit is taken
// for each chromosome, in order, regardless of their type, providing flags for one node
// table entry for one haplosome of each chromosome.  (Remember, there are two node table
// entries per individual; the first corresponds to haplosome 1, so its is_vacant data only
// records is_vacant flags for haplosome 1 of each chromosome, and similarly for the second
// node table entry corresponding to haplosome 2 of each chromosome.)  The variable name here
// ends in "_FORMAT" because it is a format string containing `%d`, which must be replaced
// by the correct byte count when it is used for output.  See SetCurrentNewIndividual() and
// RecordNewHaplosome() for how this dynamic metadata structure is used in practice, and
// WriteTreeSequenceMetadata() for where this schema format string is used.
//
// BCH 4/10/2025: Changing from binary format 's' to 'B', using the new support for fixed-
// length arrays in tskit: https://github.com/tskit-dev/tskit/issues/3088.  This has been
// released in tskit version Python 0.6.1.  The new syntax for declaring a fixed-length
// array is: {"type": "array", "length": 3, "items": {"type":"number", "binaryFormat":"B"}}.
// The length, 3 here, is encoded with "%d" and replaced at runtime with the correct count.
// (The string replaced is "%d" *including* the quotes, because the format string needs to
// itself be a legal JSON string in order to pass SLiM's own internal checks, so beware.)
const std::string gSLiM_tsk_node_metadata_schema_FORMAT =
R"V0G0N({"$schema":"http://json-schema.org/schema#","additionalProperties":false,"codec":"struct","description":"SLiM schema for node metadata.","examples":[{"is_vacant":0,"slim_id":123}],"properties":{"is_vacant":{"description":"A vector of byte (uint8_t) values, with each bit representing whether the node represents a vacant position, either unused or a null haplosome (1), or a non-null haplosome (0), in the corresponding chromosome. This field encodes vacancy for all of the chromosomes in the model, not just the chromosome represented in this file (so that the node table is identical across all chromosomes for a multi-chromosome model). Each chromosome receives one bit here; there are two node table entries per individual, used for the two haplosomes of every chromosome, so only one bit is needed in each entry (making two bits total per chromosome, across the two node table entries). The least significant bit of the first byte is used first (for one haplosome of the first chromosome); the most significant bit of the last byte is used last. The number of bytes present in this field is indicated by this schema's 'binaryFormat' field, which is variable (!), and can also be deduced from the number of chromosomes in the model as given in the top-level 'chromosomes' metadata key, which should always be present if this metadata is present.","index":1,"items":{"binaryFormat":"B","type":"number"},"length":"%d","type":"array"},"slim_id":{"binaryFormat":"q","description":"The 'pedigree ID' of the haplosomes associated with this node in SLiM.","index":0,"type":"integer"}},"required":["slim_id","is_vacant"],"type":["object","null"]})V0G0N";

const std::string gSLiM_tsk_individual_metadata_schema =
R"V0G0N({"$schema":"http://json-schema.org/schema#","additionalProperties":false,"codec":"struct","description":"SLiM schema for individual metadata.","examples":[{"age":-1,"flags":0,"pedigree_id":123,"pedigree_p1":12,"pedigree_p2":23,"sex":0,"subpopulation":0}],"flags":{"SLIM_INDIVIDUAL_METADATA_MIGRATED":{"description":"Whether this individual was a migrant, either in the tick when the tree sequence was written out (if the individual was alive then), or in the tick of the last time they were Remembered (if not).","value":1}},"properties":{"age":{"binaryFormat":"i","description":"The age of this individual, either when the tree sequence was written out (if the individual was alive then), or the last time they were Remembered (if not).","index":4,"type":"integer"},"flags":{"binaryFormat":"I","description":"Other information about the individual: see 'flags'.","index":7,"type":"integer"},"pedigree_id":{"binaryFormat":"q","description":"The 'pedigree ID' of this individual in SLiM.","index":1,"type":"integer"},"pedigree_p1":{"binaryFormat":"q","description":"The 'pedigree ID' of this individual's first parent in SLiM.","index":2,"type":"integer"},"pedigree_p2":{"binaryFormat":"q","description":"The 'pedigree ID' of this individual's second parent in SLiM.","index":3,"type":"integer"},"sex":{"binaryFormat":"i","description":"The sex of the individual (0 for female, 1 for male, -1 for hermaphrodite).","index":6,"type":"integer"},"subpopulation":{"binaryFormat":"i","description":"The ID of the subpopulation the individual was part of, either when the tree sequence was written out (if the individual was alive then), or the last time they were Remembered (if not).","index":5,"type":"integer"}},"required":["pedigree_id","pedigree_p1","pedigree_p2","age","subpopulation","sex","flags"],"type":"object"})V0G0N";

// This schema was obsoleted in SLiM 3.7; we now use a JSON schema for the population metadata (see below)
const std::string gSLiM_tsk_population_metadata_schema_PREJSON = 
R"V0G0N({"$schema":"http://json-schema.org/schema#","additionalProperties":false,"codec":"struct","description":"SLiM schema for population metadata.","examples":[{"bounds_x0":0.0,"bounds_x1":100.0,"bounds_y0":0.0,"bounds_y1":100.0,"bounds_z0":0.0,"bounds_z1":100.0,"female_cloning_fraction":0.25,"male_cloning_fraction":0.0,"migration_records":[{"migration_rate":0.9,"source_subpop":1},{"migration_rate":0.1,"source_subpop":2}],"selfing_fraction":0.5,"sex_ratio":0.5,"slim_id":2}],"properties":{"bounds_x0":{"binaryFormat":"d","description":"The minimum x-coordinate in this subpopulation.","index":6,"type":"number"},"bounds_x1":{"binaryFormat":"d","description":"The maximum x-coordinate in this subpopulation.","index":7,"type":"number"},"bounds_y0":{"binaryFormat":"d","description":"The minimum y-coordinate in this subpopulation.","index":8,"type":"number"},"bounds_y1":{"binaryFormat":"d","description":"The maximum y-coordinate in this subpopulation.","index":9,"type":"number"},"bounds_z0":{"binaryFormat":"d","description":"The minimum z-coordinate in this subpopulation.","index":10,"type":"number"},"bounds_z1":{"binaryFormat":"d","description":"The maximum z-coordinate in this subpopulation.","index":11,"type":"number"},"female_cloning_fraction":{"binaryFormat":"d","description":"The frequency with which females in this subpopulation reproduce clonally (for WF models).","index":3,"type":"number"},"male_cloning_fraction":{"binaryFormat":"d","description":"The frequency with which males in this subpopulation reproduce clonally (for WF models).","index":4,"type":"number"},"migration_records":{"arrayLengthFormat":"I","index":13,"items":{"additionalProperties":false,"properties":{"migration_rate":{"binaryFormat":"d","description":"The fraction of children in this subpopulation that are composed of 'migrants' from the source subpopulation (in WF models).","index":2,"type":"number"},"source_subpop":{"binaryFormat":"i","description":"The ID of the subpopulation migrants come from (in WF models).","index":1,"type":"integer"}},"required":["source_subpop","migration_rate"],"type":"object"},"type":"array"},"selfing_fraction":{"binaryFormat":"d","description":"The frequency with which individuals in this subpopulation self (for WF models).","index":2,"type":"number"},"sex_ratio":{"binaryFormat":"d","description":"This subpopulation's sex ratio (for WF models).","index":5,"type":"number"},"slim_id":{"binaryFormat":"i","description":"The ID of this population in SLiM. Note that this is called a 'subpopulation' in SLiM.","index":1,"type":"integer"}},"required":["slim_id","selfing_fraction","female_cloning_fraction","male_cloning_fraction","sex_ratio","bounds_x0","bounds_x1","bounds_y0","bounds_y1","bounds_z0","bounds_z1","migration_records"],"type":["object","null"]})V0G0N";

// BCH 19 May 2022: removed the `required` status for the "slim_id" key for SLiM 4, to allow "carryover" metadata
// to validate without errors (but for it to be considered SLiM metadata, "slim_id" must nevertheless be present).
// This is a change from SLiM 3.7 (and before SLiM 3.7 we were pre-JSON), but we don't need to have the SLiM 3.7
// schema in SLiM since we don't check/validate schemas anyway in SLiM; we will just write out this new schema in
// SLiM 4, and on read we won't care whether the schema is the 3.7 or the 4.0 schema.
const std::string gSLiM_tsk_population_metadata_schema = 
R"V0G0N({"$schema":"http://json-schema.org/schema#","additionalProperties":true,"codec":"json","description":"SLiM schema for population metadata.","examples":[{"bounds_x0":0.0,"bounds_x1":100.0,"bounds_y0":0.0,"bounds_y1":100.0,"female_cloning_fraction":0.25,"male_cloning_fraction":0.0,"migration_records":[{"migration_rate":0.9,"source_subpop":1},{"migration_rate":0.1,"source_subpop":2}],"name":"p2","selfing_fraction":0.5,"sex_ratio":0.5,"slim_id":2}],"properties":{"bounds_x0":{"description":"The minimum x-coordinate in this subpopulation.","type":"number"},"bounds_x1":{"description":"The maximum x-coordinate in this subpopulation.","type":"number"},"bounds_y0":{"description":"The minimum y-coordinate in this subpopulation.","type":"number"},"bounds_y1":{"description":"The maximum y-coordinate in this subpopulation.","type":"number"},"bounds_z0":{"description":"The minimum z-coordinate in this subpopulation.","type":"number"},"bounds_z1":{"description":"The maximum z-coordinate in this subpopulation.","type":"number"},"description":{"description":"A description of this subpopulation.","type":"string"},"female_cloning_fraction":{"description":"The frequency with which females in this subpopulation reproduce clonally (for WF models).","type":"number"},"male_cloning_fraction":{"description":"The frequency with which males in this subpopulation reproduce clonally (for WF models).","type":"number"},"migration_records":{"items":{"properties":{"migration_rate":{"description":"The fraction of children in this subpopulation that are composed of 'migrants' from the source subpopulation (in WF models).","type":"number"},"source_subpop":{"description":"The ID of the subpopulation migrants come from (in WF models).","type":"integer"}},"required":["source_subpop","migration_rate"],"type":"object"},"type":"array"},"name":{"description":"A human-readable name for this subpopulation.","type":"string"},"selfing_fraction":{"description":"The frequency with which individuals in this subpopulation self (for WF models).","type":"number"},"sex_ratio":{"description":"This subpopulation's sex ratio (for WF models).","type":"number"},"slim_id":{"description":"The ID of this population in SLiM. Note that this is called a 'subpopulation' in SLiM.","type":"integer"}},"required":[],"type":["object","null"]})V0G0N";


// *************************************
//
//	Profiling
//
#pragma mark -
#pragma mark Profiling
#pragma mark -

#if (SLIMPROFILING == 1)
//
//	Support for profiling at the command line, and emitting the profile report in HTML
//	This is very parallel to the profile reporting code in SLiMguiLegacy and QtSLiM,
//	but without Cocoa or Qt, and emitting HTML instead of widget kit formats
//

#if DEBUG
#error In order to obtain accurate timing information that is relevant to the actual runtime of a model, profiling requires that you are running a Release build of SLiM.
#endif

static std::string StringForByteCount(int64_t bytes)
{
	char buf[128];		// used for printf-style formatted strings
	
	if (bytes > 512LL * 1024L * 1024L * 1024L)
	{
		snprintf(buf, 128, "%0.2f", bytes / (1024.0 * 1024.0 * 1024.0 * 1024.0));
		return std::string(buf).append(" TB");
	}
	else if (bytes > 512L * 1024L * 1024L)
	{
		snprintf(buf, 128, "%0.2f", bytes / (1024.0 * 1024.0 * 1024.0));
		return std::string(buf).append(" GB");
	}
	else if (bytes > 512L * 1024L)
	{
		snprintf(buf, 128, "%0.2f", bytes / (1024.0 * 1024.0));
		return std::string(buf).append(" MB");
	}
	else if (bytes > 512L)
	{
		snprintf(buf, 128, "%0.2f", bytes / (1024.0));
		return std::string(buf).append(" KB");
	}
	else
	{
		snprintf(buf, 128, "%lld", (long long int)bytes);
		return std::string(buf).append(" bytes");
	}
}

#define SLIM_YELLOW_FRACTION 0.10
#define SLIM_SATURATION 0.75

static std::string SpanTagForColorFraction(double color_fraction)
{
	double r, g, b;
	char buf[256];
	
	if (color_fraction < SLIM_YELLOW_FRACTION)
	{
		// small fractions fall on a ramp from white (0.0) to yellow (SLIM_YELLOW_FRACTION)
		r = 1.0;
		g = 1.0;
		b = 1.0 - (color_fraction / SLIM_YELLOW_FRACTION) * SLIM_SATURATION;
	}
	else
	{
		// larger fractions ramp from yellow (SLIM_YELLOW_FRACTION) to red (1.0)
		r = 1.0;
		g = (1.0 - (color_fraction - SLIM_YELLOW_FRACTION) / (1.0 - SLIM_YELLOW_FRACTION));
		b = 0.0;
	}
	
	snprintf(buf, 256, "<span style='background-color:rgb(%d,%d,%d);'>", (int)round(r * 255), (int)round(g * 255), (int)round(b * 255));
	return std::string(buf);
}

static void _ColorScriptWithProfileCounts(const EidosASTNode *node, double elapsedTime, int32_t baseIndex, double *color_fractions)
{
	eidos_profile_t count = node->profile_total_;
	
	if (count > 0)
	{
		int32_t start = 0, end = 0;
		
		node->FullUTF8Range(&start, &end);
		
		start -= baseIndex;
		end -= baseIndex;
		
		double color_fraction = Eidos_ElapsedProfileTime(count) / elapsedTime;
		
		for (int32_t pos = start; pos <= end; pos++)
			color_fractions[pos] = color_fraction;
	}
	
	// Then let child nodes color
	for (const EidosASTNode *child : node->children_)
		_ColorScriptWithProfileCounts(child, elapsedTime, baseIndex, color_fractions);
}

static std::string ColorScriptWithProfileCounts(std::string script, const EidosASTNode *node, double elapsedTime, int32_t baseIndex)
{
	const char *script_data = script.data();
	size_t script_len = script.length();
	double *color_fractions = (double *)calloc(script_len, sizeof(double));
	
	// Color our range, and all children's ranges recursively
	_ColorScriptWithProfileCounts(node, elapsedTime, baseIndex, color_fractions);
	
	// Assemble our result string
	std::string result;
	double last_fraction = -1.0;
	
	for (size_t pos = 0; pos < script_len; ++pos)
	{
		// change the color if necessary
		if (color_fractions[pos] != last_fraction)
		{
			if (pos > 0)
				result.append("</span>");
			
			last_fraction = color_fractions[pos];
			result.append(SpanTagForColorFraction(last_fraction));
		}
		
		// emit the character, escaped as needed
		char ch = script_data[pos];
		
		if (ch == '&') result.append("&amp;");
		else if (ch == '<') result.append("&lt;");
		else if (ch == '>') result.append("&gt;");
		else if (ch == '\n') result.append("<BR>\n");
		else if (ch == '\r') ;
		else if (ch == '\t') result.append("&nbsp;&nbsp;&nbsp;");
		else result.append(1, ch);
	}
	
	if (script_len > 0)
		result.append("</span>");
	
	free(color_fractions);
	return result;
}

static std::string ColoredSpanForByteCount(int64_t bytes, double total)
{
	std::string byteString = StringForByteCount(bytes);
	double fraction = bytes / total;
	std::string spanTag = SpanTagForColorFraction(fraction);
	
	spanTag.append(byteString).append("</span>");
	return spanTag;
}

static std::string HTMLEncodeString(const std::string &data)
{
	// This is used to escape characters that have a special meaning in HTML
	std::string buffer;
	buffer.reserve(data.size());
	
	for (size_t pos = 0; pos != data.size(); ++pos)
	{
		switch (data[pos])
		{
			case '&':	buffer.append("&amp;");       			break;
			case '<':	buffer.append("&lt;");        			break;
			case '>':	buffer.append("&gt;");        			break;
			case '\n':	buffer.append("<BR>\n");				break;
			case '\r':											break;
			case '\t':	buffer.append("&nbsp;&nbsp;&nbsp;");	break;
			default:	buffer.append(&data[pos], 1); break;			// note we specify UTF-8 encoding, so this works with everything
		}
	}
	
	return buffer;
}

static std::string HTMLMakeSpacesNonBreaking(const char *data)
{
	// This is used to convert spaces ni &nbsp;, to make the alignment and formatting work properly
	std::string buffer;
	size_t pos = 0;
	
	while (true)
	{
		char ch = data[pos];
		
		if (ch == 0)				break;
		else if (data[pos] == ' ')	buffer.append("&nbsp;");
		else						buffer.append(&data[pos], 1);
		
		pos++;
	}
	
	return buffer;
}

void WriteProfileResults(std::string profile_output_path, std::string model_name, Community *community)
{
	std::string resolved_path = Eidos_ResolvedPath(profile_output_path);
	std::ofstream fout(resolved_path);
	char buf[256];		// used for printf-style formatted strings
	
	if (!fout.is_open())
		EIDOS_TERMINATION << std::endl << "ERROR (WriteProfileResults): Could not open profile output path " << profile_output_path << EidosTerminate();
	
	//
	//	HTML header
	//
	
	fout << "<!DOCTYPE HTML PUBLIC \"-//W3C//DTD HTML 3.2//EN\">" << "\n";
	fout << "<html>" << "\n";
	fout << "<head>" << "\n";
	fout << "<meta http-equiv='Content-Type' content='text/html; charset=utf-8'>" << "\n";
	fout << "<meta http-equiv='Content-Style-Type' content='text/css'>" << "\n";
	fout << "<title>Profile Report</title>" << "\n";
	fout << "<meta name='Generator' content='SLiM'>" << "\n";
	fout << "<style type='text/css'>" << "\n";
	fout << "    body {font-family: Optima,sans-serif; font-size: 14;}" << "\n";
	fout << "    h2 {margin-bottom: 0px;}" << "\n";
	fout << "    h3 {margin-bottom: 0px;}" << "\n";
	fout << "    p {margin-top: 5px;}" << "\n";
	fout << "    tt {font-family: Menlo,monospace; font-size: 13;}" << "\n";
	fout << "</style>" << "\n";
	fout << "</head>" << "\n\n";
	fout << "<body>" << "\n";
	
	
	//
	//	Profile header
	//
	
	double elapsedWallClockTime = (std::chrono::duration_cast<std::chrono::microseconds>(community->profile_end_clock - community->profile_start_clock).count()) / (double)1000000L;
	double elapsedCPUTimeInSLiM = community->profile_elapsed_CPU_clock / (double)CLOCKS_PER_SEC;
	double elapsedWallClockTimeInSLiM = Eidos_ElapsedProfileTime(community->profile_elapsed_wall_clock);
	slim_tick_t elapsedSLiMTicks = community->profile_end_tick - community->profile_start_tick;
	
	fout << "<h2>Profile Report" << "</h2>\n";
	fout << "<p>Model: " << model_name << "</p>\n\n";
	
	std::string start_date_string(ctime(&community->profile_start_date));
	std::string end_date_string(ctime(&community->profile_end_date));
	
	start_date_string.pop_back();		// remove the trailing newline that ctime() annoyingly adds
	end_date_string.pop_back();
	
	fout << "<p>Run start: " << start_date_string << "<BR>\n";
	fout << "Run end: " << end_date_string << "</p>\n\n";
	
#ifdef _OPENMP
	fout << "<p>Maximum parallel threads: " << gEidosMaxThreads << "</p>\n\n";
#endif
	
	snprintf(buf, 256, "%0.2f s", elapsedWallClockTime);
	fout << "<p>Elapsed wall clock time: " << buf << "<BR>\n";
	
	snprintf(buf, 256, "%0.2f s", elapsedWallClockTimeInSLiM);
	fout << "Elapsed wall clock time inside SLiM core (corrected): " << buf << "<BR>\n";
	
	snprintf(buf, 256, "%0.2f", elapsedCPUTimeInSLiM);
	fout << "Elapsed CPU time inside SLiM core (uncorrected): " << buf << " s" << "<BR>\n";
	
	fout << "Elapsed ticks: " << elapsedSLiMTicks << ((community->profile_start_tick == 0) ? " (including initialize)" : "") << "</p>\n\n";
	
	
	snprintf(buf, 256, "%0.2f ticks (%0.4g s)", gEidos_ProfileOverheadTicks, gEidos_ProfileOverheadSeconds);
	fout << "<p>Profile block external overhead: " << buf << "<BR>\n";
	
	snprintf(buf, 256, "%0.2f ticks (%0.4g s)", gEidos_ProfileLagTicks, gEidos_ProfileLagSeconds);
	fout << "Profile block internal lag: " << buf << "</p>\n\n";
	
	size_t total_usage = community->profile_total_memory_usage_Community.totalMemoryUsage + community->profile_total_memory_usage_AllSpecies.totalMemoryUsage;
	size_t average_usage = total_usage / community->total_memory_tallies_;
	size_t last_usage = community->profile_last_memory_usage_Community.totalMemoryUsage + community->profile_last_memory_usage_AllSpecies.totalMemoryUsage;
	
	fout << "<p>Average tick SLiM memory use: " << StringForByteCount(average_usage) << "<BR>\n";
	fout << "Final tick SLiM memory use: " << StringForByteCount(last_usage) << "</p>\n\n";
	
	
	//
	//	Cycle stage breakdown
	//
	
	if (elapsedWallClockTimeInSLiM > 0.0)
	{
		bool isWF = (community->ModelType() == SLiMModelType::kModelTypeWF);
		double elapsedStage0Time = Eidos_ElapsedProfileTime(community->profile_stage_totals_[0]);
		double elapsedStage1Time = Eidos_ElapsedProfileTime(community->profile_stage_totals_[1]);
		double elapsedStage2Time = Eidos_ElapsedProfileTime(community->profile_stage_totals_[2]);
		double elapsedStage3Time = Eidos_ElapsedProfileTime(community->profile_stage_totals_[3]);
		double elapsedStage4Time = Eidos_ElapsedProfileTime(community->profile_stage_totals_[4]);
		double elapsedStage5Time = Eidos_ElapsedProfileTime(community->profile_stage_totals_[5]);
		double elapsedStage6Time = Eidos_ElapsedProfileTime(community->profile_stage_totals_[6]);
		double elapsedStage7Time = Eidos_ElapsedProfileTime(community->profile_stage_totals_[7]);
		double elapsedStage8Time = Eidos_ElapsedProfileTime(community->profile_stage_totals_[8]);
		double percentStage0 = (elapsedStage0Time / elapsedWallClockTimeInSLiM) * 100.0;
		double percentStage1 = (elapsedStage1Time / elapsedWallClockTimeInSLiM) * 100.0;
		double percentStage2 = (elapsedStage2Time / elapsedWallClockTimeInSLiM) * 100.0;
		double percentStage3 = (elapsedStage3Time / elapsedWallClockTimeInSLiM) * 100.0;
		double percentStage4 = (elapsedStage4Time / elapsedWallClockTimeInSLiM) * 100.0;
		double percentStage5 = (elapsedStage5Time / elapsedWallClockTimeInSLiM) * 100.0;
		double percentStage6 = (elapsedStage6Time / elapsedWallClockTimeInSLiM) * 100.0;
		double percentStage7 = (elapsedStage7Time / elapsedWallClockTimeInSLiM) * 100.0;
		double percentStage8 = (elapsedStage8Time / elapsedWallClockTimeInSLiM) * 100.0;
		int fw = 4;
		
		fw = std::max(fw, 3 + DisplayDigitsForIntegerPart(elapsedStage0Time));
		fw = std::max(fw, 3 + DisplayDigitsForIntegerPart(elapsedStage1Time));
		fw = std::max(fw, 3 + DisplayDigitsForIntegerPart(elapsedStage2Time));
		fw = std::max(fw, 3 + DisplayDigitsForIntegerPart(elapsedStage3Time));
		fw = std::max(fw, 3 + DisplayDigitsForIntegerPart(elapsedStage4Time));
		fw = std::max(fw, 3 + DisplayDigitsForIntegerPart(elapsedStage5Time));
		fw = std::max(fw, 3 + DisplayDigitsForIntegerPart(elapsedStage6Time));
		fw = std::max(fw, 3 + DisplayDigitsForIntegerPart(elapsedStage7Time));
		fw = std::max(fw, 3 + DisplayDigitsForIntegerPart(elapsedStage8Time));
		
		fout << "<h3>Cycle stage breakdown" << "</h3>\n";
		
		snprintf(buf, 256, "<tt>%*.2f s (%5.2f%%)</tt>", fw, elapsedStage0Time, percentStage0);
		fout << "<p>" << HTMLMakeSpacesNonBreaking(buf) << " : initialize() callback execution" << "<BR>\n";
		
		snprintf(buf, 256, "<tt>%*.2f s (%5.2f%%)</tt>", fw, elapsedStage1Time, percentStage1);
		fout << HTMLMakeSpacesNonBreaking(buf) << (isWF ? " : stage 0 - first() event execution" : " : stage 0 - first() event execution") << "<BR>\n";
		
		snprintf(buf, 256, "<tt>%*.2f s (%5.2f%%)</tt>", fw, elapsedStage2Time, percentStage2);
		fout << HTMLMakeSpacesNonBreaking(buf) << (isWF ? " : stage 1 - early() event execution" : " : stage 1 - offspring generation") << "<BR>\n";
		
		snprintf(buf, 256, "<tt>%*.2f s (%5.2f%%)</tt>", fw, elapsedStage3Time, percentStage3);
		fout << HTMLMakeSpacesNonBreaking(buf) << (isWF ? " : stage 2 - offspring generation" : " : stage 2 - early() event execution") << "<BR>\n";
		
		snprintf(buf, 256, "<tt>%*.2f s (%5.2f%%)</tt>", fw, elapsedStage4Time, percentStage4);
		fout << HTMLMakeSpacesNonBreaking(buf) << (isWF ? " : stage 3 - generation swap" : " : stage 3 - fitness calculation") << "<BR>\n";
		
		snprintf(buf, 256, "<tt>%*.2f s (%5.2f%%)</tt>", fw, elapsedStage5Time, percentStage5);
		fout << HTMLMakeSpacesNonBreaking(buf) << (isWF ? " : stage 4 - bookkeeping (fixed mutation removal, etc.)" : " : stage 4 - viability/survival selection") << "<BR>\n";
		
		snprintf(buf, 256, "<tt>%*.2f s (%5.2f%%)</tt>", fw, elapsedStage6Time, percentStage6);
		fout << HTMLMakeSpacesNonBreaking(buf) << (isWF ? " : stage 5 - late() event execution" : " : stage 5 - bookkeeping (fixed mutation removal, etc.)") << "<BR>\n";
		
		snprintf(buf, 256, "<tt>%*.2f s (%5.2f%%)</tt>", fw, elapsedStage7Time, percentStage7);
		fout << HTMLMakeSpacesNonBreaking(buf) << (isWF ? " : stage 6 - fitness calculation" : " : stage 6 - late() event execution") << "<BR>\n";
		
		snprintf(buf, 256, "<tt>%*.2f s (%5.2f%%)</tt>", fw, elapsedStage8Time, percentStage8);
		fout << HTMLMakeSpacesNonBreaking(buf) << (isWF ? " : stage 7 - tree sequence auto-simplification" : " : stage 7 - tree sequence auto-simplification") << "</p>\n\n";
	}
	
	
	//
	//	Callback type breakdown
	//
	
	if (elapsedWallClockTimeInSLiM > 0.0)
	{
		double elapsedTime_first = Eidos_ElapsedProfileTime(community->profile_callback_totals_[(int)SLiMEidosBlockType::SLiMEidosEventFirst]);
		double elapsedTime_early = Eidos_ElapsedProfileTime(community->profile_callback_totals_[(int)SLiMEidosBlockType::SLiMEidosEventEarly]);
		double elapsedTime_late = Eidos_ElapsedProfileTime(community->profile_callback_totals_[(int)SLiMEidosBlockType::SLiMEidosEventLate]);
		double elapsedTime_initialize = Eidos_ElapsedProfileTime(community->profile_callback_totals_[(int)SLiMEidosBlockType::SLiMEidosInitializeCallback]);
		double elapsedTime_mutationEffect = Eidos_ElapsedProfileTime(community->profile_callback_totals_[(int)SLiMEidosBlockType::SLiMEidosMutationEffectCallback]);
		double elapsedTime_fitnessEffect = Eidos_ElapsedProfileTime(community->profile_callback_totals_[(int)SLiMEidosBlockType::SLiMEidosFitnessEffectCallback]);
		double elapsedTime_interaction = Eidos_ElapsedProfileTime(community->profile_callback_totals_[(int)SLiMEidosBlockType::SLiMEidosInteractionCallback]);
		double elapsedTime_matechoice = Eidos_ElapsedProfileTime(community->profile_callback_totals_[(int)SLiMEidosBlockType::SLiMEidosMateChoiceCallback]);
		double elapsedTime_modifychild = Eidos_ElapsedProfileTime(community->profile_callback_totals_[(int)SLiMEidosBlockType::SLiMEidosModifyChildCallback]);
		double elapsedTime_recombination = Eidos_ElapsedProfileTime(community->profile_callback_totals_[(int)SLiMEidosBlockType::SLiMEidosRecombinationCallback]);
		double elapsedTime_mutation = Eidos_ElapsedProfileTime(community->profile_callback_totals_[(int)SLiMEidosBlockType::SLiMEidosMutationCallback]);
		double elapsedTime_reproduction = Eidos_ElapsedProfileTime(community->profile_callback_totals_[(int)SLiMEidosBlockType::SLiMEidosReproductionCallback]);
		double elapsedTime_survival = Eidos_ElapsedProfileTime(community->profile_callback_totals_[(int)SLiMEidosBlockType::SLiMEidosSurvivalCallback]);
		double percent_first = (elapsedTime_first / elapsedWallClockTimeInSLiM) * 100.0;
		double percent_early = (elapsedTime_early / elapsedWallClockTimeInSLiM) * 100.0;
		double percent_late = (elapsedTime_late / elapsedWallClockTimeInSLiM) * 100.0;
		double percent_initialize = (elapsedTime_initialize / elapsedWallClockTimeInSLiM) * 100.0;
		double percent_fitness = (elapsedTime_mutationEffect / elapsedWallClockTimeInSLiM) * 100.0;
		double percent_fitnessglobal = (elapsedTime_fitnessEffect / elapsedWallClockTimeInSLiM) * 100.0;
		double percent_interaction = (elapsedTime_interaction / elapsedWallClockTimeInSLiM) * 100.0;
		double percent_matechoice = (elapsedTime_matechoice / elapsedWallClockTimeInSLiM) * 100.0;
		double percent_modifychild = (elapsedTime_modifychild / elapsedWallClockTimeInSLiM) * 100.0;
		double percent_recombination = (elapsedTime_recombination / elapsedWallClockTimeInSLiM) * 100.0;
		double percent_mutation = (elapsedTime_mutation / elapsedWallClockTimeInSLiM) * 100.0;
		double percent_reproduction = (elapsedTime_reproduction / elapsedWallClockTimeInSLiM) * 100.0;
		double percent_survival = (elapsedTime_survival / elapsedWallClockTimeInSLiM) * 100.0;
		int fw = 4, fw2 = 4;
		
		fw = std::max(fw, 3 + DisplayDigitsForIntegerPart(elapsedTime_first));
		fw = std::max(fw, 3 + DisplayDigitsForIntegerPart(elapsedTime_early));
		fw = std::max(fw, 3 + DisplayDigitsForIntegerPart(elapsedTime_late));
		fw = std::max(fw, 3 + DisplayDigitsForIntegerPart(elapsedTime_initialize));
		fw = std::max(fw, 3 + DisplayDigitsForIntegerPart(elapsedTime_mutationEffect));
		fw = std::max(fw, 3 + DisplayDigitsForIntegerPart(elapsedTime_fitnessEffect));
		fw = std::max(fw, 3 + DisplayDigitsForIntegerPart(elapsedTime_interaction));
		fw = std::max(fw, 3 + DisplayDigitsForIntegerPart(elapsedTime_matechoice));
		fw = std::max(fw, 3 + DisplayDigitsForIntegerPart(elapsedTime_modifychild));
		fw = std::max(fw, 3 + DisplayDigitsForIntegerPart(elapsedTime_recombination));
		fw = std::max(fw, 3 + DisplayDigitsForIntegerPart(elapsedTime_mutation));
		fw = std::max(fw, 3 + DisplayDigitsForIntegerPart(elapsedTime_reproduction));
		fw = std::max(fw, 3 + DisplayDigitsForIntegerPart(elapsedTime_survival));
		
		fw2 = std::max(fw2, 3 + DisplayDigitsForIntegerPart(percent_first));
		fw2 = std::max(fw2, 3 + DisplayDigitsForIntegerPart(percent_early));
		fw2 = std::max(fw2, 3 + DisplayDigitsForIntegerPart(percent_late));
		fw2 = std::max(fw2, 3 + DisplayDigitsForIntegerPart(percent_initialize));
		fw2 = std::max(fw2, 3 + DisplayDigitsForIntegerPart(percent_fitness));
		fw2 = std::max(fw2, 3 + DisplayDigitsForIntegerPart(percent_fitnessglobal));
		fw2 = std::max(fw2, 3 + DisplayDigitsForIntegerPart(percent_interaction));
		fw2 = std::max(fw2, 3 + DisplayDigitsForIntegerPart(percent_matechoice));
		fw2 = std::max(fw2, 3 + DisplayDigitsForIntegerPart(percent_modifychild));
		fw2 = std::max(fw2, 3 + DisplayDigitsForIntegerPart(percent_recombination));
		fw2 = std::max(fw2, 3 + DisplayDigitsForIntegerPart(percent_mutation));
		fw2 = std::max(fw2, 3 + DisplayDigitsForIntegerPart(percent_reproduction));
		fw2 = std::max(fw2, 3 + DisplayDigitsForIntegerPart(percent_survival));
		
		fout << "<h3>Callback type breakdown" << "</h3>\n";
		
		// Note these are out of numeric order, but in cycle stage order
		if (community->ModelType() == SLiMModelType::kModelTypeWF)
		{
			snprintf(buf, 256, "<tt>%*.2f s (%*.2f%%)</tt>", fw, elapsedTime_initialize, fw2, percent_initialize);
			fout << "<p>" << HTMLMakeSpacesNonBreaking(buf) << " : initialize() callbacks" << "<BR>\n";
			
			snprintf(buf, 256, "<tt>%*.2f s (%*.2f%%)</tt>", fw, elapsedTime_first, fw2, percent_first);
			fout << HTMLMakeSpacesNonBreaking(buf) << " : first() events" << "<BR>\n";
			
			snprintf(buf, 256, "<tt>%*.2f s (%*.2f%%)</tt>", fw, elapsedTime_early, fw2, percent_early);
			fout << HTMLMakeSpacesNonBreaking(buf) << " : early() events" << "<BR>\n";
			
			snprintf(buf, 256, "<tt>%*.2f s (%*.2f%%)</tt>", fw, elapsedTime_matechoice, fw2, percent_matechoice);
			fout << HTMLMakeSpacesNonBreaking(buf) << " : mateChoice() callbacks" << "<BR>\n";
			
			snprintf(buf, 256, "<tt>%*.2f s (%*.2f%%)</tt>", fw, elapsedTime_recombination, fw2, percent_recombination);
			fout << HTMLMakeSpacesNonBreaking(buf) << " : recombination() callbacks" << "<BR>\n";
			
			snprintf(buf, 256, "<tt>%*.2f s (%*.2f%%)</tt>", fw, elapsedTime_mutation, fw2, percent_mutation);
			fout << HTMLMakeSpacesNonBreaking(buf) << " : mutation() callbacks" << "<BR>\n";
			
			snprintf(buf, 256, "<tt>%*.2f s (%*.2f%%)</tt>", fw, elapsedTime_modifychild, fw2, percent_modifychild);
			fout << HTMLMakeSpacesNonBreaking(buf) << " : modifyChild() callbacks" << "<BR>\n";
			
			snprintf(buf, 256, "<tt>%*.2f s (%*.2f%%)</tt>", fw, elapsedTime_late, fw2, percent_late);
			fout << HTMLMakeSpacesNonBreaking(buf) << " : late() events" << "<BR>\n";
			
			snprintf(buf, 256, "<tt>%*.2f s (%*.2f%%)</tt>", fw, elapsedTime_mutationEffect, fw2, percent_fitness);
			fout << HTMLMakeSpacesNonBreaking(buf) << " : mutationEffect() callbacks" << "<BR>\n";
			
			snprintf(buf, 256, "<tt>%*.2f s (%*.2f%%)</tt>", fw, elapsedTime_fitnessEffect, fw2, percent_fitnessglobal);
			fout << HTMLMakeSpacesNonBreaking(buf) << " : fitnessEffect() callbacks" << "<BR>\n";
			
			snprintf(buf, 256, "<tt>%*.2f s (%*.2f%%)</tt>", fw, elapsedTime_interaction, fw2, percent_interaction);
			fout << HTMLMakeSpacesNonBreaking(buf) << " : interaction() callbacks" << "</p>\n\n";
			
		}
		else
		{
			snprintf(buf, 256, "<tt>%*.2f s (%*.2f%%)</tt>", fw, elapsedTime_initialize, fw2, percent_initialize);
			fout << "<p>" << HTMLMakeSpacesNonBreaking(buf) << " : initialize() callbacks" << "<BR>\n";
			
			snprintf(buf, 256, "<tt>%*.2f s (%*.2f%%)</tt>", fw, elapsedTime_first, fw2, percent_first);
			fout << HTMLMakeSpacesNonBreaking(buf) << " : first() events" << "<BR>\n";
			
			snprintf(buf, 256, "<tt>%*.2f s (%*.2f%%)</tt>", fw, elapsedTime_reproduction, fw2, percent_reproduction);
			fout << HTMLMakeSpacesNonBreaking(buf) << " : reproduction() events" << "<BR>\n";
			
			snprintf(buf, 256, "<tt>%*.2f s (%*.2f%%)</tt>", fw, elapsedTime_recombination, fw2, percent_recombination);
			fout << HTMLMakeSpacesNonBreaking(buf) << " : recombination() callbacks" << "<BR>\n";
			
			snprintf(buf, 256, "<tt>%*.2f s (%*.2f%%)</tt>", fw, elapsedTime_mutation, fw2, percent_mutation);
			fout << HTMLMakeSpacesNonBreaking(buf) << " : mutation() callbacks" << "<BR>\n";
			
			snprintf(buf, 256, "<tt>%*.2f s (%*.2f%%)</tt>", fw, elapsedTime_modifychild, fw2, percent_modifychild);
			fout << HTMLMakeSpacesNonBreaking(buf) << " : modifyChild() callbacks" << "<BR>\n";
			
			snprintf(buf, 256, "<tt>%*.2f s (%*.2f%%)</tt>", fw, elapsedTime_early, fw2, percent_early);
			fout << HTMLMakeSpacesNonBreaking(buf) << " : early() events" << "<BR>\n";
			
			snprintf(buf, 256, "<tt>%*.2f s (%*.2f%%)</tt>", fw, elapsedTime_mutationEffect, fw2, percent_fitness);
			fout << HTMLMakeSpacesNonBreaking(buf) << " : mutationEffect() callbacks" << "<BR>\n";
			
			snprintf(buf, 256, "<tt>%*.2f s (%*.2f%%)</tt>", fw, elapsedTime_fitnessEffect, fw2, percent_fitnessglobal);
			fout << HTMLMakeSpacesNonBreaking(buf) << " : fitnessEffect() callbacks" << "<BR>\n";
			
			snprintf(buf, 256, "<tt>%*.2f s (%*.2f%%)</tt>", fw, elapsedTime_survival, fw2, percent_survival);
			fout << HTMLMakeSpacesNonBreaking(buf) << " : survival() callbacks" << "<BR>\n";
			
			snprintf(buf, 256, "<tt>%*.2f s (%*.2f%%)</tt>", fw, elapsedTime_late, fw2, percent_late);
			fout << HTMLMakeSpacesNonBreaking(buf) << " : late() events" << "<BR>\n";
			
			snprintf(buf, 256, "<tt>%*.2f s (%*.2f%%)</tt>", fw, elapsedTime_interaction, fw2, percent_interaction);
			fout << HTMLMakeSpacesNonBreaking(buf) << " : interaction() callbacks" << "</p>\n\n";
		}
	}
	
	
	//
	//	Script block profiles
	//
	
	if (elapsedWallClockTimeInSLiM > 0.0)
	{
		{
			std::vector<SLiMEidosBlock*> &script_blocks = community->AllScriptBlocks();
			
			// Convert the profile counts in all script blocks into self counts (excluding the counts of nodes below them)
			for (SLiMEidosBlock *script_block : script_blocks)
				if (script_block->type_ != SLiMEidosBlockType::SLiMEidosUserDefinedFunction)		// exclude function blocks; not user-visible
					script_block->root_node_->ConvertProfileTotalsToSelfCounts();
		}
		
		{
			fout << "<h3>Script block profiles (as a fraction of corrected wall clock time)" << "</h3>\n";
			
			std::vector<SLiMEidosBlock*> &script_blocks = community->AllScriptBlocks();
			bool hiddenInconsequentialBlocks = false;
			
			for (SLiMEidosBlock *script_block : script_blocks)
			{
				if (script_block->type_ == SLiMEidosBlockType::SLiMEidosUserDefinedFunction)
					continue;
				
				const EidosASTNode *profile_root = script_block->root_node_;
				double total_block_time = Eidos_ElapsedProfileTime(profile_root->TotalOfSelfCounts());	// relies on ConvertProfileTotalsToSelfCounts() being called above!
				double percent_block_time = (total_block_time / elapsedWallClockTimeInSLiM) * 100.0;
				
				if ((total_block_time >= 0.01) || (percent_block_time >= 0.01))
				{
					snprintf(buf, 256, "<p style='margin-bottom: 5px;'><tt>%0.2f s (%0.2f%%):</tt></p>", total_block_time, percent_block_time);
					fout << buf << "\n" << "<p style='margin-top: 5px;'><tt>";
					fout << ColorScriptWithProfileCounts(profile_root->token_->token_string_, profile_root, elapsedWallClockTimeInSLiM, profile_root->token_->token_start_) << "</tt></p>\n\n";
				}
				else
					hiddenInconsequentialBlocks = true;
			}
			
			if (hiddenInconsequentialBlocks)
				fout << "<p><i>(blocks using < 0.01 s and < 0.01% of total wall clock time are not shown)" << "</i></p>\n\n";
		}
		
		{
			fout << "<h3>Script block profiles (as a fraction of within-block wall clock time)" << "</h3>\n";
			
			std::vector<SLiMEidosBlock*> &script_blocks = community->AllScriptBlocks();
			bool hiddenInconsequentialBlocks = false;
			
			for (SLiMEidosBlock *script_block : script_blocks)
			{
				if (script_block->type_ == SLiMEidosBlockType::SLiMEidosUserDefinedFunction)
					continue;
				
				const EidosASTNode *profile_root = script_block->root_node_;
				double total_block_time = Eidos_ElapsedProfileTime(profile_root->TotalOfSelfCounts());	// relies on ConvertProfileTotalsToSelfCounts() being called above!
				double percent_block_time = (total_block_time / elapsedWallClockTimeInSLiM) * 100.0;
				
				if ((total_block_time >= 0.01) || (percent_block_time >= 0.01))
				{
					snprintf(buf, 256, "<p style='margin-bottom: 5px;'><tt>%0.2f s (%0.2f%%):</tt></p>", total_block_time, percent_block_time);
					fout << buf << "\n" << "<p style='margin-top: 5px;'><tt>";
					fout << ColorScriptWithProfileCounts(profile_root->token_->token_string_, profile_root, total_block_time, profile_root->token_->token_start_) << "</tt></p>\n\n";
				}
				else
					hiddenInconsequentialBlocks = true;
			}
			
			if (hiddenInconsequentialBlocks)
				fout << "<p><i>(blocks using < 0.01 s and < 0.01% of total wall clock time are not shown)" << "</i></p>\n\n";
		}
	}
	
	
	//
	//	User-defined functions (if any)
	//
	
	if (elapsedWallClockTimeInSLiM > 0.0)
	{
		EidosFunctionMap &function_map = community->FunctionMap();
		std::vector<const EidosFunctionSignature *> userDefinedFunctions;
		
		for (auto functionPairIter = function_map.begin(); functionPairIter != function_map.end(); ++functionPairIter)
		{
			const EidosFunctionSignature *signature = functionPairIter->second.get();
			
			if (signature->body_script_ && signature->user_defined_)
			{
				signature->body_script_->AST()->ConvertProfileTotalsToSelfCounts();
				userDefinedFunctions.emplace_back(signature);
			}
		}
		
		if (userDefinedFunctions.size())
		{
			fout << "<h3>User-defined functions (as a fraction of corrected wall clock time)" << "</h3>\n";
			
			bool hiddenInconsequentialBlocks = false;
			
			for (const EidosFunctionSignature *signature : userDefinedFunctions)
			{
				const EidosASTNode *profile_root = signature->body_script_->AST();
				double total_block_time = Eidos_ElapsedProfileTime(profile_root->TotalOfSelfCounts());	// relies on ConvertProfileTotalsToSelfCounts() being called above!
				double percent_block_time = (total_block_time / elapsedWallClockTimeInSLiM) * 100.0;
				
				if ((total_block_time >= 0.01) || (percent_block_time >= 0.01))
				{
					const std::string &&signature_string = signature->SignatureString();
					
					snprintf(buf, 256, "<p style='margin-bottom: 5px;'><tt>%0.2f s (%0.2f%%):</tt></p>", total_block_time, percent_block_time);
					fout << buf << "\n" << "<p style='margin-top: 5px;'><tt>" << HTMLEncodeString(signature_string) << "<BR>";
					
					fout << ColorScriptWithProfileCounts(profile_root->token_->token_string_, profile_root, elapsedWallClockTimeInSLiM, profile_root->token_->token_start_) << "</tt></p>\n\n";
				}
				else
					hiddenInconsequentialBlocks = true;
			}
			
			if (hiddenInconsequentialBlocks)
				fout << "<p><i>(functions using < 0.01 s and < 0.01% of total wall clock time are not shown)" << "</i></p>\n\n";
		}
		
		if (userDefinedFunctions.size())
		{
			fout << "<h3>User-defined functions (as a fraction of within-block wall clock time)" << "</h3>\n";
			
			bool hiddenInconsequentialBlocks = false;
			
			for (const EidosFunctionSignature *signature : userDefinedFunctions)
			{
				const EidosASTNode *profile_root = signature->body_script_->AST();
				double total_block_time = Eidos_ElapsedProfileTime(profile_root->TotalOfSelfCounts());	// relies on ConvertProfileTotalsToSelfCounts() being called above!
				double percent_block_time = (total_block_time / elapsedWallClockTimeInSLiM) * 100.0;
				
				if ((total_block_time >= 0.01) || (percent_block_time >= 0.01))
				{
					const std::string &&signature_string = signature->SignatureString();
					
					snprintf(buf, 256, "<p style='margin-bottom: 5px;'><tt>%0.2f s (%0.2f%%):</tt></p>", total_block_time, percent_block_time);
					fout << buf << "\n" << "<p style='margin-top: 5px;'><tt>" << HTMLEncodeString(signature_string) << "<BR>";
					
					fout << ColorScriptWithProfileCounts(profile_root->token_->token_string_, profile_root, total_block_time, profile_root->token_->token_start_) << "</tt></p>\n\n";
				}
				else
					hiddenInconsequentialBlocks = true;
			}
			
			if (hiddenInconsequentialBlocks)
				fout << "<p><i>(functions using < 0.01 s and < 0.01% of total wall clock time are not shown)" << "</i></p>\n\n";
		}
	}
	
	
#if SLIM_USE_NONNEUTRAL_CACHES
	//
	//	MutationRun metrics, presented per Species
	//
	const std::vector<Species *> &all_species = community->AllSpecies();
	
	for (Species *focal_species : all_species)
	{
		fout << "<h3>MutationRun usage";
		if (all_species.size() > 1)
			fout << " (" << HTMLEncodeString(focal_species->avatar_) << " " << HTMLEncodeString(focal_species->name_) << ")";
		fout << "</h3>\n";
		
		if (!focal_species->HasGenetics())
		{
			fout << "<p><i>(omitted for no-genetics species)" << "</i></p>\n";
			continue;
		}
		
		{
			int64_t regime_tallies[3];
			int64_t regime_tallies_total = (int)focal_species->profile_nonneutral_regime_history_.size();
			
			for (int regime = 0; regime < 3; ++regime)
				regime_tallies[regime] = 0;
			
			for (int32_t regime : focal_species->profile_nonneutral_regime_history_)
				if ((regime >= 1) && (regime <= 3))
					regime_tallies[regime - 1]++;
				else
					regime_tallies_total--;
			
			fout << "<p>";
			bool first_line = true;
			
			for (int regime = 0; regime < 3; ++regime)
			{
				if (!first_line)
					fout << "<BR>\n";
				snprintf(buf, 256, "%6.2f%%", (regime_tallies[regime] / (double)regime_tallies_total) * 100.0);
				fout << "<tt>" << HTMLMakeSpacesNonBreaking(buf) << "</tt> of ticks : regime " << (regime + 1) << " (" << (regime == 0 ? "no mutationEffect() callbacks" : (regime == 1 ? "constant neutral mutationEffect() callbacks only" : "unpredictable mutationEffect() callbacks present")) << ")";
				first_line = false;
			}
			
			fout << "</p>\n";
		}
		
		fout << "<p><tt>" << focal_species->profile_max_mutation_index_ << "</tt> maximum simultaneous mutations</p>\n";
		
		const std::vector<Chromosome *> &chromosomes = focal_species->Chromosomes();
		
		for (Chromosome *focal_chromosome : chromosomes)
		{
			fout << "<p><i>Chromosome \"" << focal_chromosome->Symbol() << "\":</i></p>\n";
			
			{
				int64_t power_tallies[20];	// we only go up to 1024 mutruns right now, but this gives us some headroom
				int64_t power_tallies_total = (int)focal_chromosome->profile_mutcount_history_.size();
				
				for (int power = 0; power < 20; ++power)
					power_tallies[power] = 0;
				
				for (int32_t count : focal_chromosome->profile_mutcount_history_)
				{
					int power = (int)round(log2(count));
					
					power_tallies[power]++;
				}
				
				fout << "<p>";
				bool first_line = true;
				
				for (int power = 0; power < 20; ++power)
				{
					if (power_tallies[power] > 0)
					{
						if (!first_line)
							fout << "<BR>\n";
						snprintf(buf, 256, "%6.2f%%", (power_tallies[power] / (double)power_tallies_total) * 100.0);
						fout << "<tt>" << HTMLMakeSpacesNonBreaking(buf) << "</tt> of ticks : " << ((int)(round(pow(2.0, power)))) << " mutation runs per haplosome";
						first_line = false;
					}
				}
				
				fout << "</p>\n";
			}
			
			fout << "<p><tt>" << focal_chromosome->profile_mutation_total_usage_ << "</tt> mutations referenced, summed across all ticks<BR>\n";
			fout << "<tt>" << focal_chromosome->profile_nonneutral_mutation_total_ << "</tt> mutations considered potentially nonneutral<BR>\n";
			snprintf(buf, 256, "%0.2f%%", ((focal_chromosome->profile_mutation_total_usage_ - focal_chromosome->profile_nonneutral_mutation_total_) / (double)focal_chromosome->profile_mutation_total_usage_) * 100.0);
			fout << "<tt>" << buf << "</tt> of mutations excluded from fitness calculations</p>\n";
			
			fout << "<p><tt>" << focal_chromosome->profile_mutrun_total_usage_ << "</tt> mutation runs referenced, summed across all ticks<BR>\n";
			fout << "<tt>" << focal_chromosome->profile_unique_mutrun_total_ << "</tt> unique mutation runs maintained among those<BR>\n";
			snprintf(buf, 256, "%6.2f%%", (focal_chromosome->profile_mutrun_nonneutral_recache_total_ / (double)focal_chromosome->profile_unique_mutrun_total_) * 100.0);
			fout << "<tt>" << HTMLMakeSpacesNonBreaking(buf) << "</tt> of mutation run nonneutral caches rebuilt per tick<BR>\n";
			snprintf(buf, 256, "%6.2f%%", ((focal_chromosome->profile_mutrun_total_usage_ - focal_chromosome->profile_unique_mutrun_total_) / (double)focal_chromosome->profile_mutrun_total_usage_) * 100.0);
			fout << "<tt>" << HTMLMakeSpacesNonBreaking(buf) << "</tt> of mutation runs shared among haplosomes</p>\n\n";
		}
	}
#endif
	
	//
	//	Memory usage metrics
	//
	
	{
		fout << "<h3>SLiM memory usage (average / final tick) " << "</h3>\n";
		
		SLiMMemoryUsage_Community &mem_tot_C = community->profile_total_memory_usage_Community;
		SLiMMemoryUsage_Species &mem_tot_S = community->profile_total_memory_usage_AllSpecies;
		SLiMMemoryUsage_Community &mem_last_C = community->profile_last_memory_usage_Community;
		SLiMMemoryUsage_Species &mem_last_S = community->profile_last_memory_usage_AllSpecies;
		int64_t div = community->total_memory_tallies_;
		double ddiv = community->total_memory_tallies_;
		double average_total = (mem_tot_C.totalMemoryUsage + mem_tot_S.totalMemoryUsage) / ddiv;
		double final_total = mem_last_C.totalMemoryUsage + mem_last_S.totalMemoryUsage;
		
		// Chromosome
		snprintf(buf, 256, "%0.2f", mem_tot_S.chromosomeObjects_count / ddiv);
		fout << "<p><tt>" << ColoredSpanForByteCount(mem_tot_S.chromosomeObjects / div, average_total) << "</tt> / <tt>" << ColoredSpanForByteCount(mem_last_S.chromosomeObjects, final_total) << "</tt> : Chromosome objects (" << buf << " / " << mem_last_S.chromosomeObjects_count << ")<BR>\n";
		fout << "<tt>&nbsp;&nbsp;&nbsp;" << ColoredSpanForByteCount(mem_tot_S.chromosomeMutationRateMaps / div, average_total) << "</tt> / <tt>" << ColoredSpanForByteCount(mem_last_S.chromosomeMutationRateMaps, final_total) << "</tt> : mutation rate maps<BR>\n";
		fout << "<tt>&nbsp;&nbsp;&nbsp;" << ColoredSpanForByteCount(mem_tot_S.chromosomeRecombinationRateMaps / div, average_total) << "</tt> / <tt>" << ColoredSpanForByteCount(mem_last_S.chromosomeRecombinationRateMaps, final_total) << "</tt> : recombination rate maps<BR>\n";
		fout << "<tt>&nbsp;&nbsp;&nbsp;" << ColoredSpanForByteCount(mem_tot_S.chromosomeAncestralSequence / div, average_total) << "</tt> / <tt>" << ColoredSpanForByteCount(mem_last_S.chromosomeAncestralSequence, final_total) << "</tt> : ancestral nucleotides</p>\n\n";
		
		// Community
		fout << "<p><tt>" << ColoredSpanForByteCount(mem_tot_C.communityObjects / div, average_total) << "</tt> / <tt>" << ColoredSpanForByteCount(mem_last_C.communityObjects, final_total) << "</tt> : Community object</p>\n\n";
		
		// Haplosome
		snprintf(buf, 256, "%0.2f", mem_tot_S.haplosomeObjects_count / ddiv);
		fout << "<p><tt>" << ColoredSpanForByteCount(mem_tot_S.haplosomeObjects / div, average_total) << "</tt> / <tt>" << ColoredSpanForByteCount(mem_last_S.haplosomeObjects, final_total) << "</tt> : Haplosome objects (" << buf << " / " << mem_last_S.haplosomeObjects_count << ")<BR>\n";
		fout << "<tt>&nbsp;&nbsp;&nbsp;" << ColoredSpanForByteCount(mem_tot_S.haplosomeExternalBuffers / div, average_total) << "</tt> / <tt>" << ColoredSpanForByteCount(mem_last_S.haplosomeExternalBuffers, final_total) << "</tt> : external MutationRun* buffers<BR>\n";
		fout << "<tt>&nbsp;&nbsp;&nbsp;" << ColoredSpanForByteCount(mem_tot_S.haplosomeUnusedPoolSpace / div, average_total) << "</tt> / <tt>" << ColoredSpanForByteCount(mem_last_S.haplosomeUnusedPoolSpace, final_total) << "</tt> : unused pool space<BR>\n";
		fout << "<tt>&nbsp;&nbsp;&nbsp;" << ColoredSpanForByteCount(mem_tot_S.haplosomeUnusedPoolBuffers / div, average_total) << "</tt> / <tt>" << ColoredSpanForByteCount(mem_last_S.haplosomeUnusedPoolBuffers, final_total) << "</tt> : unused pool buffers</p>\n\n";
		
		// GenomicElement
		snprintf(buf, 256, "%0.2f", mem_tot_S.genomicElementObjects_count / ddiv);
		fout << "<p><tt>" << ColoredSpanForByteCount(mem_tot_S.genomicElementObjects / div, average_total) << "</tt> / <tt>" << ColoredSpanForByteCount(mem_last_S.genomicElementObjects, final_total) << "</tt> : GenomicElement objects (" << buf << " / " << mem_last_S.genomicElementObjects_count << ")</p>\n\n";
		
		// GenomicElementType
		snprintf(buf, 256, "%0.2f", mem_tot_S.genomicElementTypeObjects_count / ddiv);
		fout << "<p><tt>" << ColoredSpanForByteCount(mem_tot_S.genomicElementTypeObjects / div, average_total) << "</tt> / <tt>" << ColoredSpanForByteCount(mem_last_S.genomicElementTypeObjects, final_total) << "</tt> : GenomicElementType objects (" << buf << " / " << mem_last_S.genomicElementTypeObjects_count << ")</p>\n\n";
		
		// Individual
		snprintf(buf, 256, "%0.2f", mem_tot_S.individualObjects_count / ddiv);
		fout << "<p><tt>" << ColoredSpanForByteCount(mem_tot_S.individualObjects / div, average_total) << "</tt> / <tt>" << ColoredSpanForByteCount(mem_last_S.individualObjects, final_total) << "</tt> : Individual objects (" << buf << " / " << mem_last_S.individualObjects_count << ")<BR>\n";
		fout << "<tt>&nbsp;&nbsp;&nbsp;" << ColoredSpanForByteCount(mem_tot_S.individualHaplosomeVectors / div, average_total) << "</tt> / <tt>" << ColoredSpanForByteCount(mem_last_S.individualHaplosomeVectors, final_total) << "</tt> : external Haplosome* buffers</p>\n\n";
		fout << "<tt>&nbsp;&nbsp;&nbsp;" << ColoredSpanForByteCount(mem_tot_S.individualJunkyardAndHaplosomes / div, average_total) << "</tt> / <tt>" << ColoredSpanForByteCount(mem_last_S.individualJunkyardAndHaplosomes, final_total) << "</tt> : individuals awaiting reuse</p>\n\n";
		fout << "<tt>&nbsp;&nbsp;&nbsp;" << ColoredSpanForByteCount(mem_tot_S.individualUnusedPoolSpace / div, average_total) << "</tt> / <tt>" << ColoredSpanForByteCount(mem_last_S.individualUnusedPoolSpace, final_total) << "</tt> : unused pool space</p>\n\n";
		
		// InteractionType
		snprintf(buf, 256, "%0.2f", mem_tot_C.interactionTypeObjects_count / ddiv);
		fout << "<p><tt>" << ColoredSpanForByteCount(mem_tot_C.interactionTypeObjects / div, average_total) << "</tt> / <tt>" << ColoredSpanForByteCount(mem_last_C.interactionTypeObjects, final_total) << "</tt> : InteractionType objects (" << buf << " / " << mem_last_C.interactionTypeObjects_count << ")";
		
		if (mem_tot_C.interactionTypeObjects_count || mem_last_C.interactionTypeObjects_count)
		{
			fout << "<BR>\n";	// finish previous line with <BR>
			
			fout << "<tt>&nbsp;&nbsp;&nbsp;" << ColoredSpanForByteCount(mem_tot_C.interactionTypeKDTrees / div, average_total) << "</tt> / <tt>" << ColoredSpanForByteCount(mem_last_C.interactionTypeKDTrees, final_total) << "</tt> : k-d trees<BR>\n";
			fout << "<tt>&nbsp;&nbsp;&nbsp;" << ColoredSpanForByteCount(mem_tot_C.interactionTypePositionCaches / div, average_total) << "</tt> / <tt>" << ColoredSpanForByteCount(mem_last_C.interactionTypePositionCaches, final_total) << "</tt> : position caches<BR>\n";
			fout << "<tt>&nbsp;&nbsp;&nbsp;" << ColoredSpanForByteCount(mem_tot_C.interactionTypeSparseVectorPool / div, average_total) << "</tt> / <tt>" << ColoredSpanForByteCount(mem_last_C.interactionTypeSparseVectorPool, final_total) << "</tt> : sparse arrays";
		}
		
		fout << "</p>\n\n";
		
		// Mutation
		snprintf(buf, 256, "%0.2f", mem_tot_S.mutationObjects_count / ddiv);
		fout << "<p><tt>" << ColoredSpanForByteCount(mem_tot_S.mutationObjects / div, average_total) << "</tt> / <tt>" << ColoredSpanForByteCount(mem_last_S.mutationObjects, final_total) << "</tt> : Mutation objects (" << buf << " / " << mem_last_S.mutationObjects_count << ")<BR>\n";
		fout << "<tt>&nbsp;&nbsp;&nbsp;" << ColoredSpanForByteCount(mem_tot_C.mutationRefcountBuffer / div, average_total) << "</tt> / <tt>" << ColoredSpanForByteCount(mem_last_C.mutationRefcountBuffer, final_total) << "</tt> : refcount buffer<BR>\n";
		fout << "<tt>&nbsp;&nbsp;&nbsp;" << ColoredSpanForByteCount(mem_tot_C.mutationPerTraitBuffer / div, average_total) << "</tt> / <tt>" << ColoredSpanForByteCount(mem_last_C.mutationPerTraitBuffer, final_total) << "</tt> : per-trait buffer<BR>\n";
		fout << "<tt>&nbsp;&nbsp;&nbsp;" << ColoredSpanForByteCount(mem_tot_C.mutationUnusedPoolSpace / div, average_total) << "</tt> / <tt>" << ColoredSpanForByteCount(mem_last_C.mutationUnusedPoolSpace, final_total) << "</tt> : unused pool space</p>\n\n";
		
		// MutationRun
		snprintf(buf, 256, "%0.2f", mem_tot_S.mutationRunObjects_count / ddiv);
		fout << "<p><tt>" << ColoredSpanForByteCount(mem_tot_S.mutationRunObjects / div, average_total) << "</tt> / <tt>" << ColoredSpanForByteCount(mem_last_S.mutationRunObjects, final_total) << "</tt> : MutationRun objects (" << buf << " / " << mem_last_S.mutationRunObjects_count << ")<BR>\n";
		fout << "<tt>&nbsp;&nbsp;&nbsp;" << ColoredSpanForByteCount(mem_tot_S.mutationRunExternalBuffers / div, average_total) << "</tt> / <tt>" << ColoredSpanForByteCount(mem_last_S.mutationRunExternalBuffers, final_total) << "</tt> : external MutationIndex buffers<BR>\n";
		fout << "<tt>&nbsp;&nbsp;&nbsp;" << ColoredSpanForByteCount(mem_tot_S.mutationRunNonneutralCaches / div, average_total) << "</tt> / <tt>" << ColoredSpanForByteCount(mem_last_S.mutationRunNonneutralCaches, final_total) << "</tt> : nonneutral mutation caches<BR>\n";
		fout << "<tt>&nbsp;&nbsp;&nbsp;" << ColoredSpanForByteCount(mem_tot_S.mutationRunUnusedPoolSpace / div, average_total) << "</tt> / <tt>" << ColoredSpanForByteCount(mem_last_S.mutationRunUnusedPoolSpace, final_total) << "</tt> : unused pool space<BR>\n";
		fout << "<tt>&nbsp;&nbsp;&nbsp;" << ColoredSpanForByteCount(mem_tot_S.mutationRunUnusedPoolBuffers / div, average_total) << "</tt> / <tt>" << ColoredSpanForByteCount(mem_last_S.mutationRunUnusedPoolBuffers, final_total) << "</tt> : unused pool buffers</p>\n\n";
		
		// MutationType
		snprintf(buf, 256, "%0.2f", mem_tot_S.mutationTypeObjects_count / ddiv);
		fout << "<p><tt>" << ColoredSpanForByteCount(mem_tot_S.mutationTypeObjects / div, average_total) << "</tt> / <tt>" << ColoredSpanForByteCount(mem_last_S.mutationTypeObjects, final_total) << "</tt> : MutationType objects (" << buf << " / " << mem_last_S.mutationTypeObjects_count << ")</p>\n\n";
		
		// Species
		snprintf(buf, 256, "%0.2f", mem_tot_S.speciesObjects_count / ddiv);
		fout << "<p><tt>" << ColoredSpanForByteCount(mem_tot_S.speciesObjects / div, average_total) << "</tt> / <tt>" << ColoredSpanForByteCount(mem_last_S.speciesObjects, final_total) << "</tt> : Species objects (" << buf << " / " << mem_last_S.speciesObjects_count << ")<BR>\n";
		fout << "<tt>&nbsp;&nbsp;&nbsp;" << ColoredSpanForByteCount(mem_tot_S.speciesTreeSeqTables / div, average_total) << "</tt> / <tt>" << ColoredSpanForByteCount(mem_last_S.speciesTreeSeqTables, final_total) << "</tt> : tree-sequence tables</p>\n\n";
		
		// Subpopulation
		snprintf(buf, 256, "%0.2f", mem_tot_S.subpopulationObjects_count / ddiv);
		fout << "<p><tt>" << ColoredSpanForByteCount(mem_tot_S.subpopulationObjects / div, average_total) << "</tt> / <tt>" << ColoredSpanForByteCount(mem_last_S.subpopulationObjects, final_total) << "</tt> : Subpopulation objects (" << buf << " / " << mem_last_S.subpopulationObjects_count << ")<BR>\n";
		fout << "<tt>&nbsp;&nbsp;&nbsp;" << ColoredSpanForByteCount(mem_tot_S.subpopulationFitnessCaches / div, average_total) << "</tt> / <tt>" << ColoredSpanForByteCount(mem_last_S.subpopulationFitnessCaches, final_total) << "</tt> : fitness caches<BR>\n";
		fout << "<tt>&nbsp;&nbsp;&nbsp;" << ColoredSpanForByteCount(mem_tot_S.subpopulationParentTables / div, average_total) << "</tt> / <tt>" << ColoredSpanForByteCount(mem_last_S.subpopulationParentTables, final_total) << "</tt> : parent tables<BR>\n";
		fout << "<tt>&nbsp;&nbsp;&nbsp;" << ColoredSpanForByteCount(mem_tot_S.subpopulationSpatialMaps / div, average_total) << "</tt> / <tt>" << ColoredSpanForByteCount(mem_last_S.subpopulationSpatialMaps, final_total) << "</tt> : spatial maps";
		
		if (mem_tot_S.subpopulationSpatialMapsDisplay || mem_last_S.subpopulationSpatialMapsDisplay)
		{
			fout << "<BR>\n";	// finish previous line with <BR>
			
			fout << "<tt>&nbsp;&nbsp;&nbsp;" << ColoredSpanForByteCount(mem_tot_S.subpopulationSpatialMapsDisplay / div, average_total) << "</tt> / <tt>" << ColoredSpanForByteCount(mem_last_S.subpopulationSpatialMapsDisplay, final_total) << "</tt> : spatial map display (SLiMgui only)";
		}
		
		fout << "</p>\n\n";
		
		// Substitution
		snprintf(buf, 256, "%0.2f", mem_tot_S.substitutionObjects_count / ddiv);
		fout << "<p><tt>" << ColoredSpanForByteCount(mem_tot_S.substitutionObjects / div, average_total) << "</tt> / <tt>" << ColoredSpanForByteCount(mem_last_S.substitutionObjects, final_total) << "</tt> : Substitution objects (" << buf << " / " << mem_last_S.substitutionObjects_count << ")</p>\n\n";
		
		// Eidos
		fout << "<p>Eidos:<BR>\n";
		fout << "<tt>&nbsp;&nbsp;&nbsp;" << ColoredSpanForByteCount(mem_tot_C.eidosASTNodePool / div, average_total) << "</tt> / <tt>" << ColoredSpanForByteCount(mem_last_C.eidosASTNodePool, final_total) << "</tt> : EidosASTNode pool<BR>\n";
		fout << "<tt>&nbsp;&nbsp;&nbsp;" << ColoredSpanForByteCount(mem_tot_C.eidosSymbolTablePool / div, average_total) << "</tt> / <tt>" << ColoredSpanForByteCount(mem_last_C.eidosSymbolTablePool, final_total) << "</tt> : EidosSymbolTable pool<BR>\n";
		fout << "<tt>&nbsp;&nbsp;&nbsp;" << ColoredSpanForByteCount(mem_tot_C.eidosValuePool / div, average_total) << "</tt> / <tt>" << ColoredSpanForByteCount(mem_last_C.eidosValuePool, final_total) << "</tt> : EidosValue pool<BR>\n";
		fout << "<tt>&nbsp;&nbsp;&nbsp;" << ColoredSpanForByteCount(mem_tot_C.fileBuffers / div, average_total) << "</tt> / <tt>" << ColoredSpanForByteCount(mem_last_C.fileBuffers, final_total) << "</tt> : File buffers</p>\n";
	}
	
	
	//
	//	HTML footer
	//
	
	fout << "</body>" << "\n";
	fout << "</html>" << std::endl;
	
	fout.close();
	if (!fout)
		EIDOS_TERMINATION << std::endl << "ERROR (WriteProfileResults): Could not write to profile output path " << profile_output_path << EidosTerminate();
}
#endif





















































<|MERGE_RESOLUTION|>--- conflicted
+++ resolved
@@ -99,18 +99,10 @@
 		for (EidosClass *eidos_class : EidosClass::RegisteredClasses(true, true))
 			eidos_class->CacheDispatchTables();
 		
-<<<<<<< HEAD
-		// Configure the Eidos context information
-		SLiM_ConfigureContext();
-=======
-		// Set up our shared pool for Mutation objects
-		SLiM_CreateMutationBlock();
-		
 		// Make sure the Eidos context information has already been configured; this has to be done first thing,
 		// so that any customizations to Eidos that SLiM introduces take effect before anything else happens
 		if (gEidosContextVersion == 0.0)
 			EIDOS_TERMINATION << "ERROR (SLiM_WarmUp): (internal error) SLiM_ConfigureContext() was not called before SLiMWarmUp()." << EidosTerminate();
->>>>>>> 49976186
 		
 		// Allocate global permanents
 		gStaticEidosValue_StringA = EidosValue_String_SP(new (gEidosValuePool->AllocateChunk()) EidosValue_String(gStr_A));
