--- conflicted
+++ resolved
@@ -3930,7 +3930,6 @@
 
 void SLiMSim::RecordNewDerivedState(slim_genomeid_t p_genome_id, slim_position_t p_position, const std::vector<Mutation *> &p_derived_mutations)
 {
-<<<<<<< HEAD
     // This records information in the Site and Mutation tables.  Properly
     // recording information for a new mutation in the Site table requires
     // checking whether there is already a Site at that position, and referring
@@ -3970,31 +3969,9 @@
 	std::cout << tree_seq_generation_ << ":   New derived state for genome id "; 
     std::cout << p_genome_id << " (msp: " << genomeMSPID << ") at position " << p_position << ":";
 	if (p_derived_mutations.size()) {
-		for (slim_mutationid_t mut_id : p_derived_mutations)
-			std::cout << " " << mut_id;
+	 for (Mutation *mutation : p_derived_mutations)
+	 std::cout << " " << mutation->mutation_id_;
 	} else {
-=======
-	// This is called whenever a new mutation is added to a genome.  Because mutation stacking makes things
-	// complicated, this hook supplies not just the new mutation, but the entire new derived state – all of
-	// the mutations that exist at the given position in the given genome, post-addition.  This derived
-	// state may involve the removal of some ancestral mutations (or may not), in addition to the new mutation
-	// that was added.  The new state is not even guaranteed to be different from the ancestral state; because
-	// of the way new mutations are added in some paths (with bulk operations) we may not know.  This method
-	// will also be called when a mutation is removed from a given genome; if no mutations remain at the
-	// given position, p_derived_mutations will be empty.  The p_genome_id value supplied is based upon the
-	// individual's pedigree ID, with the expected invariant relationship: it is 2 * pedigree_id + [0/1].
-	// The vector of IDs passed in here is reused internally, so this method must not keep a pointer to it;
-	// any information that needs to be kept from it must be copied out.
-	std::cout << tree_seq_generation_ << ":   New derived state for genome id " << p_genome_id << " at position " << p_position << ":";
-	
-	if (p_derived_mutations.size())
-	{
-		for (Mutation *mutation : p_derived_mutations)
-			std::cout << " " << mutation->mutation_id_;
-	}
-	else
-	{
->>>>>>> 28c4c257
 		std::cout << " <empty>";
 	}
 	std::cout << std::endl;
@@ -4049,13 +4026,19 @@
     // */
 
     // form derived state: needs to be a const char*
-    char *derived_muts_bytes = (char *)(p_derived_mutations.data());
-    size_t derived_state_length = p_derived_mutations.size() * sizeof(slim_mutationid_t);
+	static std::vector<slim_mutationid_t> derived_mutation_ids;
+	
+	derived_mutation_ids.clear();
+	for (Mutation *mutation : p_derived_mutations)
+		derived_mutation_ids.push_back(mutation->mutation_id_);
+	
+    char *derived_muts_bytes = (char *)(derived_mutation_ids.data());
+    size_t derived_state_length = derived_mutation_ids.size() * sizeof(slim_mutationid_t);
 
     // we don't record parent mutations; they are added later
     // the last (NULL, 0) is metadata
     tree_return_value_ = mutation_table_add_row(&tables.mutations, site_id, genomeMSPID, 
-                            parent_mut_id, derived_muts_bytes, derived_state_length, NULL, 0);
+                            parent_mut_id, derived_muts_bytes, (table_size_t)derived_state_length, NULL, 0);
 
 	if (tree_return_value_ < 0) {
 		handle_error("add_mutation", tree_return_value_);
