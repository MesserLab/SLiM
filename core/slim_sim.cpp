//
//  slim_sim.cpp
//  SLiM
//
//  Created by Ben Haller on 12/26/14.
//  Copyright (c) 2014-2017 Philipp Messer.  All rights reserved.
//	A product of the Messer Lab, http://messerlab.org/slim/
//

//	This file is part of SLiM.
//
//	SLiM is free software: you can redistribute it and/or modify it under the terms of the GNU General Public License as published by
//	the Free Software Foundation, either version 3 of the License, or (at your option) any later version.
//
//	SLiM is distributed in the hope that it will be useful, but WITHOUT ANY WARRANTY; without even the implied warranty of
//	MERCHANTABILITY or FITNESS FOR A PARTICULAR PURPOSE.  See the GNU General Public License for more details.
//
//	You should have received a copy of the GNU General Public License along with SLiM.  If not, see <http://www.gnu.org/licenses/>.


#include "slim_sim.h"
#include "eidos_test.h"
#include "eidos_interpreter.h"
#include "eidos_call_signature.h"
#include "eidos_property_signature.h"
#include "eidos_ast_node.h"
#include "individual.h"
#include "polymorphism.h"
#include "subpopulation.h"
<<<<<<< HEAD

=======
>>>>>>> 8d8e82bc

#include <iostream>
#include <fstream>
#include <stdexcept>
#include <algorithm>
#include <typeinfo>
#include <memory>
#include <string>
#include <utility>

//TREE SEQUENCE
#include <stdio.h>
#include <stdlib.h>

#pragma mark -
#pragma mark SLiMSim
#pragma mark -

SLiMSim::SLiMSim(std::istream &p_infile) : population_(*this), self_symbol_(gID_sim, EidosValue_SP(new (gEidosValuePool->AllocateChunk()) EidosValue_Object_singleton(this, gSLiM_SLiMSim_Class))), x_experiments_enabled_(false)
{
	// set up the symbol table we will use for all of our constants; we use the external hash table design
	// BCH 1/18/2018: I looked into telling this table to use the external unordered_map from the start, but testing indicates
	// that that is actually a bit slower.  I suspect it crosses over for models with more SLiM symbols; but EidosSymbolTable
	// crosses over to the external table anyway when more symbols are used, so it shouldn't be a big deal.
	simulation_constants_ = new EidosSymbolTable(EidosSymbolTableType::kContextConstantsTable, gEidosConstantsSymbolTable);
	
	// set up the function map with the base Eidos functions plus zero-gen functions, since we're in an initial state
	simulation_functions_ = *EidosInterpreter::BuiltInFunctionMap();
	AddZeroGenerationFunctionsToMap(simulation_functions_);
	
	// read all configuration information from the input file
	p_infile.clear();
	p_infile.seekg(0, std::fstream::beg);
	InitializeFromFile(p_infile);
}

SLiMSim::SLiMSim(const char *p_input_file) : population_(*this), self_symbol_(gID_sim, EidosValue_SP(new (gEidosValuePool->AllocateChunk()) EidosValue_Object_singleton(this, gSLiM_SLiMSim_Class))), x_experiments_enabled_(false)
{
	// set up the symbol table we will use for all of our constants
	// BCH 1/18/2018: I looked into telling this table to use the external unordered_map from the start, but testing indicates
	// that that is actually a bit slower.  I suspect it crosses over for models with more SLiM symbols; but EidosSymbolTable
	// crosses over to the external table anyway when more symbols are used, so it shouldn't be a big deal.
	simulation_constants_ = new EidosSymbolTable(EidosSymbolTableType::kContextConstantsTable, gEidosConstantsSymbolTable);
	
	// set up the function map with the base Eidos functions plus zero-gen functions, since we're in an initial state
	simulation_functions_ = *EidosInterpreter::BuiltInFunctionMap();
	AddZeroGenerationFunctionsToMap(simulation_functions_);
	
	// open our file stream
	std::ifstream infile(p_input_file);
	
	if (!infile.is_open())
		EIDOS_TERMINATION << std::endl << "ERROR (SLiMSim::SLiMSim): could not open input file: " << p_input_file << "." << EidosTerminate();
	
	// read all configuration information from the input file
	infile.seekg(0, std::fstream::beg);
	InitializeFromFile(infile);
}

SLiMSim::~SLiMSim(void)
{
	//EIDOS_ERRSTREAM << "SLiMSim::~SLiMSim" << std::endl;
	
	population_.RemoveAllSubpopulationInfo();
	
	delete simulation_constants_;
	simulation_constants_ = nullptr;
	
	simulation_functions_.clear();
	
	for (auto mutation_type : mutation_types_)
		delete mutation_type.second;
	mutation_types_.clear();
	
	for (auto genomic_element_type : genomic_element_types_)
		delete genomic_element_type.second;
	genomic_element_types_.clear();
	
	for (auto interaction_type : interaction_types_)
		delete interaction_type.second;
	interaction_types_.clear();
	
	for (auto script_block : script_blocks_)
		delete script_block;
	script_blocks_.clear();
	
	// All the script blocks that refer to the script are now gone
	delete script_;
	script_ = nullptr;
	
	// Dispose of mutation run experiment data
	if (x_experiments_enabled_)
	{
		if (x_current_runtimes_)
			free(x_current_runtimes_);
		x_current_runtimes_ = nullptr;
		
		if (x_previous_runtimes_)
			free(x_previous_runtimes_);
		x_previous_runtimes_ = nullptr;
	}
	
	// TREE SEQUENCE RECORDING
	// dispose of any allocated stuff needing cleanup here
	if (recording_tree_)
		table_collection_free(&tables);
}

void SLiMSim::InitializeRNGFromSeed(unsigned long int *p_override_seed_ptr)
{
	// track the random number seed given, if there is one
	unsigned long int rng_seed = (p_override_seed_ptr ? *p_override_seed_ptr : Eidos_GenerateSeedFromPIDAndTime());
	
	Eidos_InitializeRNGFromSeed(rng_seed);
	
	if (DEBUG_INPUT)
		SLIM_OUTSTREAM << "// Initial random seed:\n" << rng_seed << "\n" << std::endl;
}

void SLiMSim::InitializeFromFile(std::istream &p_infile)
{
	// Reset error position indicators used by SLiMgui
	EidosScript::ClearErrorPosition();
	
	// Read in the file; going through stringstream is fast...
	std::stringstream buffer;
	
	buffer << p_infile.rdbuf();
	
	// Tokenize and parse
	script_ = new SLiMEidosScript(buffer.str());
	
	// Set up top-level error-reporting info
	gEidosCurrentScript = script_;
	gEidosExecutingRuntimeScript = false;
	
	script_->Tokenize();
	script_->ParseSLiMFileToAST();
	
	// Extract SLiMEidosBlocks from the parse tree
	const EidosASTNode *root_node = script_->AST();
	
	for (EidosASTNode *script_block_node : root_node->children_)
	{
		SLiMEidosBlock *new_script_block = new SLiMEidosBlock(script_block_node);
		
		AddScriptBlock(new_script_block, nullptr, new_script_block->root_node_->children_[0]->token_);
	}
	
	// Reset error position indicators used by SLiMgui
	EidosScript::ClearErrorPosition();
	
	// Zero out error-reporting info so raises elsewhere don't get attributed to this script
	gEidosCurrentScript = nullptr;
	gEidosExecutingRuntimeScript = false;
}

// get one line of input, sanitizing by removing comments and whitespace; used only by SLiMSim::InitializePopulationFromTextFile
void GetInputLine(std::istream &p_input_file, std::string &p_line);
void GetInputLine(std::istream &p_input_file, std::string &p_line)
{
	getline(p_input_file, p_line);
	
	// remove all after "//", the comment start sequence
	// BCH 16 Dec 2014: note this was "/" in SLiM 1.8 and earlier, changed to allow full filesystem paths to be specified.
	if (p_line.find("//") != std::string::npos)
		p_line.erase(p_line.find("//"));
	
	// remove leading and trailing whitespace (spaces and tabs)
	p_line.erase(0, p_line.find_first_not_of(" \t"));
	p_line.erase(p_line.find_last_not_of(" \t") + 1);
}

int SLiMSim::FormatOfPopulationFile(const char *p_file)
{
	if (p_file)
	{
		std::ifstream infile(p_file, std::ios::in | std::ios::binary);
		
		if (!infile.is_open() || infile.eof())
			return -1;
		
		// Determine the file length
		infile.seekg(0, std::ios_base::end);
		std::size_t file_size = infile.tellg();
		
		// Determine the file format
		if (file_size >= 4)
		{
			char file_chars[4] = {0, 0, 0, 0};
			int32_t file_endianness_tag = 0;
			
			infile.seekg(0, std::ios_base::beg);
			infile.read(&file_chars[0], 4);
			
			infile.seekg(0, std::ios_base::beg);
			infile.read(reinterpret_cast<char *>(&file_endianness_tag), sizeof file_endianness_tag);
			
			if ((file_chars[0] == '#') && (file_chars[1] == 'O') && (file_chars[2] == 'U') && (file_chars[3] == 'T'))
				return 1;
			else if (file_endianness_tag == 0x12345678)
				return 2;
		}
	}
	
	return 0;
}

slim_generation_t SLiMSim::InitializePopulationFromFile(const char *p_file, EidosInterpreter *p_interpreter)
{
	int file_format = FormatOfPopulationFile(p_file);	// -1 is file does not exist, 0 is format unrecognized, 1 is text, 2 is binary
	
	if (file_format == -1)
		EIDOS_TERMINATION << "ERROR (SLiMSim::InitializePopulationFromFile): initialization file does not exist or is empty." << EidosTerminate();
	if (file_format == 0)
		EIDOS_TERMINATION << "ERROR (SLiMSim::InitializePopulationFromFile): initialization file is invalid." << EidosTerminate();
	
	{
		if (p_interpreter)
		{
			EidosSymbolTable &symbols = p_interpreter->SymbolTable();
			std::vector<std::string> all_symbols = symbols.AllSymbols();
			std::vector<EidosGlobalStringID> symbols_to_remove;
			
			for (std::string symbol_name : all_symbols)
			{
				EidosGlobalStringID symbol_ID = Eidos_GlobalStringIDForString(symbol_name);
				EidosValue_SP symbol_value = symbols.GetValueOrRaiseForSymbol(symbol_ID);
				
				if (symbol_value->Type() == EidosValueType::kValueObject)
				{
					const EidosObjectClass *symbol_class = static_pointer_cast<EidosValue_Object>(symbol_value)->Class();
					
					if ((symbol_class == gSLiM_Subpopulation_Class) || (symbol_class == gSLiM_Genome_Class) || (symbol_class == gSLiM_Individual_Class) || (symbol_class == gSLiM_Mutation_Class) || (symbol_class == gSLiM_Substitution_Class))
						symbols_to_remove.emplace_back(symbol_ID);
				}
			}
			
			for (EidosGlobalStringID symbol_ID : symbols_to_remove)
				symbols.RemoveConstantForSymbol(symbol_ID);
		}
		
		// invalidate interactions, since any cached interaction data depends on the subpopulations and individuals
		for (auto int_type = interaction_types_.begin(); int_type != interaction_types_.end(); ++int_type)
			int_type->second->Invalidate();
		
		// then we dispose of all existing subpopulations, mutations, etc.
		population_.RemoveAllSubpopulationInfo();
	}
	
	if (file_format == 1)
		return _InitializePopulationFromTextFile(p_file, p_interpreter);
	else if (file_format == 2)
		return _InitializePopulationFromBinaryFile(p_file, p_interpreter);
	else
		EIDOS_TERMINATION << "ERROR (SLiMSim::InitializePopulationFromFile): unreconized format code." << EidosTerminate();
}

slim_generation_t SLiMSim::_InitializePopulationFromTextFile(const char *p_file, EidosInterpreter *p_interpreter)
{
	slim_generation_t file_generation;
	std::map<slim_polymorphismid_t,MutationIndex> mutations;
	std::string line, sub; 
	std::ifstream infile(p_file);
	int age_output_count = 0;
	
	if (!infile.is_open())
		EIDOS_TERMINATION << "ERROR (SLiMSim::_InitializePopulationFromTextFile): could not open initialization file." << EidosTerminate();
	
	// Parse the first line, to get the generation
	{
		GetInputLine(infile, line);
	
		std::istringstream iss(line);
		
		iss >> sub;		// #OUT:
		
		iss >> sub;		// generation
		int64_t generation_long = EidosInterpreter::NonnegativeIntegerForString(sub, nullptr);
		file_generation = SLiMCastToGenerationTypeOrRaise(generation_long);
	}
	
	// Read and ignore initial stuff until we hit the Populations section
	int64_t file_version = 0;	// initially unknown; we will leave this as 0 for versions < 3, for now
	
	while (!infile.eof())
	{
		GetInputLine(infile, line);
		
		// Starting in SLiM 3, we will handle a Version line if we see one in passing
		if (line.find("Version:") != std::string::npos)
		{
			std::istringstream iss(line);
			
			iss >> sub;		// Version:
			iss >> sub;		// version number
			
			file_version = (int64_t)EidosInterpreter::NonnegativeIntegerForString(sub, nullptr);
			
			// version 4 is the same as version 3 but with an age value for each individual
			if (file_version == 4)
			{
				age_output_count = 1;
				file_version = 3;
			}
			
			if ((file_version != 1) && (file_version != 2) && (file_version != 3))
				EIDOS_TERMINATION << "ERROR (SLiMSim::_InitializePopulationFromTextFile): unrecognized version." << EidosTerminate();
			
			continue;
		}
		
		if (line.find("Populations") != std::string::npos)
			break;
	}
	
	if (age_output_count && (ModelType() == SLiMModelType::kModelTypeWF))
		EIDOS_TERMINATION << "ERROR (SLiMSim::_InitializePopulationFromTextFile): age information is present but the simulation is using a WF model." << EidosTerminate();
	if (!age_output_count && (ModelType() == SLiMModelType::kModelTypeNonWF))
		EIDOS_TERMINATION << "ERROR (SLiMSim::_InitializePopulationFromTextFile): age information is not present but the simulation is using a nonWF model; age information must be included." << EidosTerminate();
	
	// Now we are in the Populations section; read and instantiate each population until we hit the Mutations section
	while (!infile.eof())
	{ 
		GetInputLine(infile, line);
		
		if (line.length() == 0)
			continue;
		if (line.find("Mutations") != std::string::npos)
			break;
		
		std::istringstream iss(line);
		
		iss >> sub;
		slim_objectid_t subpop_index = SLiMEidosScript::ExtractIDFromStringWithPrefix(sub, 'p', nullptr);
		
		iss >> sub;
		int64_t subpop_size_long = EidosInterpreter::NonnegativeIntegerForString(sub, nullptr);
		slim_popsize_t subpop_size = SLiMCastToPopsizeTypeOrRaise(subpop_size_long);
		
		// SLiM 2.0 output format has <H | S <ratio>> here; if that is missing or "H" is given, the population is hermaphroditic and the ratio given is irrelevant
		double sex_ratio = 0.0;
		
		if (iss >> sub)
		{
			if (sub == "S")
			{
				iss >> sub;
				sex_ratio = EidosInterpreter::FloatForString(sub, nullptr);
			}
		}
		
		// Create the population population
		Subpopulation *new_subpop = population_.AddSubpopulation(subpop_index, subpop_size, sex_ratio);
		
		// define a new Eidos variable to refer to the new subpopulation
		EidosSymbolTableEntry &symbol_entry = new_subpop->SymbolTableEntry();
		
		if (p_interpreter && p_interpreter->SymbolTable().ContainsSymbol(symbol_entry.first))
			EIDOS_TERMINATION << "ERROR (SLiMSim::_InitializePopulationFromTextFile): new subpopulation symbol " << Eidos_StringForGlobalStringID(symbol_entry.first) << " was already defined prior to its definition here." << EidosTerminate();
		
		simulation_constants_->InitializeConstantSymbolEntry(symbol_entry);
	}
	
	// Now we are in the Mutations section; read and instantiate all mutations and add them to our map and to the registry
	while (!infile.eof()) 
	{
		GetInputLine(infile, line);
		
		if (line.length() == 0)
			continue;
		if (line.find("Genomes") != std::string::npos)
			break;
		if (line.find("Individuals") != std::string::npos)	// SLiM 2.0 added this section
			break;
		
		std::istringstream iss(line);
		
		iss >> sub;
		int64_t polymorphismid_long = EidosInterpreter::NonnegativeIntegerForString(sub, nullptr);
		slim_polymorphismid_t polymorphism_id = SLiMCastToPolymorphismidTypeOrRaise(polymorphismid_long);
		
		// Added in version 2 output, starting in SLiM 2.1
		iss >> sub;
		slim_mutationid_t mutation_id;
		
		if (sub[0] == 'm')	// autodetect whether we are parsing version 1 or version 2 output
		{
			mutation_id = polymorphism_id;		// when parsing version 1 output, we use the polymorphism id as the mutation id
		}
		else
		{
			mutation_id = EidosInterpreter::NonnegativeIntegerForString(sub, nullptr);
			
			iss >> sub;		// queue up sub for mutation_type_id
		}
		
		slim_objectid_t mutation_type_id = SLiMEidosScript::ExtractIDFromStringWithPrefix(sub, 'm', nullptr);
		
		iss >> sub;
		int64_t position_long = EidosInterpreter::NonnegativeIntegerForString(sub, nullptr);
		slim_position_t position = SLiMCastToPositionTypeOrRaise(position_long);
		
		iss >> sub;
		double selection_coeff = EidosInterpreter::FloatForString(sub, nullptr);
		
		iss >> sub;		// dominance coefficient, which is given in the mutation type; we check below that the value read matches the mutation type
		double dominance_coeff = EidosInterpreter::FloatForString(sub, nullptr);
		
		iss >> sub;
		slim_objectid_t subpop_index = SLiMEidosScript::ExtractIDFromStringWithPrefix(sub, 'p', nullptr);
		
		iss >> sub;
		int64_t generation_long = EidosInterpreter::NonnegativeIntegerForString(sub, nullptr);
		slim_generation_t generation = SLiMCastToGenerationTypeOrRaise(generation_long);
		
		// look up the mutation type from its index
		auto found_muttype_pair = mutation_types_.find(mutation_type_id);
		
		if (found_muttype_pair == mutation_types_.end()) 
			EIDOS_TERMINATION << "ERROR (SLiMSim::_InitializePopulationFromTextFile): mutation type m"<< mutation_type_id << " has not been defined." << EidosTerminate();
		
		MutationType *mutation_type_ptr = found_muttype_pair->second;
		
		if (fabs(mutation_type_ptr->dominance_coeff_ - dominance_coeff) > 0.001)	// a reasonable tolerance to allow for I/O roundoff
			EIDOS_TERMINATION << "ERROR (SLiMSim::_InitializePopulationFromTextFile): mutation type m"<< mutation_type_id << " has dominance coefficient " << mutation_type_ptr->dominance_coeff_ << " that does not match the population file dominance coefficient of " << dominance_coeff << "." << EidosTerminate();
		
		// construct the new mutation; NOTE THAT THE STACKING POLICY IS NOT CHECKED HERE, AS THIS IS NOT CONSIDERED THE ADDITION OF A MUTATION!
		MutationIndex new_mut_index = SLiM_NewMutationFromBlock();
		
		new (gSLiM_Mutation_Block + new_mut_index) Mutation(mutation_id, mutation_type_ptr, position, selection_coeff, subpop_index, generation);
		
		// add it to our local map, so we can find it when making genomes, and to the population's mutation registry
		mutations.insert(std::pair<slim_polymorphismid_t,MutationIndex>(polymorphism_id, new_mut_index));
		population_.mutation_registry_.emplace_back(new_mut_index);
		
#ifdef SLIM_KEEP_MUTTYPE_REGISTRIES
		if (population_.keeping_muttype_registries_)
			EIDOS_TERMINATION << "ERROR (SLiMSim::_InitializePopulationFromTextFile): (internal error) separate muttype registries set up during pop load." << EidosTerminate();
#endif
		
		// all mutations seen here will be added to the simulation somewhere, so check and set pure_neutral_ and all_pure_neutral_DFE_
		if (selection_coeff != 0.0)
		{
			pure_neutral_ = false;
			mutation_type_ptr->all_pure_neutral_DFE_ = false;
		}
	}
	
	population_.cached_tally_genome_count_ = 0;
	
	// If there is an Individuals section (added in SLiM 2.0), we now need to parse it since it might contain spatial positions
	if (line.find("Individuals") != std::string::npos)
	{
		while (!infile.eof()) 
		{
			GetInputLine(infile, line);
			
			if (line.length() == 0)
				continue;
			if (line.find("Genomes") != std::string::npos)
				break;
			
			std::istringstream iss(line);
			
			iss >> sub;		// pX:iY – individual identifier
			int pos = static_cast<int>(sub.find_first_of(":"));
			std::string &&subpop_id_string = sub.substr(0, pos);
			
			slim_objectid_t subpop_id = SLiMEidosScript::ExtractIDFromStringWithPrefix(subpop_id_string, 'p', nullptr);
			std::string &&individual_index_string = sub.substr(pos + 1, std::string::npos);
			
			if (individual_index_string[0] != 'i')
				EIDOS_TERMINATION << "ERROR (SLiMSim::_InitializePopulationFromTextFile): reference to individual is malformed." << EidosTerminate();
			
			int64_t individual_index = EidosInterpreter::NonnegativeIntegerForString(individual_index_string.c_str() + 1, nullptr);
			
			auto subpop_pair = population_.find(subpop_id);
			
			if (subpop_pair == population_.end())
				EIDOS_TERMINATION << "ERROR (SLiMSim::_InitializePopulationFromTextFile): referenced subpopulation p" << subpop_id << " not defined." << EidosTerminate();
			
			Subpopulation &subpop = *subpop_pair->second;
			
			if (individual_index >= subpop.parent_subpop_size_)
				EIDOS_TERMINATION << "ERROR (SLiMSim::_InitializePopulationFromTextFile): referenced individual i" << individual_index << " is out of range." << EidosTerminate();
			
			Individual &individual = *subpop.parent_individuals_[individual_index];
			
			iss >> sub;			// individual sex identifier (F/M/H) – added in SLiM 2.1, so we need to be robust if it is missing
			
			if ((sub == "F") || (sub == "M") || (sub == "H"))
				iss >> sub;
			
			;					// pX:Y – genome 1 identifier, which we do not presently need to parse [already fetched]
			iss >> sub;			// pX:Y – genome 2 identifier, which we do not presently need to parse
			
			// Parse the optional fields at the end of each individual line.  This is a bit tricky.
			// First we read all of the fields in, then we decide how to use them.
			std::vector<std::string> opt_params;
			int opt_param_count;
			
			while (iss >> sub)
				opt_params.push_back(sub);
			
			opt_param_count = (int)opt_params.size();
			
			if (opt_param_count == 0)
			{
				// no optional info present, which might be an error; should never occur unless someone has hand-constructed a bad input file
				if (age_output_count)
					EIDOS_TERMINATION << "ERROR (SLiMSim::_InitializePopulationFromTextFile): output file format does not contain age information, which is required." << EidosTerminate();
			}
#ifdef SLIM_NONWF_ONLY
			else if (opt_param_count == age_output_count)
			{
				// only age information is present
				individual.age_ = (slim_age_t)EidosInterpreter::NonnegativeIntegerForString(opt_params[0], nullptr);			// age
			}
#endif  // SLIM_NONWF_ONLY
			else if (opt_param_count == spatial_dimensionality_ + age_output_count)
			{
				// age information is present, in addition to the correct number of spatial positions
				if (spatial_dimensionality_ >= 1)
					individual.spatial_x_ = EidosInterpreter::FloatForString(opt_params[0], nullptr);							// spatial position x
				if (spatial_dimensionality_ >= 2)
					individual.spatial_y_ = EidosInterpreter::FloatForString(opt_params[1], nullptr);							// spatial position y
				if (spatial_dimensionality_ >= 3)
					individual.spatial_z_ = EidosInterpreter::FloatForString(opt_params[2], nullptr);							// spatial position z
				
#ifdef SLIM_NONWF_ONLY
				if (age_output_count)
					individual.age_ = (slim_age_t)EidosInterpreter::NonnegativeIntegerForString(opt_params[spatial_dimensionality_], nullptr);		// age
#endif  // SLIM_NONWF_ONLY
			}
			else
			{
				EIDOS_TERMINATION << "ERROR (SLiMSim::_InitializePopulationFromTextFile): output file format does not match that expected by the simulation (spatial dimension or age information is incorrect or missing)." << EidosTerminate();
			}
		}
	}
	
	// Now we are in the Genomes section, which should take us to the end of the file
	Mutation *mut_block_ptr = gSLiM_Mutation_Block;
	
	while (!infile.eof())
	{
		GetInputLine(infile, line);
		
		if (line.length() == 0)
			continue;
		
		std::istringstream iss(line);
		
		iss >> sub;
		int pos = static_cast<int>(sub.find_first_of(":"));
		std::string &&subpop_id_string = sub.substr(0, pos);
		slim_objectid_t subpop_id = SLiMEidosScript::ExtractIDFromStringWithPrefix(subpop_id_string, 'p', nullptr);
		
		auto subpop_pair = population_.find(subpop_id);
		
		if (subpop_pair == population_.end())
			EIDOS_TERMINATION << "ERROR (SLiMSim::_InitializePopulationFromTextFile): referenced subpopulation p" << subpop_id << " not defined." << EidosTerminate();
		
		Subpopulation &subpop = *subpop_pair->second;
		
		sub.erase(0, pos + 1);	// remove the subpop_id and the colon
		int64_t genome_index_long = EidosInterpreter::NonnegativeIntegerForString(sub, nullptr);
		
		if ((genome_index_long < 0) || (genome_index_long > SLIM_MAX_SUBPOP_SIZE * 2))
			EIDOS_TERMINATION << "ERROR (SLiMSim::_InitializePopulationFromTextFile): genome index out of permitted range." << EidosTerminate();
		slim_popsize_t genome_index = static_cast<slim_popsize_t>(genome_index_long);	// range-check is above since we need to check against SLIM_MAX_SUBPOP_SIZE * 2
		
		Genome &genome = *subpop.parent_genomes_[genome_index];
		
		// Now we might have [A|X|Y] (SLiM 2.0), or we might have the first mutation id - or we might have nothing at all
		if (iss >> sub)
		{
			// check whether this token is a genome type
			if ((sub.compare(gStr_A) == 0) || (sub.compare(gStr_X) == 0) || (sub.compare(gStr_Y) == 0))
			{
				// Let's do a little error-checking against what has already been instantiated for us...
				if ((sub.compare(gStr_A) == 0) && genome.Type() != GenomeType::kAutosome)
					EIDOS_TERMINATION << "ERROR (SLiMSim::_InitializePopulationFromTextFile): genome is specified as A (autosome), but the instantiated genome does not match." << EidosTerminate();
				if ((sub.compare(gStr_X) == 0) && genome.Type() != GenomeType::kXChromosome)
					EIDOS_TERMINATION << "ERROR (SLiMSim::_InitializePopulationFromTextFile): genome is specified as X (X-chromosome), but the instantiated genome does not match." << EidosTerminate();
				if ((sub.compare(gStr_Y) == 0) && genome.Type() != GenomeType::kYChromosome)
					EIDOS_TERMINATION << "ERROR (SLiMSim::_InitializePopulationFromTextFile): genome is specified as Y (Y-chromosome), but the instantiated genome does not match." << EidosTerminate();
				
				if (iss >> sub)
				{
					if (sub == "<null>")
					{
						if (!genome.IsNull())
							EIDOS_TERMINATION << "ERROR (SLiMSim::_InitializePopulationFromTextFile): genome is specified as null, but the instantiated genome is non-null." << EidosTerminate();
						
						continue;	// this line is over
					}
					else
					{
						if (genome.IsNull())
							EIDOS_TERMINATION << "ERROR (SLiMSim::_InitializePopulationFromTextFile): genome is specified as non-null, but the instantiated genome is null." << EidosTerminate();
						
						// drop through, and sub will be interpreted as a mutation id below
					}
				}
				else
					continue;
			}
			
			int32_t mutrun_length_ = genome.mutrun_length_;
			int current_mutrun_index = -1;
			MutationRun *current_mutrun = nullptr;
			
			do
			{
				int64_t polymorphismid_long = EidosInterpreter::NonnegativeIntegerForString(sub, nullptr);
				slim_polymorphismid_t polymorphism_id = SLiMCastToPolymorphismidTypeOrRaise(polymorphismid_long);
				
				auto found_mut_pair = mutations.find(polymorphism_id);
				
				if (found_mut_pair == mutations.end()) 
					EIDOS_TERMINATION << "ERROR (SLiMSim::_InitializePopulationFromTextFile): polymorphism " << polymorphism_id << " has not been defined." << EidosTerminate();
				
				MutationIndex mutation = found_mut_pair->second;
				int mutrun_index = (mut_block_ptr + mutation)->position_ / mutrun_length_;
				
				if (mutrun_index != current_mutrun_index)
				{
					current_mutrun_index = mutrun_index;
					genome.WillModifyRun(current_mutrun_index);
					
					current_mutrun = genome.mutruns_[mutrun_index].get();
				}
				
				current_mutrun->emplace_back(mutation);
			}
			while (iss >> sub);
		}
	}
	
	// It's a little unclear how we ought to clean up after ourselves, and this is a continuing source of bugs.  We could be loading
	// a new population in an early() event, in a late() event, or in between generations in SLiMgui using its Import Population command.
	// The safest avenue seems to be to just do all the bookkeeping we can think of: tally frequencies, calculate fitnesses, and
	// survey the population for SLiMgui.  This will lead to some of these actions being done at an unusual time in the generation cycle,
	// though, and will cause some things to be done unnecessarily (because they are not normally up-to-date at the current generation
	// cycle stage anyway) or done twice (which could be particularly problematic for fitness() callbacks).  Nevertheless, this seems
	// like the best policy, at least until shown otherwise...  BCH 11 June 2016
	
	// BCH 5 April 2017: Well, it has been shown otherwise.  Now that interactions have been added, fitness() callbacks often depend on
	// them, which means the interactions need to be evaluated, which means we can't evaluate fitness values yet; we need to give the
	// user's script a chance to evaluate the interactions.  This was always a problem, really; fitness() callbacks might have needed
	// some external state to be set up that would on the population state.  But now it is a glaring problem, and forces us to revise
	// our policy.  For backward compatibility, we will keep the old behavior if reading a file that is version 2 or earlier; a bit
	// weird, but probably nobody will ever even notice...
	
	// As of SLiM 2.1, we change the generation as a side effect of loading; otherwise we can't correctly update our state here!
	SetGeneration(file_generation);
	
	// Re-tally mutation references so we have accurate frequency counts for our new mutations
	population_.UniqueMutationRuns();
	population_.TallyMutationReferences(nullptr, true);
	
	if (file_version <= 2)
	{
		// Now that we have the info on everybody, update fitnesses so that we're ready to run the next generation
		// used to be generation + 1; removing that 18 Feb 2016 BCH
		
		nonneutral_change_counter_++;			// trigger unconditional nonneutral mutation caching inside UpdateFitness()
		last_nonneutral_regime_ = 3;			// this means "unpredictable callbacks", will trigger a recache next generation
		
		for (auto muttype_iter : mutation_types_)
			(muttype_iter.second)->subject_to_fitness_callback_ = true;			// we're not doing RecalculateFitness()'s work, so play it safe
		
		for (std::pair<const slim_objectid_t,Subpopulation*> &subpop_pair : population_)
		{
			slim_objectid_t subpop_id = subpop_pair.first;
			Subpopulation *subpop = subpop_pair.second;
			std::vector<SLiMEidosBlock*> fitness_callbacks = ScriptBlocksMatching(generation_, SLiMEidosBlockType::SLiMEidosFitnessCallback, -1, -1, subpop_id);
			std::vector<SLiMEidosBlock*> global_fitness_callbacks = ScriptBlocksMatching(generation_, SLiMEidosBlockType::SLiMEidosFitnessGlobalCallback, -2, -1, subpop_id);
			
			subpop->UpdateFitness(fitness_callbacks, global_fitness_callbacks);
		}
		
#ifdef SLIMGUI
		// Let SLiMgui survey the population for mean fitness and such, if it is our target
		population_.SurveyPopulation();
#endif
	}
	
	return file_generation;
}

#ifndef __clang_analyzer__
slim_generation_t SLiMSim::_InitializePopulationFromBinaryFile(const char *p_file, EidosInterpreter *p_interpreter)
{
	std::size_t file_size = 0;
	slim_generation_t file_generation;
	int32_t spatial_output_count;
	int age_output_count = 0;
	
	// Read file into buf
	std::ifstream infile(p_file, std::ios::in | std::ios::binary);
	
	if (!infile.is_open() || infile.eof())
		EIDOS_TERMINATION << "ERROR (SLiMSim::_InitializePopulationFromBinaryFile): could not open initialization file." << EidosTerminate();
	
	// Determine the file length
	infile.seekg(0, std::ios_base::end);
	file_size = infile.tellg();
	
	// Read in the entire file; we assume we have enough memory, for now
	std::unique_ptr<char[]> raii_buf(new char[file_size]);
	char *buf = raii_buf.get();
	
	if (!buf)
		EIDOS_TERMINATION << "ERROR (SLiMSim::_InitializePopulationFromBinaryFile): could not allocate input buffer." << EidosTerminate();
	
	char *buf_end = buf + file_size;
	char *p = buf;
	
	infile.seekg(0, std::ios_base::beg);
	infile.read(buf, file_size);
	
	// Close the file; we will work only with our buffer from here on
	infile.close();
	
	int32_t section_end_tag;
	int32_t file_version;
	
	// Header beginning, to check endianness and determine file version
	{
		int32_t endianness_tag, version_tag;
		
		if (p + sizeof(endianness_tag) + sizeof(version_tag) > buf_end)
			EIDOS_TERMINATION << "ERROR (SLiMSim::_InitializePopulationFromBinaryFile): unexpected EOF while reading header." << EidosTerminate();
		
		endianness_tag = *(int32_t *)p;
		p += sizeof(endianness_tag);
		
		version_tag = *(int32_t *)p;
		p += sizeof(version_tag);
		
		if (endianness_tag != 0x12345678)
			EIDOS_TERMINATION << "ERROR (SLiMSim::_InitializePopulationFromBinaryFile): endianness mismatch." << EidosTerminate();
		
		// version 4 is the same as version 3 but with an age value for each individual
		if (version_tag == 4)
		{
			age_output_count = 1;
			version_tag = 3;
		}
		
		if ((version_tag != 1) && (version_tag != 2) && (version_tag != 3))
			EIDOS_TERMINATION << "ERROR (SLiMSim::_InitializePopulationFromBinaryFile): unrecognized version." << EidosTerminate();
		
		file_version = version_tag;
	}
	
	// Header section
	{
		int32_t double_size;
		double double_test;
		int32_t slim_generation_t_size, slim_position_t_size, slim_objectid_t_size, slim_popsize_t_size, slim_refcount_t_size, slim_selcoeff_t_size, slim_mutationid_t_size, slim_polymorphismid_t_size;
		int header_length = sizeof(double_size) + sizeof(double_test) + sizeof(slim_generation_t_size) + sizeof(slim_position_t_size) + sizeof(slim_objectid_t_size) + sizeof(slim_popsize_t_size) + sizeof(slim_refcount_t_size) + sizeof(slim_selcoeff_t_size) + sizeof(file_generation) + sizeof(section_end_tag);
		
		if (file_version >= 2)
			header_length += sizeof(slim_mutationid_t_size) + sizeof(slim_polymorphismid_t_size);
		
		if (p + header_length > buf_end)
			EIDOS_TERMINATION << "ERROR (SLiMSim::_InitializePopulationFromBinaryFile): unexpected EOF while reading header." << EidosTerminate();
		
		double_size = *(int32_t *)p;
		p += sizeof(double_size);
		
		double_test = *(double *)p;
		p += sizeof(double_test);
		
		slim_generation_t_size = *(int32_t *)p;
		p += sizeof(slim_generation_t_size);
		
		slim_position_t_size = *(int32_t *)p;
		p += sizeof(slim_position_t_size);
		
		slim_objectid_t_size = *(int32_t *)p;
		p += sizeof(slim_objectid_t_size);
		
		slim_popsize_t_size = *(int32_t *)p;
		p += sizeof(slim_popsize_t_size);
		
		slim_refcount_t_size = *(int32_t *)p;
		p += sizeof(slim_refcount_t_size);
		
		slim_selcoeff_t_size = *(int32_t *)p;
		p += sizeof(slim_selcoeff_t_size);
		
		if (file_version >= 2)
		{
			slim_mutationid_t_size = *(int32_t *)p;
			p += sizeof(slim_mutationid_t_size);
			
			slim_polymorphismid_t_size = *(int32_t *)p;
			p += sizeof(slim_polymorphismid_t_size);
		}
		else
		{
			// Version 1 file; backfill correct values
			slim_mutationid_t_size = sizeof(slim_mutationid_t);
			slim_polymorphismid_t_size = sizeof(slim_polymorphismid_t);
		}
		
		file_generation = *(slim_generation_t *)p;
		p += sizeof(file_generation);
		
		if (file_version >= 3)
		{
			spatial_output_count = *(int32_t *)p;
			p += sizeof(spatial_output_count);
		}
		else
		{
			// Version 1 or 2 file; backfill correct value
			spatial_output_count = 0;
		}
		
		section_end_tag = *(int32_t *)p;
		p += sizeof(section_end_tag);
		
		if (double_size != sizeof(double))
			EIDOS_TERMINATION << "ERROR (SLiMSim::_InitializePopulationFromBinaryFile): sizeof(double) mismatch." << EidosTerminate();
		if (double_test != 1234567890.0987654321)
			EIDOS_TERMINATION << "ERROR (SLiMSim::_InitializePopulationFromBinaryFile): double format mismatch." << EidosTerminate();
		if ((slim_generation_t_size != sizeof(slim_generation_t)) ||
			(slim_position_t_size != sizeof(slim_position_t)) ||
			(slim_objectid_t_size != sizeof(slim_objectid_t)) ||
			(slim_popsize_t_size != sizeof(slim_popsize_t)) ||
			(slim_refcount_t_size != sizeof(slim_refcount_t)) ||
			(slim_selcoeff_t_size != sizeof(slim_selcoeff_t)) ||
			(slim_mutationid_t_size != sizeof(slim_mutationid_t)) ||
			(slim_polymorphismid_t_size != sizeof(slim_polymorphismid_t)))
			EIDOS_TERMINATION << "ERROR (SLiMSim::_InitializePopulationFromBinaryFile): SLiM datatype size mismatch." << EidosTerminate();
		if ((spatial_output_count < 0) || (spatial_output_count > 3))
			EIDOS_TERMINATION << "ERROR (SLiMSim::_InitializePopulationFromBinaryFile): spatial output count out of range." << EidosTerminate();
		if ((spatial_output_count > 0) && (spatial_output_count != spatial_dimensionality_))
			EIDOS_TERMINATION << "ERROR (SLiMSim::_InitializePopulationFromBinaryFile): output spatial dimensionality does not match that of the simulation." << EidosTerminate();
		if (age_output_count && (ModelType() == SLiMModelType::kModelTypeWF))
			EIDOS_TERMINATION << "ERROR (SLiMSim::_InitializePopulationFromBinaryFile): age information is present but the simulation is using a WF model." << EidosTerminate();
		if (!age_output_count && (ModelType() == SLiMModelType::kModelTypeNonWF))
			EIDOS_TERMINATION << "ERROR (SLiMSim::_InitializePopulationFromBinaryFile): age information is not present but the simulation is using a nonWF model; age information must be included." << EidosTerminate();
		if (section_end_tag != (int32_t)0xFFFF0000)
			EIDOS_TERMINATION << "ERROR (SLiMSim::_InitializePopulationFromBinaryFile): missing section end after header." << EidosTerminate();
	}
	
	// Populations section
	while (true)
	{
		int32_t subpop_start_tag;
		slim_objectid_t subpop_id;
		slim_popsize_t subpop_size;
		int32_t sex_flag;
		double subpop_sex_ratio;
		
		// If there isn't enough buffer left to read a full subpop record, we assume we are done with this section
		if (p + sizeof(subpop_start_tag) + sizeof(subpop_id) + sizeof(subpop_size) + sizeof(sex_flag) + sizeof(subpop_sex_ratio) > buf_end)
			break;
		
		// If the first int32_t is not a subpop start tag, then we are done with this section
		subpop_start_tag = *(int32_t *)p;
		if (subpop_start_tag != (int32_t)0xFFFF0001)
			break;
		
		// Otherwise, we have a subpop record; read in the rest of it
		p += sizeof(subpop_start_tag);
		
		subpop_id = *(slim_objectid_t *)p;
		p += sizeof(subpop_id);
		
		subpop_size = *(slim_popsize_t *)p;
		p += sizeof(subpop_size);
		
		sex_flag = *(int32_t *)p;
		p += sizeof(sex_flag);
		
		if (sex_flag != population_.sim_.sex_enabled_)
			EIDOS_TERMINATION << "ERROR (SLiMSim::_InitializePopulationFromBinaryFile): sex vs. hermaphroditism mismatch between file and simulation." << EidosTerminate();
		
		subpop_sex_ratio = *(double *)p;
		p += sizeof(subpop_sex_ratio);
		
		// Create the population population
		Subpopulation *new_subpop = population_.AddSubpopulation(subpop_id, subpop_size, subpop_sex_ratio);
		
		// define a new Eidos variable to refer to the new subpopulation
		EidosSymbolTableEntry &symbol_entry = new_subpop->SymbolTableEntry();
		
		if (p_interpreter && p_interpreter->SymbolTable().ContainsSymbol(symbol_entry.first))
			EIDOS_TERMINATION << "ERROR (SLiMSim::_InitializePopulationFromBinaryFile): new subpopulation symbol " << Eidos_StringForGlobalStringID(symbol_entry.first) << " was already defined prior to its definition here." << EidosTerminate();
		
		simulation_constants_->InitializeConstantSymbolEntry(symbol_entry);
	}
	
	if (p + sizeof(section_end_tag) > buf_end)
		EIDOS_TERMINATION << "ERROR (SLiMSim::_InitializePopulationFromBinaryFile): unexpected EOF after subpopulations." << EidosTerminate();
	else
	{
		section_end_tag = *(int32_t *)p;
		p += sizeof(section_end_tag);
		
		if (section_end_tag != (int32_t)0xFFFF0000)
			EIDOS_TERMINATION << "ERROR (SLiMSim::_InitializePopulationFromBinaryFile): missing section end after subpopulations." << EidosTerminate();
	}
	
	// Read in the size of the mutation map, so we can allocate a vector rather than utilizing std::map
	int32_t mutation_map_size;
	
	if (p + sizeof(mutation_map_size) > buf_end)
		EIDOS_TERMINATION << "ERROR (SLiMSim::_InitializePopulationFromBinaryFile): unexpected EOF at mutation map size." << EidosTerminate();
	else
	{
		mutation_map_size = *(int32_t *)p;
		p += sizeof(mutation_map_size);
	}
	
	// Mutations section
	std::unique_ptr<MutationIndex[]> raii_mutations(new MutationIndex[mutation_map_size]);
	MutationIndex *mutations = raii_mutations.get();
	
	if (!mutations)
		EIDOS_TERMINATION << "ERROR (SLiMSim::_InitializePopulationFromBinaryFile): could not allocate mutations buffer." << EidosTerminate();
	
	while (true)
	{
		int32_t mutation_start_tag;
		slim_polymorphismid_t polymorphism_id;
		slim_mutationid_t mutation_id;					// Added in version 2
		slim_objectid_t mutation_type_id;
		slim_position_t position;
		slim_selcoeff_t selection_coeff;
		slim_selcoeff_t dominance_coeff;
		slim_objectid_t subpop_index;
		slim_generation_t generation;
		slim_refcount_t prevalence;
		
		// If there isn't enough buffer left to read a full mutation record, we assume we are done with this section
		int record_size = sizeof(mutation_start_tag) + sizeof(polymorphism_id) + sizeof(mutation_type_id) + sizeof(position) + sizeof(selection_coeff) + sizeof(dominance_coeff) + sizeof(subpop_index) + sizeof(generation) + sizeof(prevalence);
		
		if (file_version >= 2)
			record_size += sizeof(mutation_id);
		
		if (p + record_size > buf_end)
			break;
		
		// If the first int32_t is not a mutation start tag, then we are done with this section
		mutation_start_tag = *(int32_t *)p;
		if (mutation_start_tag != (int32_t)0xFFFF0002)
			break;
		
		// Otherwise, we have a mutation record; read in the rest of it
		p += sizeof(mutation_start_tag);
		
		polymorphism_id = *(slim_polymorphismid_t *)p;
		p += sizeof(polymorphism_id);
		
		if (file_version >= 2)
		{
			mutation_id = *(slim_mutationid_t *)p;
			p += sizeof(mutation_id);
		}
		else
		{
			mutation_id = polymorphism_id;		// when parsing version 1 output, we use the polymorphism id as the mutation id
		}
		
		mutation_type_id = *(slim_objectid_t *)p;
		p += sizeof(mutation_type_id);
		
		position = *(slim_position_t *)p;
		p += sizeof(position);
		
		selection_coeff = *(slim_selcoeff_t *)p;
		p += sizeof(selection_coeff);
		
		dominance_coeff = *(slim_selcoeff_t *)p;
		p += sizeof(dominance_coeff);
		
		subpop_index = *(slim_objectid_t *)p;
		p += sizeof(subpop_index);
		
		generation = *(slim_generation_t *)p;
		p += sizeof(generation);
		
		prevalence = *(slim_refcount_t *)p;
		(void)prevalence;	// we don't use the frequency when reading the pop data back in; let the static analyzer know that's OK
		p += sizeof(prevalence);
		
		// look up the mutation type from its index
		auto found_muttype_pair = mutation_types_.find(mutation_type_id);
		
		if (found_muttype_pair == mutation_types_.end()) 
			EIDOS_TERMINATION << "ERROR (SLiMSim::_InitializePopulationFromBinaryFile): mutation type m" << mutation_type_id << " has not been defined." << EidosTerminate();
		
		MutationType *mutation_type_ptr = found_muttype_pair->second;
		
		if (mutation_type_ptr->dominance_coeff_ != dominance_coeff)
			EIDOS_TERMINATION << "ERROR (SLiMSim::_InitializePopulationFromBinaryFile): mutation type m" << mutation_type_id << " has dominance coefficient " << mutation_type_ptr->dominance_coeff_ << " that does not match the population file dominance coefficient of " << dominance_coeff << "." << EidosTerminate();
		
		// construct the new mutation; NOTE THAT THE STACKING POLICY IS NOT CHECKED HERE, AS THIS IS NOT CONSIDERED THE ADDITION OF A MUTATION!
		MutationIndex new_mut_index = SLiM_NewMutationFromBlock();
		
		new (gSLiM_Mutation_Block + new_mut_index) Mutation(mutation_id, mutation_type_ptr, position, selection_coeff, subpop_index, generation);
		
		// add it to our local map, so we can find it when making genomes, and to the population's mutation registry
		mutations[polymorphism_id] = new_mut_index;
		population_.mutation_registry_.emplace_back(new_mut_index);
		
#ifdef SLIM_KEEP_MUTTYPE_REGISTRIES
		if (population_.keeping_muttype_registries_)
			EIDOS_TERMINATION << "ERROR (SLiMSim::_InitializePopulationFromTextFile): (internal error) separate muttype registries set up during pop load." << EidosTerminate();
#endif
		
		// all mutations seen here will be added to the simulation somewhere, so check and set pure_neutral_ and all_pure_neutral_DFE_
		if (selection_coeff != 0.0)
		{
			pure_neutral_ = false;
			mutation_type_ptr->all_pure_neutral_DFE_ = false;
		}
	}
	
	population_.cached_tally_genome_count_ = 0;
	
	if (p + sizeof(section_end_tag) > buf_end)
		EIDOS_TERMINATION << "ERROR (SLiMSim::_InitializePopulationFromBinaryFile): unexpected EOF after mutations." << EidosTerminate();
	else
	{
		section_end_tag = *(int32_t *)p;
		p += sizeof(section_end_tag);
		
		if (section_end_tag != (int32_t)0xFFFF0000)
			EIDOS_TERMINATION << "ERROR (SLiMSim::_InitializePopulationFromBinaryFile): missing section end after mutations." << EidosTerminate();
	}
	
	// Genomes section
	Mutation *mut_block_ptr = gSLiM_Mutation_Block;
	bool use_16_bit = (mutation_map_size <= UINT16_MAX - 1);	// 0xFFFF is reserved as the start of our various tags
	std::unique_ptr<MutationIndex[]> raii_genomebuf(new MutationIndex[mutation_map_size]);	// allowing us to use emplace_back_bulk() for speed
	MutationIndex *genomebuf = raii_genomebuf.get();
	
	while (true)
	{
		slim_objectid_t subpop_id;
		slim_popsize_t genome_index;
		int32_t genome_type;
		int32_t total_mutations;
		
		// If there isn't enough buffer left to read a full genome record, we assume we are done with this section
		if (p + sizeof(genome_type) + sizeof(subpop_id) + sizeof(genome_index) + sizeof(total_mutations) > buf_end)
			break;
		
		// First check the first 32 bits to see if it is a section end tag
		genome_type = *(int32_t *)p;
		
		if (genome_type == (int32_t)0xFFFF0000)
			break;
		
		// If not, proceed with reading the genome entry
		p += sizeof(genome_type);
		
		subpop_id = *(slim_objectid_t *)p;
		p += sizeof(subpop_id);
		
		genome_index = *(slim_popsize_t *)p;
		p += sizeof(genome_index);
		
		// Look up the subpopulation
		auto subpop_pair = population_.find(subpop_id);
		
		if (subpop_pair == population_.end())
			EIDOS_TERMINATION << "ERROR (SLiMSim::_InitializePopulationFromBinaryFile): referenced subpopulation p" << subpop_id << " not defined." << EidosTerminate();
		
		Subpopulation &subpop = *subpop_pair->second;
		
		// Read in individual spatial position information.  Added in version 3.
		if (spatial_output_count && ((genome_index % 2) == 0))
		{
			// do another buffer length check
			if (p + spatial_output_count * sizeof(double) + sizeof(total_mutations) > buf_end)
				break;
			
			int individual_index = genome_index / 2;
			Individual &individual = *subpop.parent_individuals_[individual_index];
			
			if (spatial_output_count >= 1)
			{
				individual.spatial_x_ = *(double *)p;
				p += sizeof(double);
			}
			if (spatial_output_count >= 2)
			{
				individual.spatial_y_ = *(double *)p;
				p += sizeof(double);
			}
			if (spatial_output_count >= 3)
			{
				individual.spatial_z_ = *(double *)p;
				p += sizeof(double);
			}
		}
		
#ifdef SLIM_NONWF_ONLY
		// Read in individual age information.  Added in version 4.
		if (age_output_count && ((genome_index % 2) == 0))
		{
			// do another buffer length check
			if (p + sizeof(slim_generation_t) + sizeof(total_mutations) > buf_end)
				break;
			
			int individual_index = genome_index / 2;
			Individual &individual = *subpop.parent_individuals_[individual_index];
			
			individual.age_ = *(slim_age_t *)p;
			p += sizeof(slim_generation_t);
		}
#endif  // SLIM_NONWF_ONLY
		
		total_mutations = *(int32_t *)p;
		p += sizeof(total_mutations);
		
		// Look up the genome
		if ((genome_index < 0) || (genome_index > SLIM_MAX_SUBPOP_SIZE * 2))
			EIDOS_TERMINATION << "ERROR (SLiMSim::_InitializePopulationFromBinaryFile): genome index out of permitted range." << EidosTerminate();
		
		Genome &genome = *subpop.parent_genomes_[genome_index];
		
		// Error-check the genome type
		if (genome_type != (int32_t)genome.Type())
			EIDOS_TERMINATION << "ERROR (SLiMSim::_InitializePopulationFromBinaryFile): genome type does not match the instantiated genome." << EidosTerminate();
		
		// Check the null genome state
		if (total_mutations == (int32_t)0xFFFF1000)
		{
			if (!genome.IsNull())
				EIDOS_TERMINATION << "ERROR (SLiMSim::_InitializePopulationFromBinaryFile): genome is specified as null, but the instantiated genome is non-null." << EidosTerminate();
		}
		else
		{
			if (genome.IsNull())
				EIDOS_TERMINATION << "ERROR (SLiMSim::_InitializePopulationFromBinaryFile): genome is specified as non-null, but the instantiated genome is null." << EidosTerminate();
			
			// Read in the mutation list
			int32_t mutcount = 0;
			
			if (use_16_bit)
			{
				// reading 16-bit mutation tags
				uint16_t mutation_id;
				
				if (p + sizeof(mutation_id) * total_mutations > buf_end)
					EIDOS_TERMINATION << "ERROR (SLiMSim::_InitializePopulationFromBinaryFile): unexpected EOF while reading genome." << EidosTerminate();
				
				for (; mutcount < total_mutations; ++mutcount)
				{
					mutation_id = *(uint16_t *)p;
					p += sizeof(mutation_id);
					
					// Add mutation to genome
					if ((mutation_id < 0) || (mutation_id >= mutation_map_size)) 
						EIDOS_TERMINATION << "ERROR (SLiMSim::_InitializePopulationFromBinaryFile): mutation " << mutation_id << " has not been defined." << EidosTerminate();
					
					genomebuf[mutcount] = mutations[mutation_id];
				}
			}
			else
			{
				// reading 32-bit mutation tags
				int32_t mutation_id;
				
				if (p + sizeof(mutation_id) * total_mutations > buf_end)
					EIDOS_TERMINATION << "ERROR (SLiMSim::_InitializePopulationFromBinaryFile): unexpected EOF while reading genome." << EidosTerminate();
				
				for (; mutcount < total_mutations; ++mutcount)
				{
					mutation_id = *(int32_t *)p;
					p += sizeof(mutation_id);
					
					// Add mutation to genome
					if ((mutation_id < 0) || (mutation_id >= mutation_map_size)) 
						EIDOS_TERMINATION << "ERROR (SLiMSim::_InitializePopulationFromBinaryFile): mutation " << mutation_id << " has not been defined." << EidosTerminate();
					
					genomebuf[mutcount] = mutations[mutation_id];
				}
			}
			
			int32_t mutrun_length_ = genome.mutrun_length_;
			int current_mutrun_index = -1;
			MutationRun *current_mutrun = nullptr;
			
			for (int mut_index = 0; mut_index < mutcount; ++mut_index)
			{
				MutationIndex mutation = genomebuf[mut_index];
				int mutrun_index = (mut_block_ptr + mutation)->position_ / mutrun_length_;
				
				if (mutrun_index != current_mutrun_index)
				{
					current_mutrun_index = mutrun_index;
					genome.WillModifyRun(current_mutrun_index);
					
					current_mutrun = genome.mutruns_[mutrun_index].get();
				}
				
				current_mutrun->emplace_back(mutation);
			}
		}
	}
	
	if (p + sizeof(section_end_tag) > buf_end)
		EIDOS_TERMINATION << "ERROR (SLiMSim::_InitializePopulationFromBinaryFile): unexpected EOF after genomes." << EidosTerminate();
	else
	{
		section_end_tag = *(int32_t *)p;
		p += sizeof(section_end_tag);
		(void)p;	// dead store above is deliberate
		
		if (section_end_tag != (int32_t)0xFFFF0000)
			EIDOS_TERMINATION << "ERROR (SLiMSim::_InitializePopulationFromBinaryFile): missing section end after genomes." << EidosTerminate();
	}
	
	// It's a little unclear how we ought to clean up after ourselves, and this is a continuing source of bugs.  We could be loading
	// a new population in an early() event, in a late() event, or in between generations in SLiMgui using its Import Population command.
	// The safest avenue seems to be to just do all the bookkeeping we can think of: tally frequencies, calculate fitnesses, and
	// survey the population for SLiMgui.  This will lead to some of these actions being done at an unusual time in the generation cycle,
	// though, and will cause some things to be done unnecessarily (because they are not normally up-to-date at the current generation
	// cycle stage anyway) or done twice (which could be particularly problematic for fitness() callbacks).  Nevertheless, this seems
	// like the best policy, at least until shown otherwise...  BCH 11 June 2016
	
	// BCH 5 April 2017: Well, it has been shown otherwise.  Now that interactions have been added, fitness() callbacks often depend on
	// them, which means the interactions need to be evaluated, which means we can't evaluate fitness values yet; we need to give the
	// user's script a chance to evaluate the interactions.  This was always a problem, really; fitness() callbacks might have needed
	// some external state to be set up that would on the population state.  But now it is a glaring problem, and forces us to revise
	// our policy.  For backward compatibility, we will keep the old behavior if reading a file that is version 2 or earlier; a bit
	// weird, but probably nobody will ever even notice...
	
	// As of SLiM 2.1, we change the generation as a side effect of loading; otherwise we can't correctly update our state here!
	SetGeneration(file_generation);
	
	// Re-tally mutation references so we have accurate frequency counts for our new mutations
	population_.UniqueMutationRuns();
	population_.TallyMutationReferences(nullptr, true);
	
	if (file_version <= 2)
	{
		// Now that we have the info on everybody, update fitnesses so that we're ready to run the next generation
		// used to be generation + 1; removing that 18 Feb 2016 BCH
		
		nonneutral_change_counter_++;			// trigger unconditional nonneutral mutation caching inside UpdateFitness()
		last_nonneutral_regime_ = 3;			// this means "unpredictable callbacks", will trigger a recache next generation
		
		for (auto muttype_iter : mutation_types_)
			(muttype_iter.second)->subject_to_fitness_callback_ = true;	// we're not doing RecalculateFitness()'s work, so play it safe
		
		for (std::pair<const slim_objectid_t,Subpopulation*> &subpop_pair : population_)
		{
			slim_objectid_t subpop_id = subpop_pair.first;
			Subpopulation *subpop = subpop_pair.second;
			std::vector<SLiMEidosBlock*> fitness_callbacks = ScriptBlocksMatching(generation_, SLiMEidosBlockType::SLiMEidosFitnessCallback, -1, -1, subpop_id);
			std::vector<SLiMEidosBlock*> global_fitness_callbacks = ScriptBlocksMatching(generation_, SLiMEidosBlockType::SLiMEidosFitnessGlobalCallback, -2, -1, subpop_id);
			
			subpop->UpdateFitness(fitness_callbacks, global_fitness_callbacks);
		}
		
#ifdef SLIMGUI
		// Let SLiMgui survey the population for mean fitness and such, if it is our target
		population_.SurveyPopulation();
#endif
	}
	
	return file_generation;
}
#else
// the static analyzer has a lot of trouble understanding this method
slim_generation_t SLiMSim::_InitializePopulationFromBinaryFile(const char *p_file, EidosInterpreter *p_interpreter)
{
	return 0;
}
#endif

void SLiMSim::ValidateScriptBlockCaches(void)
{
	if (!script_block_types_cached_)
	{
		cached_early_events_.clear();
		cached_late_events_.clear();
		cached_initialize_callbacks_.clear();
		cached_fitness_callbacks_.clear();
		cached_fitnessglobal_callbacks_onegen_.clear();
		cached_fitnessglobal_callbacks_multigen_.clear();
		cached_interaction_callbacks_.clear();
		cached_matechoice_callbacks_.clear();
		cached_modifychild_callbacks_.clear();
		cached_recombination_callbacks_.clear();
		cached_reproduction_callbacks_.clear();
		cached_userdef_functions_.clear();
		
		std::vector<SLiMEidosBlock*> &script_blocks = AllScriptBlocks();
		
		for (auto script_block : script_blocks)
		{
			switch (script_block->type_)
			{
				case SLiMEidosBlockType::SLiMEidosEventEarly:				cached_early_events_.push_back(script_block);				break;
				case SLiMEidosBlockType::SLiMEidosEventLate:				cached_late_events_.push_back(script_block);				break;
				case SLiMEidosBlockType::SLiMEidosInitializeCallback:		cached_initialize_callbacks_.push_back(script_block);		break;
				case SLiMEidosBlockType::SLiMEidosFitnessCallback:			cached_fitness_callbacks_.push_back(script_block);			break;
				case SLiMEidosBlockType::SLiMEidosFitnessGlobalCallback:
				{
					// Global fitness callbacks are not order-dependent, so we don't have to preserve their order
					// of declaration the way we do with other types of callbacks.  This allows us to be very efficient
					// in how we look them up, which is good since sometimes we have a very large number of them.
					// We put those that are registered for just a single generation in a separate vector, which
					// we sort by generation, allowing us to look
					slim_generation_t start = script_block->start_generation_;
					slim_generation_t end = script_block->end_generation_;
					
					if (start == end)
					{
						cached_fitnessglobal_callbacks_onegen_.insert(std::pair<slim_generation_t, SLiMEidosBlock*>(start, script_block));
					}
					else
					{
						cached_fitnessglobal_callbacks_multigen_.push_back(script_block);
					}
					break;
				}
				case SLiMEidosBlockType::SLiMEidosInteractionCallback:		cached_interaction_callbacks_.push_back(script_block);		break;
				case SLiMEidosBlockType::SLiMEidosMateChoiceCallback:		cached_matechoice_callbacks_.push_back(script_block);		break;
				case SLiMEidosBlockType::SLiMEidosModifyChildCallback:		cached_modifychild_callbacks_.push_back(script_block);		break;
				case SLiMEidosBlockType::SLiMEidosRecombinationCallback:	cached_recombination_callbacks_.push_back(script_block);	break;
				case SLiMEidosBlockType::SLiMEidosReproductionCallback:		cached_reproduction_callbacks_.push_back(script_block);		break;
				case SLiMEidosBlockType::SLiMEidosUserDefinedFunction:		cached_userdef_functions_.push_back(script_block);			break;
			}
		}
		
		script_block_types_cached_ = true;
	}
}

std::vector<SLiMEidosBlock*> SLiMSim::ScriptBlocksMatching(slim_generation_t p_generation, SLiMEidosBlockType p_event_type, slim_objectid_t p_mutation_type_id, slim_objectid_t p_interaction_type_id, slim_objectid_t p_subpopulation_id)
{
	if (!script_block_types_cached_)
		ValidateScriptBlockCaches();
	
	std::vector<SLiMEidosBlock*> *block_list = nullptr;
	
	switch (p_event_type)
	{
		case SLiMEidosBlockType::SLiMEidosEventEarly:				block_list = &cached_early_events_;						break;
		case SLiMEidosBlockType::SLiMEidosEventLate:				block_list = &cached_late_events_;						break;
		case SLiMEidosBlockType::SLiMEidosInitializeCallback:		block_list = &cached_initialize_callbacks_;				break;
		case SLiMEidosBlockType::SLiMEidosFitnessCallback:			block_list = &cached_fitness_callbacks_;				break;
		case SLiMEidosBlockType::SLiMEidosFitnessGlobalCallback:	block_list = &cached_fitnessglobal_callbacks_multigen_;	break;
		case SLiMEidosBlockType::SLiMEidosInteractionCallback:		block_list = &cached_interaction_callbacks_;			break;
		case SLiMEidosBlockType::SLiMEidosMateChoiceCallback:		block_list = &cached_matechoice_callbacks_;				break;
		case SLiMEidosBlockType::SLiMEidosModifyChildCallback:		block_list = &cached_modifychild_callbacks_;			break;
		case SLiMEidosBlockType::SLiMEidosRecombinationCallback:	block_list = &cached_recombination_callbacks_;			break;
		case SLiMEidosBlockType::SLiMEidosReproductionCallback:		block_list = &cached_reproduction_callbacks_;			break;
		case SLiMEidosBlockType::SLiMEidosUserDefinedFunction:		block_list = &cached_userdef_functions_;				break;
	}
	
	std::vector<SLiMEidosBlock*> matches;
	
	for (SLiMEidosBlock *script_block : *block_list)
	{
		// check that the generation is in range
		if ((script_block->start_generation_ > p_generation) || (script_block->end_generation_ < p_generation))
			continue;
		
		// check that the script type matches (event, callback, etc.) - now guaranteed by the caching mechanism
		//if (script_block->type_ != p_event_type)
		//	continue;
		
		// check that the mutation type id matches, if requested
		// this is now a bit tricky, with the NULL mut-type option, indicated by -2.  The rules now are:
		//
		//    if -2 is requested, -2 callbacks are all you get
		//    if anything other than -2 is requested (including -1), -2 callbacks will not be returned
		//
		// so -2 callbacks are treated in a completely separate manner; they are never returned with other callbacks
		slim_objectid_t mutation_type_id = script_block->mutation_type_id_;
		
		if ((p_mutation_type_id == -2) && (mutation_type_id != -2))
			continue;
		if ((p_mutation_type_id != -2) && (mutation_type_id == -2))
			continue;
		
		if (p_mutation_type_id != -1)
		{
			if ((mutation_type_id != -1) && (p_mutation_type_id != mutation_type_id))
				continue;
		}
		
		// check that the interaction type id matches, if requested
		if (p_interaction_type_id != -1)
		{
			slim_objectid_t interaction_type_id = script_block->interaction_type_id_;
			
			if ((interaction_type_id != -1) && (p_interaction_type_id != interaction_type_id))
				continue;
		}
		
		// check that the subpopulation id matches, if requested
		if (p_subpopulation_id != -1)
		{
			slim_objectid_t subpopulation_id = script_block->subpopulation_id_;
			
			if ((subpopulation_id != -1) && (p_subpopulation_id != subpopulation_id))
				continue;
		}
		
		// OK, everything matches, so we want to return this script block
		matches.emplace_back(script_block);
	}
	
	// add in any single-generation global fitness callbacks
	if (p_event_type == SLiMEidosBlockType::SLiMEidosFitnessGlobalCallback)
	{
		auto find_range = cached_fitnessglobal_callbacks_onegen_.equal_range(p_generation);
		auto find_start = find_range.first;
		auto find_end = find_range.second;
		
		for (auto block_iter = find_start; block_iter != find_end; ++block_iter)
		{
			SLiMEidosBlock *script_block = block_iter->second;
			
			// check that the subpopulation id matches, if requested
			if (p_subpopulation_id != -1)
			{
				slim_objectid_t subpopulation_id = script_block->subpopulation_id_;
				
				if ((subpopulation_id != -1) && (p_subpopulation_id != subpopulation_id))
					continue;
			}
			
			// OK, everything matches, so we want to return this script block
			matches.emplace_back(script_block);
		}
	}
	
	return matches;
}

std::vector<SLiMEidosBlock*> &SLiMSim::AllScriptBlocks()
{
	return script_blocks_;
}

void SLiMSim::OptimizeScriptBlock(SLiMEidosBlock *p_script_block)
{
	// The goal here is to look for specific structures in callbacks that we are able to optimize by short-circuiting
	// the callback interpretation entirely and replacing it with equivalent C++ code.  This is extremely messy, so
	// we're not going to do this for very many cases, but sometimes it is worth it.
	if (!p_script_block->has_cached_optimization_)
	{
		if (p_script_block->type_ == SLiMEidosBlockType::SLiMEidosFitnessGlobalCallback)
		{
			const EidosASTNode *base_node = p_script_block->compound_statement_node_;
			
			if ((base_node->token_->token_type_ == EidosTokenType::kTokenLBrace) && (base_node->children_.size() == 1))
			{
				bool opt_dnorm1_candidate = true;
				const EidosASTNode *expr_node = base_node->children_[0];
				
				// we must have an intervening "return", which we jump down through
				if ((expr_node->token_->token_type_ == EidosTokenType::kTokenReturn) && (expr_node->children_.size() == 1))
				{
					expr_node = expr_node->children_[0];
					
					// parse an optional constant at the beginning, like 1.0 + ...
					double added_constant = NAN;
					
					if ((expr_node->token_->token_type_ == EidosTokenType::kTokenPlus) && (expr_node->children_.size() == 2))
					{
						const EidosASTNode *constant_node = expr_node->children_[0];
						const EidosASTNode *rhs_node = expr_node->children_[1];
						
						if (constant_node->HasCachedNumericValue())
						{
							added_constant = constant_node->CachedNumericValue();
							expr_node = rhs_node;
						}
						else
							opt_dnorm1_candidate = false;
					}
					else
					{
						added_constant = 0.0;
					}
<<<<<<< HEAD
					
					// parse an optional divisor at the end, ... / div
					double denominator = NAN;
					
=======
					
					// parse an optional divisor at the end, ... / div
					double denominator = NAN;
					
>>>>>>> 8d8e82bc
					if ((expr_node->token_->token_type_ == EidosTokenType::kTokenDiv) && (expr_node->children_.size() == 2))
					{
						const EidosASTNode *numerator_node = expr_node->children_[0];
						const EidosASTNode *denominator_node = expr_node->children_[1];
						
						if (denominator_node->HasCachedNumericValue())
						{
							denominator = denominator_node->CachedNumericValue();
							expr_node = numerator_node;
						}
						else
							opt_dnorm1_candidate = false;
					}
					else
					{
						denominator = 1.0;
					}
					
					// parse the dnorm() function call
					if (opt_dnorm1_candidate && (expr_node->token_->token_type_ == EidosTokenType::kTokenLParen) && (expr_node->children_.size() >= 2))
					{
						const EidosASTNode *call_node = expr_node->children_[0];
						
						if ((call_node->token_->token_type_ == EidosTokenType::kTokenIdentifier) && (call_node->token_->token_string_ == "dnorm"))
						{
							int child_count = (int)expr_node->children_.size();
							const EidosASTNode *x_node = expr_node->children_[1];
							const EidosASTNode *mean_node = (child_count >= 3) ? expr_node->children_[2] : nullptr;
							const EidosASTNode *sd_node = (child_count >= 4) ? expr_node->children_[3] : nullptr;
							double mean_value = 0.0, sd_value = 1.0;
							
							// resolve named arguments
							if ((x_node->token_->token_type_ == EidosTokenType::kTokenAssign) && (x_node->children_.size() == 2))
							{
								const EidosASTNode *name_node = x_node->children_[0];
								const EidosASTNode *value_node = x_node->children_[1];
								
								if ((name_node->token_->token_type_ == EidosTokenType::kTokenIdentifier) && (name_node->token_->token_string_ == "x"))
									x_node = value_node;
								else
									opt_dnorm1_candidate = false;
							}
							if (mean_node && (mean_node->token_->token_type_ == EidosTokenType::kTokenAssign) && (mean_node->children_.size() == 2))
							{
								const EidosASTNode *name_node = mean_node->children_[0];
								const EidosASTNode *value_node = mean_node->children_[1];
								
								if ((name_node->token_->token_type_ == EidosTokenType::kTokenIdentifier) && (name_node->token_->token_string_ == "mean"))
									mean_node = value_node;
								else
									opt_dnorm1_candidate = false;
							}
							if (sd_node && (sd_node->token_->token_type_ == EidosTokenType::kTokenAssign) && (sd_node->children_.size() == 2))
							{
								const EidosASTNode *name_node = sd_node->children_[0];
								const EidosASTNode *value_node = sd_node->children_[1];
								
								if ((name_node->token_->token_type_ == EidosTokenType::kTokenIdentifier) && (name_node->token_->token_string_ == "sd"))
									sd_node = value_node;
								else
									opt_dnorm1_candidate = false;
							}
							
							// the mean and sd parameters of dnorm can be omitted in the below calls, but if they are given, get their values
							if (mean_node)
							{
								if (mean_node->HasCachedNumericValue())
									mean_value = mean_node->CachedNumericValue();
								else
									opt_dnorm1_candidate = false;
							}
							
							if (sd_node)
							{
								if (sd_node->HasCachedNumericValue())
									sd_value = sd_node->CachedNumericValue();
								else
									opt_dnorm1_candidate = false;
							}
							
							// parse the x argument to dnorm, which can take several different forms
							if (opt_dnorm1_candidate)
							{
								if ((x_node->token_->token_type_ == EidosTokenType::kTokenMinus) && (x_node->children_.size() == 2) && (mean_value == 0.0))
								{
									const EidosASTNode *lhs_node = x_node->children_[0];
									const EidosASTNode *rhs_node = x_node->children_[1];
									const EidosASTNode *dot_node = nullptr, *constant_node = nullptr;
									
									if (lhs_node->token_->token_type_ == EidosTokenType::kTokenDot)
									{
										dot_node = lhs_node;
										constant_node = rhs_node;
									}
									else if (rhs_node->token_->token_type_ == EidosTokenType::kTokenDot)
									{
										dot_node = rhs_node;
										constant_node = lhs_node;
									}
									
									if (dot_node && constant_node && (dot_node->children_.size() == 2) && constant_node->HasCachedNumericValue())
									{
										const EidosASTNode *var_node = dot_node->children_[0];
										const EidosASTNode *prop_node = dot_node->children_[1];
										
										mean_value = constant_node->CachedNumericValue();
										
										if ((var_node->token_->token_type_ == EidosTokenType::kTokenIdentifier) && (var_node->token_->token_string_ == "individual")
											&& (prop_node->token_->token_type_ == EidosTokenType::kTokenIdentifier) && (prop_node->token_->token_string_ == "tagF"))
										{
											// callback of the form { return D + dnorm(individual.tagF - A, 0.0, B) / C; }
											// callback of the form { return D + dnorm(individual.tagF - A, 0.0, B); }
											// callback of the form { return D + dnorm(A - individual.tagF, 0.0, B) / C; }
											// callback of the form { return D + dnorm(A - individual.tagF, 0.0, B); }
											p_script_block->has_cached_optimization_ = true;
											p_script_block->has_cached_opt_dnorm1_ = true;
											p_script_block->cached_opt_A_ = mean_value;
											p_script_block->cached_opt_B_ = sd_value;
											p_script_block->cached_opt_C_ = denominator;
											p_script_block->cached_opt_D_ = added_constant;
										}
									}
								}
								else if ((x_node->token_->token_type_ == EidosTokenType::kTokenDot) && (x_node->children_.size() == 2))
								{
									const EidosASTNode *var_node = x_node->children_[0];
									const EidosASTNode *prop_node = x_node->children_[1];
									
									if ((var_node->token_->token_type_ == EidosTokenType::kTokenIdentifier) && (var_node->token_->token_string_ == "individual")
										&& (prop_node->token_->token_type_ == EidosTokenType::kTokenIdentifier) && (prop_node->token_->token_string_ == "tagF"))
									{
										// callback of the form { return D + dnorm(individual.tagF, A, B) / C; }
										// callback of the form { return D + dnorm(individual.tagF, A, B); }
										p_script_block->has_cached_optimization_ = true;
										p_script_block->has_cached_opt_dnorm1_ = true;
										p_script_block->cached_opt_A_ = mean_value;
										p_script_block->cached_opt_B_ = sd_value;
										p_script_block->cached_opt_C_ = denominator;
										p_script_block->cached_opt_D_ = added_constant;
									}
								}
							}
						}
					}
				}
			}
			
//			if (p_script_block->has_cached_optimization_)
//				std::cout << "optimized:" << std::endl << "   " << base_node->token_->token_string_ << std::endl;
//			else
//				std::cout << "NOT OPTIMIZED:" << std::endl << "   " << base_node->token_->token_string_ << std::endl;
		}
		else if (p_script_block->type_ == SLiMEidosBlockType::SLiMEidosFitnessCallback)
		{
			const EidosASTNode *base_node = p_script_block->compound_statement_node_;
			
			if ((base_node->token_->token_type_ == EidosTokenType::kTokenLBrace) && (base_node->children_.size() == 1))
			{
				const EidosASTNode *expr_node = base_node->children_[0];
				
				// we must have an intervening "return", which we jump down through
				if ((expr_node->token_->token_type_ == EidosTokenType::kTokenReturn) && (expr_node->children_.size() == 1))
				{
					expr_node = expr_node->children_[0];
					
					if ((expr_node->token_->token_type_ == EidosTokenType::kTokenDiv) && (expr_node->children_.size() == 2))
					{
						const EidosASTNode *numerator_node = expr_node->children_[0];
						const EidosASTNode *denominator_node = expr_node->children_[1];
						
						if (numerator_node->HasCachedNumericValue())
						{
							double numerator = numerator_node->CachedNumericValue();
							
							if ((denominator_node->token_->token_type_ == EidosTokenType::kTokenIdentifier) && (denominator_node->token_->token_string_ == "relFitness"))
							{
								// callback of the form { return A/relFitness; }
								p_script_block->has_cached_optimization_ = true;
								p_script_block->has_cached_opt_reciprocal = true;
								p_script_block->cached_opt_A_ = numerator;
							}
						}
					}
				}
			}
			
//			if (p_script_block->has_cached_optimization_)
//				std::cout << "optimized:" << std::endl << "   " << base_node->token_->token_string_ << std::endl;
//			else
//				std::cout << "NOT OPTIMIZED:" << std::endl << "   " << base_node->token_->token_string_ << std::endl;
		}
	}
}

void SLiMSim::AddScriptBlock(SLiMEidosBlock *p_script_block, EidosInterpreter *p_interpreter, const EidosToken *p_error_token)
{
	script_blocks_.emplace_back(p_script_block);
	
	p_script_block->TokenizeAndParse();	// can raise
	
	// The script block passed tokenization and parsing, so it is reasonably well-formed.  Now we check for cases we optimize.
	OptimizeScriptBlock(p_script_block);
	
	// Define the symbol for the script block, if any
	if (p_script_block->block_id_ != -1)
	{
		EidosSymbolTableEntry &symbol_entry = p_script_block->ScriptBlockSymbolTableEntry();
		EidosGlobalStringID symbol_id = symbol_entry.first;
		
		if ((simulation_constants_->ContainsSymbol(symbol_id)) || (p_interpreter && p_interpreter->SymbolTable().ContainsSymbol(symbol_id)))
			EIDOS_TERMINATION << "ERROR (SLiMSim::AddScriptBlock): script block symbol " << Eidos_StringForGlobalStringID(symbol_entry.first) << " was already defined prior to its definition here." << EidosTerminate(p_error_token);
		
		simulation_constants_->InitializeConstantSymbolEntry(symbol_entry);
	}
	
	// Notify the various interested parties that the script blocks have changed
	last_script_block_gen_cached_ = false;
	script_block_types_cached_ = false;
	scripts_changed_ = true;
}

void SLiMSim::DeregisterScheduledScriptBlocks(void)
{
	// If we have blocks scheduled for deregistration, we sweep through and deregister them at the end of each stage of each generation.
	// This happens at a time when script blocks are not executing, so that we're guaranteed not to leave hanging pointers that could
	// cause a crash; it also guarantees that script blocks are applied consistently across each generation stage.  A single block
	// might be scheduled for deregistration more than once, but should only occur in script_blocks_ once, so we have to be careful
	// with our deallocations here; we deallocate a block only when we find it in script_blocks_.
	for (SLiMEidosBlock *block_to_dereg : scheduled_deregistrations_)
	{
		auto script_block_position = std::find(script_blocks_.begin(), script_blocks_.end(), block_to_dereg);
		
		if (script_block_position != script_blocks_.end())
		{
			// Remove the symbol for it first
			if (block_to_dereg->block_id_ != -1)
				simulation_constants_->RemoveConstantForSymbol(block_to_dereg->ScriptBlockSymbolTableEntry().first);
			
			// Then remove it from our script block list and deallocate it
			script_blocks_.erase(script_block_position);
			last_script_block_gen_cached_ = false;
			script_block_types_cached_ = false;
			scripts_changed_ = true;
			delete block_to_dereg;
		}
	}
}

void SLiMSim::DeregisterScheduledInteractionBlocks(void)
{
	// Identical to DeregisterScheduledScriptBlocks() above, but for the interaction() dereg list; see deregisterScriptBlock()
	for (SLiMEidosBlock *block_to_dereg : scheduled_interaction_deregs_)
	{
		auto script_block_position = std::find(script_blocks_.begin(), script_blocks_.end(), block_to_dereg);
		
		if (script_block_position != script_blocks_.end())
		{
			// Remove the symbol for it first
			if (block_to_dereg->block_id_ != -1)
				simulation_constants_->RemoveConstantForSymbol(block_to_dereg->ScriptBlockSymbolTableEntry().first);
			
			// Then remove it from our script block list and deallocate it
			script_blocks_.erase(script_block_position);
			last_script_block_gen_cached_ = false;
			script_block_types_cached_ = false;
			scripts_changed_ = true;
			delete block_to_dereg;
		}
	}
}

void SLiMSim::ExecuteFunctionDefinitionBlock(SLiMEidosBlock *p_script_block)
{
	EidosSymbolTable callback_symbols(EidosSymbolTableType::kContextConstantsTable, &SymbolTable());
	EidosSymbolTable client_symbols(EidosSymbolTableType::kVariablesTable, &callback_symbols);
	
	EidosInterpreter interpreter(p_script_block->root_node_->children_[0], client_symbols, simulation_functions_, this);
	
	try
	{
		// Interpret the script; the result from the interpretation is not used for anything
		EidosValue_SP result = interpreter.EvaluateInternalBlock(p_script_block->script_);
		
		// Output generated by the interpreter goes to our output stream
		if (interpreter.HasExecutionOutput())
			SLIM_OUTSTREAM << interpreter.ExecutionOutput();
	}
	catch (...)
	{
		// Emit final output even on a throw, so that stop() messages and such get printed
		if (interpreter.HasExecutionOutput())
			SLIM_OUTSTREAM << interpreter.ExecutionOutput();
		
		throw;
	}
}

void SLiMSim::RunInitializeCallbacks(void)
{
	// zero out the initialization check counts
	num_interaction_types_ = 0;
	num_mutation_types_ = 0;
	num_mutation_rates_ = 0;
	num_genomic_element_types_ = 0;
	num_genomic_elements_ = 0;
	num_recombination_rates_ = 0;
	num_gene_conversions_ = 0;
	num_sex_declarations_ = 0;
	num_options_declarations_ = 0;
	num_treeseq_declarations_ = 0;
	num_modeltype_declarations_ = 0;
	
	if (DEBUG_INPUT)
		SLIM_OUTSTREAM << "// RunInitializeCallbacks():" << std::endl;
	
	// execute user-defined function blocks first; no need to profile this, it's just the definitions not the executions
	std::vector<SLiMEidosBlock*> function_blocks = ScriptBlocksMatching(-1, SLiMEidosBlockType::SLiMEidosUserDefinedFunction, -1, -1, -1);
	
	for (auto script_block : function_blocks)
		ExecuteFunctionDefinitionBlock(script_block);
	
	// execute initialize() callbacks, which should always have a generation of 0 set
	std::vector<SLiMEidosBlock*> init_blocks = ScriptBlocksMatching(0, SLiMEidosBlockType::SLiMEidosInitializeCallback, -1, -1, -1);
	
	for (auto script_block : init_blocks)
	{
		if (script_block->active_)
		{
#if defined(SLIMGUI) && (SLIMPROFILING == 1)
			// PROFILING
			SLIM_PROFILE_BLOCK_START();
#endif
			
			population_.ExecuteScript(script_block, generation_, chromosome_);
			
#if defined(SLIMGUI) && (SLIMPROFILING == 1)
			// PROFILING
			SLIM_PROFILE_BLOCK_END(profile_callback_totals_[(int)(SLiMEidosBlockType::SLiMEidosInitializeCallback)]);
#endif
		}
	}
	
	DeregisterScheduledScriptBlocks();
	
	// we're done with the initialization generation, so remove the zero-gen functions
	RemoveZeroGenerationFunctionsFromMap(simulation_functions_);
	
	// check for complete initialization
	if (num_mutation_rates_ == 0)
		EIDOS_TERMINATION << "ERROR (SLiMSim::RunInitializeCallbacks): At least one mutation rate interval must be defined in an initialize() callback with initializeMutationRate()." << EidosTerminate();
	
	if (num_mutation_types_ == 0)
		EIDOS_TERMINATION << "ERROR (SLiMSim::RunInitializeCallbacks): At least one mutation type must be defined in an initialize() callback with initializeMutationType()." << EidosTerminate();
	
	if (num_genomic_element_types_ == 0)
		EIDOS_TERMINATION << "ERROR (SLiMSim::RunInitializeCallbacks): At least one genomic element type must be defined in an initialize() callback with initializeGenomicElementType()." << EidosTerminate();
	
	if (num_genomic_elements_ == 0)
		EIDOS_TERMINATION << "ERROR (SLiMSim::RunInitializeCallbacks): At least one genomic element must be defined in an initialize() callback with initializeGenomicElement()." << EidosTerminate();
	
	if (num_recombination_rates_ == 0)
		EIDOS_TERMINATION << "ERROR (SLiMSim::RunInitializeCallbacks): At least one recombination rate interval must be defined in an initialize() callback with initializeRecombinationRate()." << EidosTerminate();
	
	if ((chromosome_.recombination_rates_H_.size() != 0) && ((chromosome_.recombination_rates_M_.size() != 0) || (chromosome_.recombination_rates_F_.size() != 0)))
		EIDOS_TERMINATION << "ERROR (SLiMSim::RunInitializeCallbacks): Cannot define both sex-specific and sex-nonspecific recombination rates." << EidosTerminate();
	
	if (((chromosome_.recombination_rates_M_.size() == 0) && (chromosome_.recombination_rates_F_.size() != 0)) ||
		((chromosome_.recombination_rates_M_.size() != 0) && (chromosome_.recombination_rates_F_.size() == 0)))
		EIDOS_TERMINATION << "ERROR (SLiMSim::RunInitializeCallbacks): Both sex-specific recombination rates must be defined, not just one (but one may be defined as zero)." << EidosTerminate();
	
	if (ModelType() == SLiMModelType::kModelTypeNonWF)
	{
		std::vector<SLiMEidosBlock*> &script_blocks = AllScriptBlocks();
		
		for (auto script_block : script_blocks)
			if (script_block->type_ == SLiMEidosBlockType::SLiMEidosMateChoiceCallback)
				EIDOS_TERMINATION << "ERROR (SLiMSim::RunInitializeCallbacks): mateChoice() callbacks may not be defined in nonWF models." << EidosTerminate(script_block->identifier_token_);
	}
	if (ModelType() == SLiMModelType::kModelTypeWF)
	{
		std::vector<SLiMEidosBlock*> &script_blocks = AllScriptBlocks();
		
		for (auto script_block : script_blocks)
			if (script_block->type_ == SLiMEidosBlockType::SLiMEidosReproductionCallback)
				EIDOS_TERMINATION << "ERROR (SLiMSim::RunInitializeCallbacks): reproduction() callbacks may not be defined in WF models." << EidosTerminate(script_block->identifier_token_);
	}
	if (!sex_enabled_)
	{
		std::vector<SLiMEidosBlock*> &script_blocks = AllScriptBlocks();
		
		for (auto script_block : script_blocks)
			if ((script_block->type_ == SLiMEidosBlockType::SLiMEidosReproductionCallback) && (script_block->sex_specificity_ != IndividualSex::kUnspecified))
				EIDOS_TERMINATION << "ERROR (SLiMSim::RunInitializeCallbacks): reproduction() callbacks may not be limited by sex in non-sexual models." << EidosTerminate(script_block->identifier_token_);
	}
	
	CheckMutationStackPolicy();
	
	time_start_ = FirstGeneration();	// SLIM_MAX_GENERATION + 1 if it can't find a first block
	
	if (time_start_ == SLIM_MAX_GENERATION + 1)
		EIDOS_TERMINATION << "ERROR (SLiMSim::RunInitializeCallbacks): No Eidos event found to start the simulation." << EidosTerminate();
	
	// start at the beginning
	SetGeneration(time_start_);
	
	// set up the "sim" symbol now that initialization is complete
	simulation_constants_->InitializeConstantSymbolEntry(SymbolTableEntry());
	
	// initialize chromosome
	chromosome_.InitializeDraws();
	chromosome_.ChooseMutationRunLayout(preferred_mutrun_count_);
	
	// kick off mutation run experiments, if needed
	InitiateMutationRunExperiments();
	
	// TREE SEQUENCE RECORDING
	if (RecordingTreeSequence())
		StartTreeRecording();
	
	// emit our start log
	SLIM_OUTSTREAM << "\n// Starting run at generation <start>:\n" << time_start_ << " " << "\n" << std::endl;
}

void SLiMSim::InitiateMutationRunExperiments(void)
{
	if (preferred_mutrun_count_ != 0)
	{
		// If the user supplied a count, go with that and don't run experiments
		x_experiments_enabled_ = false;
		
		if (SLiM_verbose_output)
		{
			SLIM_OUTSTREAM << std::endl;
			SLIM_OUTSTREAM << "// Mutation run experiments disabled since a mutation run count was supplied" << std::endl;
		}
		
		return;
	}
	if (chromosome_.mutrun_length_ <= SLIM_MUTRUN_MAXIMUM_COUNT)
	{
		// If the chromosome length is too short, go with that and don't run experiments;
		// we want to guarantee that with SLIM_MUTRUN_MAXIMUM_COUNT runs each mutrun is at
		// least one mutation in length, so the code doesn't break down
		x_experiments_enabled_ = false;
		
		if (SLiM_verbose_output)
		{
			SLIM_OUTSTREAM << std::endl;
			SLIM_OUTSTREAM << "// Mutation run experiments disabled since the chromosome is very short" << std::endl;
		}
		
		return;
	}
	
	x_experiments_enabled_ = true;
	
	x_current_mutcount_ = chromosome_.mutrun_count_;
	x_current_runtimes_ = (double *)malloc(SLIM_MUTRUN_EXPERIMENT_LENGTH * sizeof(double));
	x_current_buflen_ = 0;
	
	x_previous_mutcount_ = 0;			// marks that no previous experiment has been done
	x_previous_runtimes_ = (double *)malloc(SLIM_MUTRUN_EXPERIMENT_LENGTH * sizeof(double));
	x_previous_buflen_ = 0;
	
	x_continuing_trend_ = false;
	
	x_stasis_limit_ = 5;				// once we reach stasis, we will conduct 5 stasis experiments before exploring again
	x_stasis_alpha_ = 0.01;				// initially, we use an alpha of 0.01 to break out of stasis due to a change in mean
	x_prev1_stasis_mutcount_ = 0;		// we have never reached stasis before, so we have no memory of it
	x_prev2_stasis_mutcount_ = 0;		// we have never reached stasis before, so we have no memory of it
	
	if (SLiM_verbose_output)
	{
		SLIM_OUTSTREAM << std::endl;
		SLIM_OUTSTREAM << "// Mutation run experiments started" << std::endl;
	}
}

void SLiMSim::TransitionToNewExperimentAgainstCurrentExperiment(int32_t p_new_mutrun_count)
{
	// Save off the old experiment
	x_previous_mutcount_ = x_current_mutcount_;
	std::swap(x_current_runtimes_, x_previous_runtimes_);
	x_previous_buflen_ = x_current_buflen_;
	
	// Set up the next experiment
	x_current_mutcount_ = p_new_mutrun_count;
	x_current_buflen_ = 0;
}

void SLiMSim::TransitionToNewExperimentAgainstPreviousExperiment(int32_t p_new_mutrun_count)
{
	// Set up the next experiment
	x_current_mutcount_ = p_new_mutrun_count;
	x_current_buflen_ = 0;
}

void SLiMSim::EnterStasisForMutationRunExperiments(void)
{
	if ((x_current_mutcount_ == x_prev1_stasis_mutcount_) || (x_current_mutcount_ == x_prev2_stasis_mutcount_))
	{
		// One of our recent trips to stasis was at the same count, so we broke stasis incorrectly; get stricter.
		// The purpose for keeping two previous counts is to detect when we are ping-ponging between two values
		// that produce virtually identical performance; we want to detect that and just settle on one of them.
		x_stasis_alpha_ *= 0.5;
		x_stasis_limit_ *= 2;
		
#if MUTRUN_EXPERIMENT_OUTPUT
		if (SLiM_verbose_output)
			SLIM_OUTSTREAM << "// Remembered previous stasis at " << x_current_mutcount_ << ", strengthening stasis criteria" << std::endl;
#endif
	}
	else
	{
		// Our previous trips to stasis were at a different number of mutation runs, so reset our stasis parameters
		x_stasis_limit_ = 5;
		x_stasis_alpha_ = 0.01;
		
#if MUTRUN_EXPERIMENT_OUTPUT
		if (SLiM_verbose_output)
			SLIM_OUTSTREAM << "// No memory of previous stasis at " << x_current_mutcount_ << ", resetting stasis criteria" << std::endl;
#endif
	}
	
	x_stasis_counter_ = 1;
	x_continuing_trend_ = false;
	
	// Preserve a memory of the last two *different* mutcounts we entered stasis on.  Only forget the old value
	// in x_prev2_stasis_mutcount_ if x_prev1_stasis_mutcount_ is about to get a new and different value.
	// This makes the anti-ping-pong mechanism described above effective even if we ping-pong irregularly.
	if (x_prev1_stasis_mutcount_ != x_current_mutcount_)
		x_prev2_stasis_mutcount_ = x_prev1_stasis_mutcount_;
	x_prev1_stasis_mutcount_ = x_current_mutcount_;
	
#if MUTRUN_EXPERIMENT_OUTPUT
	if (SLiM_verbose_output)
		SLIM_OUTSTREAM << "// ****** ENTERING STASIS AT " << x_current_mutcount_ << " : x_stasis_limit_ = " << x_stasis_limit_ << ", x_stasis_alpha_ = " << x_stasis_alpha_ << std::endl;
#endif
}

void SLiMSim::MaintainMutationRunExperiments(double p_last_gen_runtime)
{
	// Log the last generation time into our buffer
	if (x_current_buflen_ >= SLIM_MUTRUN_EXPERIMENT_LENGTH)
		EIDOS_TERMINATION << "ERROR (SLiMSim::MaintainMutationRunExperiments): Buffer overrun, failure to reset after completion of an experiment." << EidosTerminate();
	
	x_current_runtimes_[x_current_buflen_] = p_last_gen_runtime;
	
	// Remember the history of the mutation run count
	x_mutcount_history_.push_back(x_current_mutcount_);
	
	// If the current experiment is not over, continue running it
	++x_current_buflen_;
	
	double current_mean = 0.0, previous_mean = 0.0, p = 0.0;
	
	if ((x_current_buflen_ == 10) && (x_current_mutcount_ != x_previous_mutcount_) && (x_previous_mutcount_ != 0))
	{
		// We want to be able to cut an experiment short if it is clearly a disaster.  So if we're not in stasis, and
		// we've run for 10 generations, and the experiment mean is already different from the baseline at alpha 0.01,
		// and the experiment mean is worse than the baseline mean (if it is better, we want to continue collecting),
		// let's short-circuit the rest of the experiment and bail – like early termination of a medical trial.
		p = Eidos_TTest_TwoSampleWelch(x_current_runtimes_, x_current_buflen_, x_previous_runtimes_, x_previous_buflen_, &current_mean, &previous_mean);
		
		if ((p < 0.01) && (current_mean > previous_mean))
		{
#if MUTRUN_EXPERIMENT_OUTPUT
			if (SLiM_verbose_output)
			{
				SLIM_OUTSTREAM << std::endl;
				SLIM_OUTSTREAM << "// " << generation_ << " : Early t-test yielded HIGHLY SIGNIFICANT p of " << p << " with negative results; terminating early." << std::endl;
			}
#endif
			
			goto early_ttest_passed;
		}
#if MUTRUN_EXPERIMENT_OUTPUT
		else if (SLiM_verbose_output)
		{
			if (p >= 0.01)
			{
				SLIM_OUTSTREAM << std::endl;
				SLIM_OUTSTREAM << "// " << generation_ << " : Early t-test yielded not highly significant p of " << p << "; continuing." << std::endl;
			}
			else if (current_mean > previous_mean)
			{
				SLIM_OUTSTREAM << std::endl;
				SLIM_OUTSTREAM << "// " << generation_ << " : Early t-test yielded highly significant p of " << p << " with positive results; continuing data collection." << std::endl;
			}
		}
#endif
	}
	
	if (x_current_buflen_ < SLIM_MUTRUN_EXPERIMENT_LENGTH)
		return;
	
	if (x_previous_mutcount_ == 0)
	{
		// FINISHED OUR FIRST EXPERIMENT; move on to the next experiment, which is always double the number of mutruns
#if MUTRUN_EXPERIMENT_OUTPUT
		if (SLiM_verbose_output)
		{
			SLIM_OUTSTREAM << std::endl;
			SLIM_OUTSTREAM << "// ** " << generation_ << " : First mutation run experiment completed with mutrun count " << x_current_mutcount_ << "; will now try " << (x_current_mutcount_ * 2) << std::endl;
		}
#endif
		
		TransitionToNewExperimentAgainstCurrentExperiment(x_current_mutcount_ * 2);
	}
	else
	{
		// If we've just finished the second stasis experiment, run another stasis experiment before trying to draw any
		// conclusions.  We often enter stasis with one generation's worth of data that was actually collected quite a
		// while ago, because we did exploration in both directions first.  This can lead to breaking out of stasis
		// immediately after entering, because we're comparing apples and oranges.  So we avoid doing that here.
		if ((x_stasis_counter_ <= 1) && (x_current_mutcount_ == x_previous_mutcount_))
		{
			TransitionToNewExperimentAgainstCurrentExperiment(x_current_mutcount_);
			++x_stasis_counter_;
			
#if MUTRUN_EXPERIMENT_OUTPUT
			if (SLiM_verbose_output)
			{
				SLIM_OUTSTREAM << std::endl;
				SLIM_OUTSTREAM << "// " << generation_ << " : Mutation run experiment completed (second stasis generation, no tests conducted)" << std::endl;
			}
#endif
			
			return;
		}
		
		// Otherwise, get a result from a t-test and decide what to do
		p = Eidos_TTest_TwoSampleWelch(x_current_runtimes_, x_current_buflen_, x_previous_runtimes_, x_previous_buflen_, &current_mean, &previous_mean);
		
	early_ttest_passed:
		
#if MUTRUN_EXPERIMENT_OUTPUT
		if (SLiM_verbose_output)
		{
			SLIM_OUTSTREAM << std::endl;
			SLIM_OUTSTREAM << "// " << generation_ << " : Mutation run experiment completed:" << std::endl;
			SLIM_OUTSTREAM << "//    mean == " << current_mean << " for " << x_current_mutcount_ << " mutruns (" << x_current_buflen_ << " data points)" << std::endl;
			SLIM_OUTSTREAM << "//    mean == " << previous_mean << " for " << x_previous_mutcount_ << " mutruns (" << x_previous_buflen_ << " data points)" << std::endl;
		}
#endif
		
		if (x_current_mutcount_ == x_previous_mutcount_)	// are we in stasis?
		{
			//
			// FINISHED A STASIS EXPERIMENT; unless we have changed at alpha = 0.01 we stay put
			//
			bool means_different_stasis = (p < x_stasis_alpha_);
			
#if MUTRUN_EXPERIMENT_OUTPUT
			if (SLiM_verbose_output)
				SLIM_OUTSTREAM << "//    p == " << p << " : " << (means_different_stasis ? "SIGNIFICANT DIFFERENCE" : "no significant difference") << " at stasis alpha " << x_stasis_alpha_ << std::endl;
#endif
			
			if (means_different_stasis)
			{
				// OK, it looks like something has changed about our scenario, so we should come out of stasis and re-test.
				// We don't have any information about the new state of affairs, so we have no directional preference.
				// Let's try a larger number of mutation runs first, since genomes tend to fill up, unless we're at the max.
				if (x_current_mutcount_ >= SLIM_MUTRUN_MAXIMUM_COUNT)
					TransitionToNewExperimentAgainstCurrentExperiment(x_current_mutcount_ / 2);
				else
					TransitionToNewExperimentAgainstCurrentExperiment(x_current_mutcount_ * 2);
				
#if MUTRUN_EXPERIMENT_OUTPUT
				if (SLiM_verbose_output)
					SLIM_OUTSTREAM << "// ** " << generation_ << " : Stasis mean changed, EXITING STASIS and trying new mutcount of " << x_current_mutcount_ << std::endl;
#endif
			}
			else
			{
				// We seem to be in a constant scenario.  Increment our stasis counter and see if we have reached our stasis limit
				if (++x_stasis_counter_ >= x_stasis_limit_)
				{
					// We reached the stasis limit, so we will try an experiment even though we don't seem to have changed;
					// as before, we try more mutation runs first, since increasing genetic complexity is typical
					if (x_current_mutcount_ >= SLIM_MUTRUN_MAXIMUM_COUNT)
						TransitionToNewExperimentAgainstCurrentExperiment(x_current_mutcount_ / 2);
					else
						TransitionToNewExperimentAgainstCurrentExperiment(x_current_mutcount_ * 2);
					
#if MUTRUN_EXPERIMENT_OUTPUT
					if (SLiM_verbose_output)
						SLIM_OUTSTREAM << "// ** " << generation_ << " : Stasis limit reached, EXITING STASIS and trying new mutcount of " << x_current_mutcount_ << std::endl;
#endif
				}
				else
				{
					// We have not yet reached the stasis limit, so run another stasis experiment.
					// In this case we don't do a transition; we want to continue comparing against the original experiment
					// data so that if stasis slowly drift away from us, we eventually detect that as a change in stasis.
					x_current_buflen_ = 0;
					
#if MUTRUN_EXPERIMENT_OUTPUT
					if (SLiM_verbose_output)
						SLIM_OUTSTREAM << "//    " << generation_ << " : Stasis limit not reached (" << x_stasis_counter_ << " of " << x_stasis_limit_ << "), running another stasis experiment at " << x_current_mutcount_ << std::endl;
#endif
				}
			}
		}
		else
		{
			//
			// FINISHED A NON-STASIS EXPERIMENT; trying a move toward more/fewer mutruns
			//
			double alpha = 0.05;
			bool means_different_05 = (p < alpha);
			
#if MUTRUN_EXPERIMENT_OUTPUT
			if (SLiM_verbose_output)
				SLIM_OUTSTREAM << "//    p == " << p << " : " << (means_different_05 ? "SIGNIFICANT DIFFERENCE" : "no significant difference") << " at alpha " << alpha << std::endl;
#endif
			
			int32_t trend_next = (x_current_mutcount_ < x_previous_mutcount_) ? (x_current_mutcount_ / 2) : (x_current_mutcount_ * 2);
			int32_t trend_limit = (x_current_mutcount_ < x_previous_mutcount_) ? 1 : SLIM_MUTRUN_MAXIMUM_COUNT;
			
			if ((current_mean < previous_mean) || (!means_different_05 && (x_current_mutcount_ < x_previous_mutcount_)))
			{
				// We enter this case under two different conditions.  The first is that the new mean is better
				// than the old mean; whether that is significant or not, we want to continue in the same direction
				// with a new experiment, which is what we do here.  The other case is if the new mean is worse
				// than the old mean, but the difference is non-significant *and* we're trending toward fewer
				// mutation runs.  We treat that the same way: continue with a new experiment in the same direction.
				// But if the new mean is worse that the old mean and we're trending toward more mutation runs,
				// we do NOT follow this case, because an inconclusive but negative increasing trend pushes up our
				// peak memory usage and can be quite inefficient, and usually we just jump back down anyway.
				if (x_current_mutcount_ == trend_limit)
				{
					if (current_mean < previous_mean)
					{
						// Can't go beyond the trend limit (1 or SLIM_MUTRUN_MAXIMUM_COUNT), so we're done; ****** ENTER STASIS
						// We keep the current experiment as the first stasis experiment.
						TransitionToNewExperimentAgainstCurrentExperiment(x_current_mutcount_);
						
#if MUTRUN_EXPERIMENT_OUTPUT
						if (SLiM_verbose_output)
							SLIM_OUTSTREAM << "// ****** " << generation_ << " : Experiment " << (means_different_05 ? "successful" : "inconclusive but positive") << " at " << x_previous_mutcount_ << ", nowhere left to go; entering stasis at " << x_current_mutcount_ << "." << std::endl;
#endif
						
						EnterStasisForMutationRunExperiments();
					}
					else
					{
						// The means are not significantly different, and the current experiment is worse than the
						// previous one, and we can't go beyond the trend limit, so we're done; ****** ENTER STASIS
						// We keep the previous experiment as the first stasis experiment.
						TransitionToNewExperimentAgainstPreviousExperiment(x_previous_mutcount_);
						
#if MUTRUN_EXPERIMENT_OUTPUT
						if (SLiM_verbose_output)
							SLIM_OUTSTREAM << "// ****** " << generation_ << " : Experiment " << (means_different_05 ? "failed" : "inconclusive but negative") << " at " << x_previous_mutcount_ << ", nowhere left to go; entering stasis at " << x_current_mutcount_ << "." << std::endl;
#endif
						
						EnterStasisForMutationRunExperiments();
					}
				}
				else
				{
					if (current_mean < previous_mean)
					{
						// Even if the difference is not significant, we appear to be moving in a beneficial direction,
						// so we will run the next experiment against the current experiment's results
#if MUTRUN_EXPERIMENT_OUTPUT
						if (SLiM_verbose_output)
							SLIM_OUTSTREAM << "// ** " << generation_ << " : Experiment " << (means_different_05 ? "successful" : "inconclusive but positive") << " at " << x_current_mutcount_ << " (against " << x_previous_mutcount_ << "), continuing trend with " << trend_next << " (against " << x_current_mutcount_ << ")" << std::endl;
#endif
						
						TransitionToNewExperimentAgainstCurrentExperiment(trend_next);
						x_continuing_trend_ = true;
					}
					else
					{
						// The difference is not significant, but we might be moving in a bad direction, and a series
						// of such moves, each non-significant against the previous experiment, can lead us way down
						// the garden path.  To make sure that doesn't happen, we run successive inconclusive experiments
						// against whichever preceding experiment had the lowest mean.
#if MUTRUN_EXPERIMENT_OUTPUT
						if (SLiM_verbose_output)
							SLIM_OUTSTREAM << "// ** " << generation_ << " : Experiment inconclusive but negative at " << x_current_mutcount_ << " (against " << x_previous_mutcount_ << "), checking " << trend_next << " (against " << x_previous_mutcount_ << ")" << std::endl;
#endif
						
						TransitionToNewExperimentAgainstPreviousExperiment(trend_next);
					}
				}
			}
			else
			{
				// The old mean was better, and either the difference is significant or the trend is toward more mutation
				// runs, so we want to give up on this trend and go back
				if (x_continuing_trend_)
				{
					// We already tried a step on the opposite side of the old position, so the old position appears ideal; ****** ENTER STASIS.
					// We throw away the current, failed experiment and keep the last experiment at the previous position as the first stasis experiment.
					TransitionToNewExperimentAgainstPreviousExperiment(x_previous_mutcount_);
					
#if MUTRUN_EXPERIMENT_OUTPUT
					if (SLiM_verbose_output)
						SLIM_OUTSTREAM << "// ****** " << generation_ << " : Experiment failed, already tried opposite side, so " << x_current_mutcount_ << " appears optimal; entering stasis at " << x_current_mutcount_ << "." << std::endl;
#endif
					
					EnterStasisForMutationRunExperiments();
				}
				else
				{
					// We have not tried a step on the opposite side of the old position; let's return to our old position,
					// which we know is better than the position we just ran an experiment at, and then advance onward to
					// run an experiment at the next position in that reversed trend direction.
					
					if ((x_previous_mutcount_ == 1) || (x_previous_mutcount_ == SLIM_MUTRUN_MAXIMUM_COUNT))
					{
						// can't jump over the previous mutcount, so we enter stasis at it
						TransitionToNewExperimentAgainstPreviousExperiment(x_previous_mutcount_);
						
#if MUTRUN_EXPERIMENT_OUTPUT
						if (SLiM_verbose_output)
							SLIM_OUTSTREAM << "// ****** " << generation_ << " : Experiment failed, opposite side blocked so " << x_current_mutcount_ << " appears optimal; entering stasis at " << x_current_mutcount_ << "." << std::endl;
#endif
						
						EnterStasisForMutationRunExperiments();
					}
					else
					{
						int32_t new_mutcount = ((x_current_mutcount_ > x_previous_mutcount_) ? (x_previous_mutcount_ / 2) : (x_previous_mutcount_ * 2));
						
#if MUTRUN_EXPERIMENT_OUTPUT
						if (SLiM_verbose_output)
							SLIM_OUTSTREAM << "// ** " << generation_ << " : Experiment failed at " << x_current_mutcount_ << ", opposite side untried, reversing trend back to " << new_mutcount << " (against " << x_previous_mutcount_ << ")" << std::endl;
#endif
						
						TransitionToNewExperimentAgainstPreviousExperiment(new_mutcount);
						x_continuing_trend_ = true;
					}
				}
			}
		}
	}
	
	// Promulgate the new mutation run count
	if (x_current_mutcount_ != chromosome_.mutrun_count_)
	{
		// Fix all genomes.  We could do this by brute force, by making completely new mutation runs for every
		// existing genome and then calling Population::UniqueMutationRuns(), but that would be inefficient,
		// and would also cause a huge memory usage spike.  Instead, we want to preserve existing redundancy.
		
		while (x_current_mutcount_ > chromosome_.mutrun_count_)
		{
#if MUTRUN_EXPERIMENT_OUTPUT
			clock_t start_clock = clock();
#endif
			
			// We are splitting existing runs in two, so make a map from old mutrun index to new pair of
			// mutrun indices; every time we encounter the same old index we will substitute the same pair.
			population_.SplitMutationRuns(chromosome_.mutrun_count_ * 2);
			
			// Fix the chromosome values
			chromosome_.mutrun_count_ *= 2;
			chromosome_.mutrun_length_ /= 2;
			
#if MUTRUN_EXPERIMENT_OUTPUT
			if (SLiM_verbose_output)
				SLIM_OUTSTREAM << "// ++ Splitting to achieve new mutation run count of " << chromosome_.mutrun_count_ << " took " << ((clock() - start_clock) / (double)CLOCKS_PER_SEC) << " seconds" << std::endl;
#endif
		}
		
		while (x_current_mutcount_ < chromosome_.mutrun_count_)
		{
#if MUTRUN_EXPERIMENT_OUTPUT
			clock_t start_clock = clock();
#endif
			
			// We are joining existing runs together, so make a map from old mutrun index pairs to a new
			// index; every time we encounter the same pair of indices we will substitute the same index.
			population_.JoinMutationRuns(chromosome_.mutrun_count_ / 2);
			
			// Fix the chromosome values
			chromosome_.mutrun_count_ /= 2;
			chromosome_.mutrun_length_ *= 2;
			
#if MUTRUN_EXPERIMENT_OUTPUT
			if (SLiM_verbose_output)
				SLIM_OUTSTREAM << "// ++ Joining to achieve new mutation run count of " << chromosome_.mutrun_count_ << " took " << ((clock() - start_clock) / (double)CLOCKS_PER_SEC) << " seconds" << std::endl;
#endif
		}
		
		if (chromosome_.mutrun_count_ != x_current_mutcount_)
			EIDOS_TERMINATION << "ERROR (SLiMSim::MaintainMutationRunExperiments): Failed to transition to new mutation run count" << x_current_mutcount_ << "." << EidosTerminate();
	}
}

#if defined(SLIMGUI) && (SLIMPROFILING == 1)
// PROFILING
#if SLIM_USE_NONNEUTRAL_CACHES
void SLiMSim::CollectSLiMguiMutationProfileInfo(void)
{
	// maintain our history of the number of mutruns per genome and the nonneutral regime
	profile_mutcount_history_.push_back(chromosome_.mutrun_count_);
	profile_nonneutral_regime_history_.push_back(last_nonneutral_regime_);
	
	// track the maximum number of mutations in existence at one time
	profile_max_mutation_index_ = std::max(profile_max_mutation_index_, (int64_t)(population_.mutation_registry_.size()));
	
	// tally up the number of mutation runs, mutation usage metrics, etc.
	int64_t operation_id = ++gSLiM_MutationRun_OperationID;
	
	for (std::pair<const slim_objectid_t,Subpopulation*> &subpop_pair : population_)
	{
		Subpopulation *subpop = subpop_pair.second;
		std::vector<Genome *> &subpop_genomes = subpop->parent_genomes_;
		
		for (Genome *genome : subpop_genomes)
		{
			MutationRun_SP *mutruns = genome->mutruns_;
			int32_t mutrun_count = genome->mutrun_count_;
			
			profile_mutrun_total_usage_ += mutrun_count;
			
			for (int32_t mutrun_index = 0; mutrun_index < mutrun_count; ++mutrun_index)
			{
				MutationRun *mutrun = mutruns[mutrun_index].get();
				
				if (mutrun)
				{
					if (mutrun->operation_id_ != operation_id)
					{
						mutrun->operation_id_ = operation_id;
						profile_unique_mutrun_total_++;
					}
					
					// tally the total and nonneutral mutations
					mutrun->tally_nonneutral_mutations(&profile_mutation_total_usage_, &profile_nonneutral_mutation_total_, &profile_mutrun_nonneutral_recache_total_);
				}
			}
		}
	}
}
#endif
#endif

slim_generation_t SLiMSim::FirstGeneration(void)
{
	slim_generation_t first_gen = SLIM_MAX_GENERATION + 1;
	std::vector<SLiMEidosBlock*> &script_blocks = AllScriptBlocks();
	
	// Figure out our first generation; it is the earliest generation in which an Eidos event is set up to run,
	// since an Eidos event that adds a subpopulation is necessary to get things started
	for (auto script_block : script_blocks)
		if (((script_block->type_ == SLiMEidosBlockType::SLiMEidosEventEarly) || (script_block->type_ == SLiMEidosBlockType::SLiMEidosEventLate))
			&& (script_block->start_generation_ < first_gen) && (script_block->start_generation_ > 0))
			first_gen = script_block->start_generation_;
	
	return first_gen;
}

slim_generation_t SLiMSim::EstimatedLastGeneration(void)
{
	// return our cached value if we have one
	if (last_script_block_gen_cached_)
		return last_script_block_gen_;
	
	// otherwise, fill the cache
	std::vector<SLiMEidosBlock*> &script_blocks = AllScriptBlocks();
	slim_generation_t last_gen = 1;
	
	// The estimate is derived from the last generation in which an Eidos block is registered.
	// Any block type works, since the simulation could plausibly be stopped within a callback.
	// However, blocks that do not specify an end generation don't count.
	for (auto script_block : script_blocks)
		if ((script_block->end_generation_ > last_gen) && (script_block->end_generation_ != SLIM_MAX_GENERATION + 1))
			last_gen = script_block->end_generation_;
	
	last_script_block_gen_ = last_gen;
	last_script_block_gen_cached_ = true;
	
	return last_script_block_gen_;
}

void SLiMSim::SetGeneration(slim_generation_t p_new_generation)
{
	generation_ = p_new_generation;
	
	// The tree sequence generation increments when offspring generation occurs, not at the ends of generations as delineated by SLiM.
	// This prevents the tree sequence code from seeing two "generations" with the same value for the generation counter.
	if ((ModelType() == SLiMModelType::kModelTypeWF) && (GenerationStage() < SLiMGenerationStage::kWFStage2GenerateOffspring))
		tree_seq_generation_ = generation_ - 1;
	else
		tree_seq_generation_ = generation_;
}

// This function is called only by the SLiM self-testing machinery.  It has no exception handling; raises will
// blow through to the catch block in the test harness so that they can be handled there.
bool SLiMSim::_RunOneGeneration(void)
{
	// ******************************************************************
	//
	// Stage 0: Pre-generation bookkeeping
	//
	generation_stage_ = SLiMGenerationStage::kStage0PreGeneration;
	
	// Define the current script around each generation execution, for error reporting
	gEidosCurrentScript = script_;
	gEidosExecutingRuntimeScript = false;
	
	// Activate all registered script blocks at the beginning of the generation
	std::vector<SLiMEidosBlock*> &script_blocks = AllScriptBlocks();
	
	for (SLiMEidosBlock *script_block : script_blocks)
		script_block->active_ = -1;
	
	if (generation_ == 0)
	{
		// The zero generation is handled here by shared code, since it is the same for WF and nonWF models
		
#if defined(SLIMGUI) && (SLIMPROFILING == 1)
		// PROFILING
		SLIM_PROFILE_BLOCK_START();
#endif
		
		RunInitializeCallbacks();
		
#if defined(SLIMGUI) && (SLIMPROFILING == 1)
		// PROFILING
		SLIM_PROFILE_BLOCK_END(profile_stage_totals_[0]);
#endif
		
		// Zero out error-reporting info so raises elsewhere don't get attributed to this script
		gEidosCurrentScript = nullptr;
		gEidosExecutingRuntimeScript = false;
		return true;
	}
	else
	{
#ifdef SLIM_KEEP_MUTTYPE_REGISTRIES
		// Optimization; see mutation_type.h for an explanation of what this counter is used for
		if (population_.any_muttype_call_count_used_)
		{
			for (auto muttype_iter : mutation_types_)
				(muttype_iter.second)->muttype_registry_call_count_ = 0;
			
			population_.any_muttype_call_count_used_ = false;
		}
#endif
		
		// Non-zero generations are handled by separate functions for WF and nonWF models
		
#if defined(SLIM_WF_ONLY) && defined(SLIM_NONWF_ONLY)
		if (model_type_ == SLiMModelType::kModelTypeWF)
			return _RunOneGenerationWF();
		else
			return _RunOneGenerationNonWF();
#elif defined(SLIM_WF_ONLY)
		return _RunOneGenerationWF();
#elif defined(SLIM_NONWF_ONLY)
		return _RunOneGenerationNonWF();
#endif
	}
}

#ifdef SLIM_WF_ONLY
//
//		_RunOneGenerationWF() : runs all the stages for one generation of a nonWF model
//
bool SLiMSim::_RunOneGenerationWF(void)
{
#if defined(SLIMGUI) && (SLIMPROFILING == 1)
	// PROFILING
#if SLIM_USE_NONNEUTRAL_CACHES
	if (gEidosProfilingClientCount)
		CollectSLiMguiMutationProfileInfo();
#endif
#endif
	
	// make a clock if we're running experiments
	clock_t x_clock0 = (x_experiments_enabled_ ? clock() : 0);
	
	
	// ******************************************************************
	//
	// Stage 1: Execute early() script events for the current generation
	//
	{
#if defined(SLIMGUI) && (SLIMPROFILING == 1)
		// PROFILING
		SLIM_PROFILE_BLOCK_START();
#endif
		
		//std::cout << "WF early() events, generation_ == " << generation_ << ", tree_seq_generation_ == " << tree_seq_generation_ << std::endl;
		
		generation_stage_ = SLiMGenerationStage::kWFStage1ExecuteEarlyScripts;
		
		std::vector<SLiMEidosBlock*> early_blocks = ScriptBlocksMatching(generation_, SLiMEidosBlockType::SLiMEidosEventEarly, -1, -1, -1);
		
		for (auto script_block : early_blocks)
		{
			if (script_block->active_)
			{
#if defined(SLIMGUI) && (SLIMPROFILING == 1)
				// PROFILING
				SLIM_PROFILE_BLOCK_START_NESTED();
#endif
				
				population_.ExecuteScript(script_block, generation_, chromosome_);
				
#if defined(SLIMGUI) && (SLIMPROFILING == 1)
				// PROFILING
				SLIM_PROFILE_BLOCK_END_NESTED(profile_callback_totals_[(int)(SLiMEidosBlockType::SLiMEidosEventEarly)]);
#endif
			}
		}
		
		// the stage is done, so deregister script blocks as requested
		DeregisterScheduledScriptBlocks();
		
#if defined(SLIMGUI) && (SLIMPROFILING == 1)
		// PROFILING
		SLIM_PROFILE_BLOCK_END(profile_stage_totals_[1]);
#endif
	}
	
#if DEBUG
	// Check the integrity of all the information in the individuals and genomes of the parental population
	for (std::pair<const slim_objectid_t,Subpopulation*> &subpop_pair : population_)
		subpop_pair.second->CheckIndividualIntegrity();
#endif
	
	
	// ******************************************************************
	//
	// Stage 2: Generate offspring: evolve all subpopulations
	//
	{
#if defined(SLIMGUI) && (SLIMPROFILING == 1)
		// PROFILING
		SLIM_PROFILE_BLOCK_START();
#endif
		
		CheckMutationStackPolicy();
		
		generation_stage_ = SLiMGenerationStage::kWFStage2GenerateOffspring;
		
		// increment the tree-sequence generation immediately, since we are now going to make a new generation of individuals
		tree_seq_generation_++;
		// note that generation_ is incremented later!
		
		std::vector<SLiMEidosBlock*> mate_choice_callbacks = ScriptBlocksMatching(generation_, SLiMEidosBlockType::SLiMEidosMateChoiceCallback, -1, -1, -1);
		std::vector<SLiMEidosBlock*> modify_child_callbacks = ScriptBlocksMatching(generation_, SLiMEidosBlockType::SLiMEidosModifyChildCallback, -1, -1, -1);
		std::vector<SLiMEidosBlock*> recombination_callbacks = ScriptBlocksMatching(generation_, SLiMEidosBlockType::SLiMEidosRecombinationCallback, -1, -1, -1);
		bool mate_choice_callbacks_present = mate_choice_callbacks.size();
		bool modify_child_callbacks_present = modify_child_callbacks.size();
		bool recombination_callbacks_present = recombination_callbacks.size();
		bool no_active_callbacks = true;
		
		// if there are no active callbacks of any type, we can pretend there are no callbacks at all
		// if there is a callback of any type, however, then inactive callbacks could become active
		if (mate_choice_callbacks_present || modify_child_callbacks_present || recombination_callbacks_present)
		{
			for (SLiMEidosBlock *callback : mate_choice_callbacks)
				if (callback->active_)
				{
					no_active_callbacks = false;
					break;
				}
			
			if (no_active_callbacks)
				for (SLiMEidosBlock *callback : modify_child_callbacks)
					if (callback->active_)
					{
						no_active_callbacks = false;
						break;
					}
			
			if (no_active_callbacks)
				for (SLiMEidosBlock *callback : recombination_callbacks)
					if (callback->active_)
					{
						no_active_callbacks = false;
						break;
					}
		}
		
		if (no_active_callbacks)
		{
			for (std::pair<const slim_objectid_t,Subpopulation*> &subpop_pair : population_)
				population_.EvolveSubpopulation(*subpop_pair.second, false, false, false);
		}
		else
		{
			// cache a list of callbacks registered for each subpop
			for (std::pair<const slim_objectid_t,Subpopulation*> &subpop_pair : population_)
			{
				slim_objectid_t subpop_id = subpop_pair.first;
				Subpopulation *subpop = subpop_pair.second;
				
				// Get mateChoice() callbacks that apply to this subpopulation
				subpop->registered_mate_choice_callbacks_.clear();
				
				for (SLiMEidosBlock *callback : mate_choice_callbacks)
				{
					slim_objectid_t callback_subpop_id = callback->subpopulation_id_;
					
					if ((callback_subpop_id == -1) || (callback_subpop_id == subpop_id))
						subpop->registered_mate_choice_callbacks_.emplace_back(callback);
				}
				
				// Get modifyChild() callbacks that apply to this subpopulation
				subpop->registered_modify_child_callbacks_.clear();
				
				for (SLiMEidosBlock *callback : modify_child_callbacks)
				{
					slim_objectid_t callback_subpop_id = callback->subpopulation_id_;
					
					if ((callback_subpop_id == -1) || (callback_subpop_id == subpop_id))
						subpop->registered_modify_child_callbacks_.emplace_back(callback);
				}
				
				// Get recombination() callbacks that apply to this subpopulation
				subpop->registered_recombination_callbacks_.clear();
				
				for (SLiMEidosBlock *callback : recombination_callbacks)
				{
					slim_objectid_t callback_subpop_id = callback->subpopulation_id_;
					
					if ((callback_subpop_id == -1) || (callback_subpop_id == subpop_id))
						subpop->registered_recombination_callbacks_.emplace_back(callback);
				}
			}
			
			// then evolve each subpop
			for (std::pair<const slim_objectid_t,Subpopulation*> &subpop_pair : population_)
				population_.EvolveSubpopulation(*subpop_pair.second, mate_choice_callbacks_present, modify_child_callbacks_present, recombination_callbacks_present);
		}
		
		// then switch to the child generation; we don't want to do this until all callbacks have executed for all subpops
		for (std::pair<const slim_objectid_t,Subpopulation*> &subpop_pair : population_)
			subpop_pair.second->child_generation_valid_ = true;
		
		population_.child_generation_valid_ = true;
		
		// added 30 November 2016 so MutationRun refcounts reflect their usage count in the simulation
		// moved up to SLiMGenerationStage::kWFStage2GenerateOffspring, 9 January 2018, so that the
		// population is in a standard state for CheckIndividualIntegrity() at the end of this stage
		population_.ClearParentalGenomes();
		
		// the stage is done, so deregister script blocks as requested
		DeregisterScheduledScriptBlocks();
		
#if defined(SLIMGUI) && (SLIMPROFILING == 1)
		// PROFILING
		SLIM_PROFILE_BLOCK_END(profile_stage_totals_[2]);
#endif
	}
	
#if DEBUG
	// Check the integrity of all the information in the individuals and genomes of the parental population
	for (std::pair<const slim_objectid_t,Subpopulation*> &subpop_pair : population_)
		subpop_pair.second->CheckIndividualIntegrity();
#endif
	
	
	// ******************************************************************
	//
	// Stage 3: Remove fixed mutations and associated tasks
	//
	{
#if defined(SLIMGUI) && (SLIMPROFILING == 1)
		// PROFILING
		SLIM_PROFILE_BLOCK_START();
#endif
		
		generation_stage_ = SLiMGenerationStage::kWFStage3RemoveFixedMutations;
		
		population_.MaintainRegistry();
		
		// Every hundredth generation we unique mutation runs to optimize memory usage and efficiency.  The number 100 was
		// picked out of a hat – often enough to perhaps be useful in keeping SLiM slim, but infrequent enough that if it
		// is a time sink it won't impact the simulation too much.  This call is really quite fast, though – on the order
		// of 0.015 seconds for a pop of 10000 with a 1e5 chromosome and lots of mutations.  So although doing this every
		// generation would seem like overkill – very few duplicates would be found per call – every 100 should be fine.
		// Anyway, if we start seeing this call in performance analysis, we should probably revisit this; the benefit is
		// likely to be pretty small for most simulations, so if the cost is significant then it may be a lose.
		if (generation_ % 100 == 0)
			population_.UniqueMutationRuns();
		
		// Invalidate interactions, now that the generation they were valid for is disappearing
		for (auto int_type = interaction_types_.begin(); int_type != interaction_types_.end(); ++int_type)
			int_type->second->Invalidate();
		
		// Deregister any interaction() callbacks that have been scheduled for deregistration, since it is now safe to do so
		DeregisterScheduledInteractionBlocks();
		
#if defined(SLIMGUI) && (SLIMPROFILING == 1)
		// PROFILING
		SLIM_PROFILE_BLOCK_END(profile_stage_totals_[3]);
#endif
	}
	
#if DEBUG
	// Check the integrity of all the information in the individuals and genomes of the parental population
	for (std::pair<const slim_objectid_t,Subpopulation*> &subpop_pair : population_)
		subpop_pair.second->CheckIndividualIntegrity();
#endif
	
	
	// ******************************************************************
	//
	// Stage 4: Swap generations
	//
	{
#if defined(SLIMGUI) && (SLIMPROFILING == 1)
		// PROFILING
		SLIM_PROFILE_BLOCK_START();
#endif
		
		generation_stage_ = SLiMGenerationStage::kWFStage4SwapGenerations;
		
		population_.SwapGenerations();
		
#if defined(SLIMGUI) && (SLIMPROFILING == 1)
		// PROFILING
		SLIM_PROFILE_BLOCK_END(profile_stage_totals_[4]);
#endif
	}
	
#if DEBUG
	// Check the integrity of all the information in the individuals and genomes of the parental population
	for (std::pair<const slim_objectid_t,Subpopulation*> &subpop_pair : population_)
		subpop_pair.second->CheckIndividualIntegrity();
#endif
	
	
	// ******************************************************************
	//
	// Stage 5: Execute late() script events for the current generation
	//
	{
#if defined(SLIMGUI) && (SLIMPROFILING == 1)
		// PROFILING
		SLIM_PROFILE_BLOCK_START();
#endif
		
		generation_stage_ = SLiMGenerationStage::kWFStage5ExecuteLateScripts;
		
		//std::cout << "WF late() events, generation_ == " << generation_ << ", tree_seq_generation_ == " << tree_seq_generation_ << std::endl;
		
		std::vector<SLiMEidosBlock*> late_blocks = ScriptBlocksMatching(generation_, SLiMEidosBlockType::SLiMEidosEventLate, -1, -1, -1);
		
		for (auto script_block : late_blocks)
		{
			if (script_block->active_)
			{
#if defined(SLIMGUI) && (SLIMPROFILING == 1)
				// PROFILING
				SLIM_PROFILE_BLOCK_START_NESTED();
#endif
				
				population_.ExecuteScript(script_block, generation_, chromosome_);
				
#if defined(SLIMGUI) && (SLIMPROFILING == 1)
				// PROFILING
				SLIM_PROFILE_BLOCK_END_NESTED(profile_callback_totals_[(int)(SLiMEidosBlockType::SLiMEidosEventLate)]);
#endif
			}
		}
		
		// the stage is done, so deregister script blocks as requested
		DeregisterScheduledScriptBlocks();
		
#if defined(SLIMGUI) && (SLIMPROFILING == 1)
		// PROFILING
		SLIM_PROFILE_BLOCK_END(profile_stage_totals_[5]);
#endif
	}
	
#if DEBUG
	// Check the integrity of all the information in the individuals and genomes of the parental population
	for (std::pair<const slim_objectid_t,Subpopulation*> &subpop_pair : population_)
		subpop_pair.second->CheckIndividualIntegrity();
#endif
	
	
	// ******************************************************************
	//
	// Stage 6: Calculate fitness values for the new parental generation
	//
	{
#if defined(SLIMGUI) && (SLIMPROFILING == 1)
		// PROFILING
		SLIM_PROFILE_BLOCK_START();
#endif
		
		generation_stage_ = SLiMGenerationStage::kWFStage6CalculateFitness;
		
		population_.RecalculateFitness(generation_);	// used to be generation_ + 1; removing that 18 Feb 2016 BCH
		
		// the stage is done, so deregister script blocks as requested
		DeregisterScheduledScriptBlocks();
		
		// Maintain our mutation run experiments; we want this overhead to appear within the stage 6 profile
		if (x_experiments_enabled_)
			MaintainMutationRunExperiments((clock() - x_clock0) / (double)CLOCKS_PER_SEC);
		
#if defined(SLIMGUI) && (SLIMPROFILING == 1)
		// PROFILING
		SLIM_PROFILE_BLOCK_END(profile_stage_totals_[6]);
#endif
		
#ifdef SLIMGUI
		// Let SLiMgui survey the population for mean fitness and such, if it is our target
		// We do this outside of profiling and mutation run experiments, since SLiMgui overhead should not affect those
		population_.SurveyPopulation();
#endif
	}
	
	
	// ******************************************************************
	//
	// Stage 7: Advance the generation counter and do end-generation tasks
	//
	{
		generation_stage_ = SLiMGenerationStage::kWFStage7AdvanceGenerationCounter;
		
#ifdef SLIMGUI
		// re-tally for SLiMgui; this should avoid doing any new work if no mutations have been added or removed since the last tally
		// it is needed, though, so that if the user added/removed mutations in a late() event SLiMgui displays correctly
		// NOTE that this means tallies may be different in SLiMgui than in slim!  I *think* this will never be visible to the
		// user's model, because if they ask for mutation counts/frequences a call to TallyMutationReferences() will be made at that
		// point anyway to synchronize; but in slim's code itself, not in Eidos, the tallies can definitely differ!  Beware!
		population_.TallyMutationReferences(nullptr, false);
#endif
	
		cached_value_generation_.reset();
		generation_++;
		// note that tree_seq_generation_ was incremented earlier!
		
		// TREE SEQUENCE RECORDING
		if (recording_tree_)
			CheckAutoSimplification();
		
		// Zero out error-reporting info so raises elsewhere don't get attributed to this script
		gEidosCurrentScript = nullptr;
		gEidosExecutingRuntimeScript = false;
		
		// Decide whether the simulation is over.  We need to call EstimatedLastGeneration() every time; we can't
		// cache it, because it can change based upon changes in script registration / deregistration.
		bool result;
		
		if (sim_declared_finished_)
			result = false;
		else
			result = (generation_ <= EstimatedLastGeneration());
		
		if (!result)
			SimulationFinished();
		
		return result;
	}
}
#endif	// SLIM_WF_ONLY

#ifdef SLIM_NONWF_ONLY
//
//		_RunOneGenerationNonWF() : runs all the stages for one generation of a nonWF model
//
bool SLiMSim::_RunOneGenerationNonWF(void)
{
#if defined(SLIMGUI) && (SLIMPROFILING == 1)
	// PROFILING
#if SLIM_USE_NONNEUTRAL_CACHES
	if (gEidosProfilingClientCount)
		CollectSLiMguiMutationProfileInfo();
#endif
#endif
	
	// make a clock if we're running experiments
	clock_t x_clock0 = (x_experiments_enabled_ ? clock() : 0);
	
	
	// ******************************************************************
	//
	// Stage 1: Generate offspring: call reproduce() callbacks
	//
	{
#if (defined(SLIM_NONWF_ONLY) && defined(SLIMGUI))
		// zero out offspring counts used for SLiMgui's display
		for (std::pair<const slim_objectid_t,Subpopulation*> &subpop_pair : population_)
		{
			Subpopulation *subpop = subpop_pair.second;
			
			subpop->gui_offspring_cloned_M_ = 0;
			subpop->gui_offspring_cloned_F_ = 0;
			subpop->gui_offspring_selfed_ = 0;
			subpop->gui_offspring_crossed_ = 0;
			subpop->gui_offspring_empty_ = 0;
		}
#endif
		
#if defined(SLIMGUI) && (SLIMPROFILING == 1)
		// PROFILING
		SLIM_PROFILE_BLOCK_START();
#endif
		
		CheckMutationStackPolicy();
		
		generation_stage_ = SLiMGenerationStage::kNonWFStage1GenerateOffspring;
		
		std::vector<SLiMEidosBlock*> reproduction_callbacks = ScriptBlocksMatching(generation_, SLiMEidosBlockType::SLiMEidosReproductionCallback, -1, -1, -1);
		std::vector<SLiMEidosBlock*> modify_child_callbacks = ScriptBlocksMatching(generation_, SLiMEidosBlockType::SLiMEidosModifyChildCallback, -1, -1, -1);
		std::vector<SLiMEidosBlock*> recombination_callbacks = ScriptBlocksMatching(generation_, SLiMEidosBlockType::SLiMEidosRecombinationCallback, -1, -1, -1);
		
		// cache a list of callbacks registered for each subpop
		for (std::pair<const slim_objectid_t,Subpopulation*> &subpop_pair : population_)
		{
			slim_objectid_t subpop_id = subpop_pair.first;
			Subpopulation *subpop = subpop_pair.second;
			
			// Get reproduction() callbacks that apply to this subpopulation
			subpop->registered_reproduction_callbacks_.clear();
			
			for (SLiMEidosBlock *callback : reproduction_callbacks)
			{
				slim_objectid_t callback_subpop_id = callback->subpopulation_id_;
				
				if ((callback_subpop_id == -1) || (callback_subpop_id == subpop_id))
					subpop->registered_reproduction_callbacks_.emplace_back(callback);
			}
			
			// Get modifyChild() callbacks that apply to this subpopulation
			subpop->registered_modify_child_callbacks_.clear();
			
			for (SLiMEidosBlock *callback : modify_child_callbacks)
			{
				slim_objectid_t callback_subpop_id = callback->subpopulation_id_;
				
				if ((callback_subpop_id == -1) || (callback_subpop_id == subpop_id))
					subpop->registered_modify_child_callbacks_.emplace_back(callback);
			}
			
			// Get recombination() callbacks that apply to this subpopulation
			subpop->registered_recombination_callbacks_.clear();
			
			for (SLiMEidosBlock *callback : recombination_callbacks)
			{
				slim_objectid_t callback_subpop_id = callback->subpopulation_id_;
				
				if ((callback_subpop_id == -1) || (callback_subpop_id == subpop_id))
					subpop->registered_recombination_callbacks_.emplace_back(callback);
			}
		}
		
		// then evolve each subpop
		for (std::pair<const slim_objectid_t,Subpopulation*> &subpop_pair : population_)
			subpop_pair.second->ReproduceSubpopulation();
		
		// Invalidate interactions, now that the generation they were valid for is disappearing
		for (auto int_type = interaction_types_.begin(); int_type != interaction_types_.end(); ++int_type)
			int_type->second->Invalidate();
		
		// Deregister any interaction() callbacks that have been scheduled for deregistration, since it is now safe to do so
		DeregisterScheduledInteractionBlocks();
		
		// then merge in the generated offspring; we don't want to do this until all callbacks have executed for all subpops
		for (std::pair<const slim_objectid_t,Subpopulation*> &subpop_pair : population_)
			subpop_pair.second->MergeReproductionOffspring();
		
		// the stage is done, so deregister script blocks as requested
		DeregisterScheduledScriptBlocks();
		
#if defined(SLIMGUI) && (SLIMPROFILING == 1)
		// PROFILING
		SLIM_PROFILE_BLOCK_END(profile_stage_totals_[1]);
#endif
	}
	
#if DEBUG
	// Check the integrity of all the information in the individuals and genomes of the parental population
	for (std::pair<const slim_objectid_t,Subpopulation*> &subpop_pair : population_)
		subpop_pair.second->CheckIndividualIntegrity();
#endif
	
	
	// ******************************************************************
	//
	// Stage 2: Execute early() script events for the current generation
	//
	{
#if (defined(SLIM_NONWF_ONLY) && defined(SLIMGUI))
		// zero out migration counts used for SLiMgui's display
		for (std::pair<const slim_objectid_t,Subpopulation*> &subpop_pair : population_)
		{
			Subpopulation *subpop = subpop_pair.second;
			
			subpop->gui_premigration_size_ = subpop->parent_subpop_size_;
			subpop->gui_migrants_.clear();
		}
#endif
		
#if defined(SLIMGUI) && (SLIMPROFILING == 1)
		// PROFILING
		SLIM_PROFILE_BLOCK_START();
#endif
		
		generation_stage_ = SLiMGenerationStage::kNonWFStage2ExecuteEarlyScripts;
		
		//std::cout << "nonWF early() events, generation_ == " << generation_ << ", tree_seq_generation_ == " << tree_seq_generation_ << std::endl;
		
		std::vector<SLiMEidosBlock*> early_blocks = ScriptBlocksMatching(generation_, SLiMEidosBlockType::SLiMEidosEventEarly, -1, -1, -1);
		
		for (auto script_block : early_blocks)
		{
			if (script_block->active_)
			{
#if defined(SLIMGUI) && (SLIMPROFILING == 1)
				// PROFILING
				SLIM_PROFILE_BLOCK_START_NESTED();
#endif
				
				population_.ExecuteScript(script_block, generation_, chromosome_);
				
#if defined(SLIMGUI) && (SLIMPROFILING == 1)
				// PROFILING
				SLIM_PROFILE_BLOCK_END_NESTED(profile_callback_totals_[(int)(SLiMEidosBlockType::SLiMEidosEventEarly)]);
#endif
			}
		}
		
		// the stage is done, so deregister script blocks as requested
		DeregisterScheduledScriptBlocks();
		
#if defined(SLIMGUI) && (SLIMPROFILING == 1)
		// PROFILING
		SLIM_PROFILE_BLOCK_END(profile_stage_totals_[2]);
#endif
	}
	
#if DEBUG
	// Check the integrity of all the information in the individuals and genomes of the parental population
	for (std::pair<const slim_objectid_t,Subpopulation*> &subpop_pair : population_)
		subpop_pair.second->CheckIndividualIntegrity();
#endif
	
	
	// ******************************************************************
	//
	// Stage 3: Calculate fitness values for the new generation
	//
	{
#if defined(SLIMGUI) && (SLIMPROFILING == 1)
		// PROFILING
		SLIM_PROFILE_BLOCK_START();
#endif
		
		generation_stage_ = SLiMGenerationStage::kNonWFStage3CalculateFitness;
		
		population_.RecalculateFitness(generation_);
		
		// the stage is done, so deregister script blocks as requested
		DeregisterScheduledScriptBlocks();
		
		// Invalidate interactions, now that the generation they were valid for is disappearing
		for (auto int_type = interaction_types_.begin(); int_type != interaction_types_.end(); ++int_type)
			int_type->second->Invalidate();
		
		// Deregister any interaction() callbacks that have been scheduled for deregistration, since it is now safe to do so
		DeregisterScheduledInteractionBlocks();
		
#if defined(SLIMGUI) && (SLIMPROFILING == 1)
		// PROFILING
		SLIM_PROFILE_BLOCK_END(profile_stage_totals_[3]);
#endif
	}
	
	
	// ******************************************************************
	//
	// Stage 4: Viability/survival selection
	//
	{
#if defined(SLIMGUI) && (SLIMPROFILING == 1)
		// PROFILING
		SLIM_PROFILE_BLOCK_START();
#endif
		
		generation_stage_ = SLiMGenerationStage::kNonWFStage4SurvivalSelection;
		
		for (std::pair<const slim_objectid_t,Subpopulation*> &subpop_pair : population_)
			subpop_pair.second->ViabilitySelection();
		
#if defined(SLIMGUI) && (SLIMPROFILING == 1)
		// PROFILING
		SLIM_PROFILE_BLOCK_END(profile_stage_totals_[4]);
#endif
	}
	
#if DEBUG
	// Check the integrity of all the information in the individuals and genomes of the parental population
	for (std::pair<const slim_objectid_t,Subpopulation*> &subpop_pair : population_)
		subpop_pair.second->CheckIndividualIntegrity();
#endif
	
	
	// ******************************************************************
	//
	// Stage 5: Remove fixed mutations and associated tasks
	//
	{
#if defined(SLIMGUI) && (SLIMPROFILING == 1)
		// PROFILING
		SLIM_PROFILE_BLOCK_START();
#endif
		
		generation_stage_ = SLiMGenerationStage::kNonWFStage5RemoveFixedMutations;
		
		population_.MaintainRegistry();
		
		// Every hundredth generation we unique mutation runs to optimize memory usage and efficiency.  The number 100 was
		// picked out of a hat – often enough to perhaps be useful in keeping SLiM slim, but infrequent enough that if it
		// is a time sink it won't impact the simulation too much.  This call is really quite fast, though – on the order
		// of 0.015 seconds for a pop of 10000 with a 1e5 chromosome and lots of mutations.  So although doing this every
		// generation would seem like overkill – very few duplicates would be found per call – every 100 should be fine.
		// Anyway, if we start seeing this call in performance analysis, we should probably revisit this; the benefit is
		// likely to be pretty small for most simulations, so if the cost is significant then it may be a lose.
		if (generation_ % 100 == 0)
			population_.UniqueMutationRuns();
		
#if defined(SLIMGUI) && (SLIMPROFILING == 1)
		// PROFILING
		SLIM_PROFILE_BLOCK_END(profile_stage_totals_[5]);
#endif
	}
	
#if DEBUG
	// Check the integrity of all the information in the individuals and genomes of the parental population
	for (std::pair<const slim_objectid_t,Subpopulation*> &subpop_pair : population_)
		subpop_pair.second->CheckIndividualIntegrity();
#endif
	
	
	// ******************************************************************
	//
	// Stage 6: Execute late() script events for the current generation
	//
	{
#if defined(SLIMGUI) && (SLIMPROFILING == 1)
		// PROFILING
		SLIM_PROFILE_BLOCK_START();
#endif
		
		generation_stage_ = SLiMGenerationStage::kNonWFStage6ExecuteLateScripts;
		
		//std::cout << "nonWF late() events, generation_ == " << generation_ << ", tree_seq_generation_ == " << tree_seq_generation_ << std::endl;
		
		std::vector<SLiMEidosBlock*> late_blocks = ScriptBlocksMatching(generation_, SLiMEidosBlockType::SLiMEidosEventLate, -1, -1, -1);
		
		for (auto script_block : late_blocks)
		{
			if (script_block->active_)
			{
#if defined(SLIMGUI) && (SLIMPROFILING == 1)
				// PROFILING
				SLIM_PROFILE_BLOCK_START_NESTED();
#endif
				
				population_.ExecuteScript(script_block, generation_, chromosome_);
				
#if defined(SLIMGUI) && (SLIMPROFILING == 1)
				// PROFILING
				SLIM_PROFILE_BLOCK_END_NESTED(profile_callback_totals_[(int)(SLiMEidosBlockType::SLiMEidosEventLate)]);
#endif
			}
		}
		
		// the stage is done, so deregister script blocks as requested
		DeregisterScheduledScriptBlocks();
		
		// Maintain our mutation run experiments; we want this overhead to appear within the stage 6 profile
		if (x_experiments_enabled_)
			MaintainMutationRunExperiments((clock() - x_clock0) / (double)CLOCKS_PER_SEC);
		
#if defined(SLIMGUI) && (SLIMPROFILING == 1)
		// PROFILING
		SLIM_PROFILE_BLOCK_END(profile_stage_totals_[6]);
#endif
	}
	
#if DEBUG
	// Check the integrity of all the information in the individuals and genomes of the parental population
	for (std::pair<const slim_objectid_t,Subpopulation*> &subpop_pair : population_)
		subpop_pair.second->CheckIndividualIntegrity();
#endif
	
	
	// ******************************************************************
	//
	// Stage 7: Advance the generation counter and do end-generation tasks
	//
	{
		generation_stage_ = SLiMGenerationStage::kNonWFStage7AdvanceGenerationCounter;
		
#ifdef SLIMGUI
		// Let SLiMgui survey the population for mean fitness and such, if it is our target
		// We do this outside of profiling and mutation run experiments, since SLiMgui overhead should not affect those
		population_.SurveyPopulation();
#endif
		
#ifdef SLIMGUI
		// re-tally for SLiMgui; this should avoid doing any new work if no mutations have been added or removed since the last tally
		// it is needed, though, so that if the user added/removed mutations in a late() event SLiMgui displays correctly
		// NOTE that this means tallies may be different in SLiMgui than in slim!  I *think* this will never be visible to the
		// user's model, because if they ask for mutation counts/frequences a call to TallyMutationReferences() will be made at that
		// point anyway to synchronize; but in slim's code itself, not in Eidos, the tallies can definitely differ!  Beware!
		population_.TallyMutationReferences(nullptr, false);
#endif
	
		cached_value_generation_.reset();
		generation_++;
		tree_seq_generation_++;
		
		for (std::pair<const slim_objectid_t,Subpopulation*> &subpop_pair : population_)
			subpop_pair.second->IncrementIndividualAges();
		
		// TREE SEQUENCE RECORDING
		if (recording_tree_)
			CheckAutoSimplification();
		
		// Zero out error-reporting info so raises elsewhere don't get attributed to this script
		gEidosCurrentScript = nullptr;
		gEidosExecutingRuntimeScript = false;
		
		// Decide whether the simulation is over.  We need to call EstimatedLastGeneration() every time; we can't
		// cache it, because it can change based upon changes in script registration / deregistration.
		bool result;
		
		if (sim_declared_finished_)
			result = false;
		else
			result = (generation_ <= EstimatedLastGeneration());
		
		if (!result)
			SimulationFinished();
		
		return result;
	}
}
#endif  // SLIM_NONWF_ONLY

// This function is called by both SLiM and SLiMgui to run a generation.  In SLiM, it simply calls _RunOneGeneration(),
// with no exception handling; in that scenario exceptions should not be thrown, since EidosTerminate() will log an
// error and then call exit().  In SLiMgui, EidosTerminate() will raise an exception, and it will be caught right
// here and converted to an "invalid simulation" state (simulation_valid_ == false), which will be noticed by SLiMgui
// and will cause error reporting to occur based upon the error-tracking variables set.
bool SLiMSim::RunOneGeneration(void)
{
#ifdef SLIMGUI
	if (simulation_valid_)
	{
		try
		{
#endif
			return _RunOneGeneration();
#ifdef SLIMGUI
		}
		catch (...)
		{
			simulation_valid_ = false;
			
			// In the event of a raise, we clear gEidosCurrentScript, which is not normally part of the error-
			// reporting state, but is used only to inform EidosTerminate() about the current script at the point
			// when a raise occurs.  We don't want raises after RunOneGeneration() returns to be attributed to us,
			// so we clear the script pointer.  We do NOT clear any of the error-reporting state, since it will
			// be used by higher levels to select the error in the GUI.
			gEidosCurrentScript = nullptr;
			return false;
		}
	}
	
	gEidosCurrentScript = nullptr;
#endif
	
	return false;
}

void SLiMSim::SimulationFinished(void)
{
	// This is an opportunity for final calculation/output when a simulation finishes
	
#if MUTRUN_EXPERIMENT_OUTPUT
	// Print a full mutation run count history if MUTRUN_EXPERIMENT_OUTPUT is enabled
	if (SLiM_verbose_output && x_experiments_enabled_)
	{
		SLIM_OUTSTREAM << std::endl;
		SLIM_OUTSTREAM << "// Mutrun count history:" << std::endl;
		SLIM_OUTSTREAM << "// mutrun_history <- c(";
		
		bool first_count = true;
		
		for (int32_t count : x_mutcount_history_)
		{
			if (first_count)
				first_count = false;
			else
				SLIM_OUTSTREAM << ", ";
			
			SLIM_OUTSTREAM << count;
		}
		
		SLIM_OUTSTREAM << ")" << std::endl << std::endl;
	}
#endif
	
	// If verbose output is enabled and we've been running mutation run experiments,
	// figure out the modal mutation run count and print that, for the user's benefit.
	if (SLiM_verbose_output && x_experiments_enabled_)
	{
		int modal_index, modal_tally;
		int power_tallies[20];	// we only go up to 1024 mutruns right now, but this gives us some headroom
		
		for (int i = 0; i < 20; ++i)
			power_tallies[i] = 0;
		
		for (int32_t count : x_mutcount_history_)
		{
			int32_t power = (int32_t)round(log2(count));
			
			power_tallies[power]++;
		}
		
		modal_index = -1;
		modal_tally = -1;
		
		for (int i = 0; i < 20; ++i)
			if (power_tallies[i] > modal_tally)
			{
				modal_tally = power_tallies[i];
				modal_index = i;
			}
		
		int modal_count = (int)round(pow(2.0, modal_index));
		double modal_fraction = power_tallies[modal_index] / (double)(x_mutcount_history_.size());
		
		SLIM_OUTSTREAM << std::endl;
		SLIM_OUTSTREAM << "// Mutation run modal count: " << modal_count << " (" << (modal_fraction * 100) << "% of generations)" << std::endl;
		SLIM_OUTSTREAM << "//" << std::endl;
		SLIM_OUTSTREAM << "// It might (or might not) speed up your model to add a call to:" << std::endl;
		SLIM_OUTSTREAM << "//" << std::endl;
		SLIM_OUTSTREAM << "//    initializeSLiMOptions(mutationRuns=" << modal_count << ");" << std::endl;
		SLIM_OUTSTREAM << "//" << std::endl;
		SLIM_OUTSTREAM << "// to your initialize() callback.  The optimal value will change" << std::endl;
		SLIM_OUTSTREAM << "// if your model changes.  See the SLiM manual for more details." << std::endl;
		SLIM_OUTSTREAM << std::endl;
	}
}

void SLiMSim::_CheckMutationStackPolicy(void)
{
	// Check mutation stacking policy for consistency.  This is called periodically during the simulation.
	
	// First do a fast check for the standard case, that each mutation type is in its own stacking group
	// with an index equal to its mutation_type_id_.  Unless the user has configured stacking groups this
	// will verify the setup very quickly.
	bool stacking_nonstandard = false;
	
	for (auto muttype_iter : mutation_types_)
	{
		MutationType *muttype = muttype_iter.second;
		
		if (muttype->stack_group_ != muttype->mutation_type_id_)
		{
			stacking_nonstandard = true;
			break;
		}
	}
	
	if (stacking_nonstandard)
	{
		// If there are N mutation types that participate in M stacking groups, the runtime of the code below
		// is approximately O(N*M), so it can take quite a long time with many distinct stacking groups.  It
		// could perhaps be made faster by first putting the mutation types into a data structure that sorted
		// them by stacking group; a std::map, or just sorting them by stacking group in a vector.  However,
		// I have yet to encounter a model that triggers this case badly (now that the nucleotide model has
		// been fixed to use a single mutation stacking group).
		std::vector<int64_t> checked_groups;
		
		for (auto muttype_iter : mutation_types_)
		{
			MutationType *muttype = muttype_iter.second;
			int64_t stack_group = muttype->stack_group_;
			
			if (std::find(checked_groups.begin(), checked_groups.end(), stack_group) == checked_groups.end())
			{
				// This stacking group has not been checked yet
				MutationStackPolicy stack_policy = muttype->stack_policy_;
				
				for (auto muttype_iter2 : mutation_types_)
				{
					MutationType *muttype2 = muttype_iter2.second;
					
					if ((muttype2->stack_group_ == stack_group) && (muttype2->stack_policy_ != stack_policy))
						EIDOS_TERMINATION << "ERROR (SLiMSim::_CheckMutationStackPolicy): inconsistent mutationStackPolicy values within one mutationStackGroup." << EidosTerminate();
				}
				
				checked_groups.push_back(stack_group);
			}
		}
	}
	
	// we're good until the next change
	mutation_stack_policy_changed_ = false;
}


//
// TREE SEQUENCE RECORDING
//
#pragma mark -
#pragma mark Tree sequence recording
#pragma mark -

// other tree sequence methods should probably be implemented here, unless you just make them inline forwards to code in treerec...

<<<<<<< HEAD
void
SLiMSim::handle_error(std::string msg, int err)
{
	std::cout << "Error:" << msg << ":" << msp_strerror(err) << std::endl;
	EIDOS_TERMINATION << msg << EidosTerminate();
}


void SLiMSim::SimplifyTreeSequence(void){

	std::map<slim_objectid_t,Subpopulation*>::iterator it;
	;
	std::vector<Individual*> populationIndividuals;
	std::vector<node_id_t> samples;
	std::map<slim_genomeid_t,node_id_t> newSlimMspIdMap;
	
	for ( it = population_.begin(); it != population_.end(); it++){
		std::vector<Individual*> &subpopulationIndividuals = it->second->parent_individuals_;
		populationIndividuals.insert(populationIndividuals.end(), subpopulationIndividuals.begin(), subpopulationIndividuals.end());
	}

    // the RememberedGenomes will come first in the list of samples
    for (node_id_t sid : RememberedGenomes) {
        samples.push_back(sid);
    }
	
	slim_pedigreeid_t IndID;
	slim_genomeid_t G1;
	slim_genomeid_t G2;
	node_id_t newValueInNodeTable = (node_id_t)RememberedGenomes.size();
	for (unsigned i = 0; i < populationIndividuals.size(); i++){
		IndID = populationIndividuals[i]->PedigreeID();
		G1 = 2 * IndID;
		G2 = G1 + 1;

		samples.push_back(getMSPID(G1));
		samples.push_back(getMSPID(G2));	
				
		newSlimMspIdMap[G1] = newValueInNodeTable++;
		newSlimMspIdMap[G2] = newValueInNodeTable++;
	}
	
	tree_return_value_ = sort_tables(&tables.nodes, &tables.edges, &tables.migrations, &tables.sites, &tables.mutations, 0);				
	if (tree_return_value_ < 0) {
		handle_error("sort_tables", tree_return_value_);
	}
	
	if(tables.nodes.num_rows == 0){
		std::cout << "aint nobody here" << std::endl;
		return;
	}

    // DEBUG OUTPUT
    //std::string debug_output = "tables_debug";
    //WriteTreeSequence(debug_output, 0, 0);
	
	tree_return_value_ = table_collection_simplify(&tables, samples.data(), samples.size(), 0, NULL);
        if (tree_return_value_ != 0) {
		handle_error("simplifier_run", tree_return_value_);
        }

	SLiM_MSP_Id_Map = newSlimMspIdMap;		
	for (node_id_t i = 0; i < (node_id_t)RememberedGenomes.size(); i++){
        RememberedGenomes[i] = i;
    }
	simplify_elapsed_ = 0;
}

node_id_t SLiMSim::getMSPID(slim_genomeid_t GenomeID){

	node_id_t retNode = SLiM_MSP_Id_Map[GenomeID];
	return retNode;

}

=======
void SLiMSim::SimplifyTreeSequence(void)
{
	// This gets called by CheckAutoSimplification() when it chooses to simplify, and also gets called when
	// the user makes a treeSeqSimplify() call.  It should call out to whatever code on the tree sequence side
	// actually causes a simplification to occur.
	
	std::cout << Generation() << ": ***** Simplifying tree" << std::endl;		// FIXME replace me
	
	// Reset our auto-simplification counter to start counting up to the simplification interval again
	simplify_elapsed_ = 0;
}

>>>>>>> 8d8e82bc
void SLiMSim::StartTreeRecording(void)
{
	// Record any initial information needed about the simulation here.  Not sure what information you need.
	
	std::cout << "Starting tree sequence recording:" << std::endl;
	std::cout << "   Chromosome last base position: " << chromosome_.last_position_ << std::endl << std::endl;
	
	// This would also be the right place to allocate any storage you need, initialize ivars, etc.  This method will be called once,
	// immediately after the simulation finishes initializing (after all initialize() callbacks have completed).  It will not be called
	// again on this SLiMSim instance – but note that in SLiMgui multiple SLiMSim instances may exist, and may all be recording their
	// own trees, so your code needs to be capable of handling that.  Store your state inside SLiMSim, not in globals.  SLiMgui is
	// single-threaded, though, so you don't need to worry about re-entrancy or multithreading issues.

	//INITIALIZE NODE AND EDGE TABLES.
	
	tree_return_value_ = table_collection_alloc(&tables, MSP_ALLOC_TABLES);
        if (tree_return_value_ != 0) {
            //raise_exception(ret);
		handle_error("alloc_tables", tree_return_value_);
        }
        /* NB: must set the sequence_length !! */
        tables.sequence_length = (double)chromosome_.last_position_ + 1;

	std::cout << "succesfully allocated tables" << std::endl;
			
	
}

void SLiMSim::SetCurrentNewIndividual(Individual *p_individual)
{
	// THOUGHT: ALL THIS METHOD DOES IS SET IVARS, we could probably speed things up by setting the ivars instead of calling this method 

	// this is called by code where new individuals are created
	
	// The individual's pedigree ID should be set up already, as are its parents.  Parents can be -1, meaning that the individual started out
	// with empty genomes and has no parents (as when a new subpopulation is created).  Both parent pedigree ids can also be the same, which
	// presently indicates the result of *either* clonal reproduction or hermaphroditic selfing; no distinction is drawn between those in
	// the pedigree tracking code right now, but that could be changed (it would be logical for the second parent to be -1 for cloning, I
	// think).  The first parent is always the female in sexual models, guaranteed.  At present, when this code is called the individual may
	// not be completely initialized yet; it may not know its sex, and its genomes may not know their types, and so forth.  If that needs to
	// be fixed, it should be reasonably straightforward to do so.  For now, the only information guaranteed valid is the pedigree IDs.

	//DEBUG STDOUT PRINTING
	/*
	slim_pedigreeid_t ind_pid = p_individual->PedigreeID();
	slim_pedigreeid_t p1_pid = p_individual->Parent1PedigreeID();
	slim_pedigreeid_t p2_pid = p_individual->Parent2PedigreeID();
	
	std::cout << "--------------------------------------------------" << std::endl << std::endl;
		
	std::cout << Generation() << ": New individual created, pedigree id " << ind_pid << " (parents: " << p1_pid << ", " << p2_pid << ")" << std::endl << std::endl;
	*/

	//Set ivar to current individual, this way the calls to RecordNewGenome have reference.
	CurrentTreeSequenceIndividual = p_individual;
	//Set ivar to indicate the first recombination has not been called, (this lets us know which parent each recombination is referring to
	FirstRecombinationCalled = false;

}

void SLiMSim::RetractNewIndividual()
{
	// This is called when a new child, introduced by SetCurrentNewIndividual(), gets rejected by a modifyChild()
	// callback.  We will have logged recombination breakpoints and new mutations into our tables, and now want
	// to back those changes out by re-setting the active row index for the tables.
	
}

void SLiMSim::RetractNewIndividual()
{
	// This is called when a new child, introduced by SetCurrentNewIndividual(), gets rejected by a modifyChild()
	// callback.  We will have logged recombination breakpoints and new mutations into our tables, and now want
	// to back those changes out by re-setting the active row index for the tables.
	
}

void SLiMSim::RecordNewGenome(std::vector<slim_position_t> *p_breakpoints, bool p_start_strand_2)
{
	// this is called by code where recombination occurs; it will not be called if recombination cannot occur, at present
	
	// Note that the breakpoints vector provided may (or may not) contain a breakpoint, as the final breakpoint in the vector, that is beyond
	// the end of the chromosome.  This is for bookkeeping in the crossover-mutation code and should be ignored, as the code below does.
	// The breakpoints vector may be nullptr (indicating no recombination), but if it exists it will be sorted in ascending order.

	//At the appropriate time, do simplification on tables	
	//This should be done at a higher level in SLiM for effeciency. -DONE-
	
	//BIOLOGY NOTE: Recombination is the meiosis process by which the parent gamete produces germ cells, hence two recombination events 
	//per diploid individual. Here each we treat each offspring genome produced as a haploid individual.

	slim_pedigreeid_t parentSLiMID;			// The SLiM individual that produced this germ cell
	slim_pedigreeid_t offspringSLiMID;		// The genome ID of this germ cell
	slim_pedigreeid_t genome1SLiMID;		// First genome ID of parental gamete
	slim_pedigreeid_t genome2SLiMID;		// Second genome ID of parental gamete  
	node_id_t offspringMSPID;			//MSPrime equivilent of germ cell ID (Node returned from MSPrime)
	node_id_t genome1MSPID;				//MSPrime equivilent of first genome ID of parent
	node_id_t genome2MSPID;				//MSPrime equivilent of second genome ID of parent

	//DEBUG STDOUT PRINTING
    /*
  	std::cout << "------------" << std::endl;	
	std::cout << "generation: " << Generation() << " -- and tree_seq_generation  " << tree_seq_generation << std::endl;
	std::cout << "     Reference to individual: " << CurrentTreeSequenceIndividual->PedigreeID() << std::endl; 
  	std::cout << "     " << (!FirstRecombinationCalled ? "first recomb" : "second recomb") << ", Reference to individual: " << std::endl;
    */

 	//if the first recombination has not been called this is a reference to parent 1, else parent 2
	if(!FirstRecombinationCalled){ 			
		offspringSLiMID = 2 * CurrentTreeSequenceIndividual->PedigreeID();
		parentSLiMID = CurrentTreeSequenceIndividual->Parent1PedigreeID();
		FirstRecombinationCalled = true;		
	}else{
		offspringSLiMID = (2 * CurrentTreeSequenceIndividual->PedigreeID()) + 1;
		parentSLiMID = CurrentTreeSequenceIndividual->Parent2PedigreeID();
	} 

	//calculate genome ID's 
	genome1SLiMID = 2 * parentSLiMID;
	genome2SLiMID = genome1SLiMID + 1;

	//Map the Parental Genome SLiM Id's to MSP IDs.
	genome1MSPID = getMSPID(genome1SLiMID);
	genome2MSPID = getMSPID(genome2SLiMID);


	//add genome node
	double time = (double) -1 * tree_seq_generation_;
	uint32_t flags = 1;

	//for metadata -> testing for now
	std::string osids = std::to_string(offspringSLiMID);	
	osids = "SLiMID="+osids;
	size_t size = osids.length();
	const char *offspring_SLiMID_Const = osids.c_str();
	
	offspringMSPID = node_table_add_row(&tables.nodes,flags,time,0,offspring_SLiMID_Const,size);
    SLiM_MSP_Id_Map[offspringSLiMID] = (node_id_t) offspringMSPID;

    // if there is no parent then no need to record edges
	if(parentSLiMID == -1){
		return;
	}

	size_t breakpoint_count = (p_breakpoints ? p_breakpoints->size() : 0);
	//Have yet to make it in this conditional. Ask ben about this funky business. 
	if (breakpoint_count && (p_breakpoints->back() > chromosome_.last_position_)){
                 breakpoint_count--;	
		//std::cout << "AYYYEEEE Made it in the conditional" << std::endl;
	}
	double left = 0.0;
	double right;
	for (size_t i = 0; i < breakpoint_count; i++){
	
		right = (*p_breakpoints)[i];

		node_id_t parent = (node_id_t) (p_start_strand_2 ? genome2MSPID : genome1MSPID);
		tree_return_value_ = edge_table_add_row(&tables.edges,left,right,parent,offspringMSPID);
		if (tree_return_value_ < 0) {
			handle_error("add_edge", tree_return_value_);
		}
		p_start_strand_2 = !p_start_strand_2;
		
		left = right;
	}
<<<<<<< HEAD
	
	right = (double)chromosome_.last_position_+1;
	node_id_t parent = (node_id_t) (p_start_strand_2 ? genome2MSPID : genome1MSPID);
	tree_return_value_ = edge_table_add_row(&tables.edges,left,right,parent,offspringMSPID);
	if (tree_return_value_ < 0) {
		handle_error("add_edge", tree_return_value_);
	}
		
=======
	else if (p_breakpoints)
	{
		std::cout << Generation() << ":   No recombination (use parental strand " << (p_start_strand_2 ? 2 : 1) << ")" << std::endl;
	}
	else
	{
		std::cout << Generation() << ":   No parental genome" << std::endl;
	}
>>>>>>> 8d8e82bc
}

void SLiMSim::CheckAutoSimplification(void)
{
	// This is called at the end of each generation, at an appropriate time to simplify.  This method decides
	// whether to simplify or not, based upon how long it has been since the last time we simplified.  Each
	// time we simplify, we ask whether we simplified too early, too late, or just the right time by comparing
	// the pre:post ratio of the tree recording table sizes to the desired pre:post ratio, simplification_ratio_,
	// as set up in initializeTreeSeq().  Note that a simplification_ratio_ value of INF means "never simplify
	// automatically"; we check for that up front.
	++simplify_elapsed_;
	
	if (!std::isinf(simplification_ratio_))
	{
		if (simplify_elapsed_ >= simplify_interval_)
		{
			uint64_t old_table_size = (uint64_t)tables.nodes.num_rows;
            old_table_size += (uint64_t)tables.edges.num_rows;
            old_table_size += (uint64_t)tables.sites.num_rows;
            old_table_size += (uint64_t)tables.mutations.num_rows;
			
			SimplifyTreeSequence();
			
			uint64_t new_table_size = (uint64_t)tables.nodes.num_rows;
            new_table_size += (uint64_t)tables.edges.num_rows;
            new_table_size += (uint64_t)tables.sites.num_rows;
            new_table_size += (uint64_t)tables.mutations.num_rows;
			double ratio = old_table_size / (double)new_table_size;
			
			//std::cout << "auto-simplified in generation " << generation_ << "; old size " << old_table_size << ", new size " << new_table_size;
			//std::cout << "; ratio " << ratio << ", target " << simplification_ratio_ << std::endl;
			//std::cout << "old interval " << simplify_interval_ << ", new interval ";
			
			// Adjust our automatic simplification interval based upon the observed change in storage space used.
			// Not sure if this is exactly what we want to do; this will hunt around a lot without settling on a value,
			// but that seems harmless.  The scaling factor of 1.2 is chosen somewhat arbitrarily; we want it to be
			// large enough that we will arrive at the optimum interval before too terribly long, but small enough
			// that we have some granularity, so that once we reach the optimum we don't fluctuate too much.
			if (ratio < simplification_ratio_)
			{
				// We simplified too soon; wait a little longer next time
				simplify_interval_ *= 1.2;
				
				// Impose a maximum interval of 1000, so we don't get caught flat-footed if model demography changes
				if (simplify_interval_ > 1000.0)
					simplify_interval_ = 1000.0;
			}
			else if (ratio > simplification_ratio_)
			{
				// We simplified too late; wait a little less long next time
				simplify_interval_ /= 1.2;
				
				// Impose a minimum interval of 1.0, just to head off weird underflow issues
				if (simplify_interval_ < 1.0)
					simplify_interval_ = 1.0;
			}
			
			//std::cout << simplify_interval_ << std::endl;
		}
	}
}

void SLiMSim::WriteTreeSequence(std::string &p_recording_tree_path, bool p_binary, bool p_simplify)
{
<<<<<<< HEAD
    // If p_binary, then write out to that path;
    // otherwise, create p_recording_tree_path as a directory,
    // and write out to text files in that directory

    if (p_simplify) {
        SimplifyTreeSequence();
    }
	
	// Standardize the path, resolving a leading ~ and maybe other things
	std::string path = Eidos_ResolvedPath(Eidos_StripTrailingSlash(p_recording_tree_path));
	
    if (p_binary) {
        table_collection_dump(&tables, p_recording_tree_path.c_str(), 0);
    } else {
        std::string error_string;
        bool success = Eidos_CreateDirectory(path, &error_string);
		
		if (success)
		{
			FILE *MspTxtNodeTable;
			FILE *MspTxtEdgeTable;
			std::string NodeFileName = path + "/NodeTable.txt";
			std::string EdgeFileName = path + "/EdgeTable.txt";
			MspTxtNodeTable = fopen(NodeFileName.c_str(),"w");
			MspTxtEdgeTable = fopen(EdgeFileName.c_str(),"w");
			node_table_dump_text(&tables.nodes,MspTxtNodeTable);
			edge_table_dump_text(&tables.edges,MspTxtEdgeTable);
			fclose(MspTxtNodeTable);
			fclose(MspTxtEdgeTable);
		}
		else
		{
			EIDOS_TERMINATION << "ERROR (SLiMSim::WriteTreeSequence): unable to create output folder for treeSeqOutput() (" << error_string << ")" << EidosTerminate();
		}
    }
}	
=======
	// Write the recorded tree sequence stuff to p_recording_tree_path.
	if (p_simplify)
		SimplifyTreeSequence();
	
	// Standardize the path, resolving a leading ~ and maybe other things
	std::string path = Eidos_ResolvedPath(p_recording_tree_path);
	
	if (p_binary)
	{
		// Write a binary file to the specified path
		std::cout << Generation() << ": ***** Writing binary tree sequence file to path " << p_recording_tree_path << std::endl;
	}
	else
	{
		// Create a folder at the specified path and then create files inside with standard names
		std::cout << Generation() << ": ***** Writing text tree sequence file to path " << p_recording_tree_path << std::endl;
	}
}
>>>>>>> 8d8e82bc

void SLiMSim::RememberIndividuals(std::vector<slim_pedigreeid_t> p_individual_ids)
{
	// The individuals with pedigree ids specified in p_individual_ids are to be remembered
	// permanently in this run of the model, i.e. added to the sample in every simplify.
	
    // FIXME: not doing any error checking here
    for (slim_pedigreeid_t ind_id : p_individual_ids) {
        RememberedGenomes.push_back((node_id_t) (2*ind_id));
        RememberedGenomes.push_back((node_id_t) (2*ind_id + 1));
    }
}


//
//	Eidos support
//
#pragma mark -
#pragma mark Eidos support
#pragma mark -

EidosValue_SP SLiMSim::ContextDefinedFunctionDispatch(const std::string &p_function_name, const EidosValue_SP *const p_arguments, int p_argument_count, EidosInterpreter &p_interpreter)
{
#pragma unused(p_interpreter)
	
	// we only define initialize...() functions; so we must be in an initialize() callback
	if (generation_ != 0)
		EIDOS_TERMINATION << "ERROR (SLiMSim::ContextDefinedFunctionDispatch): the function " << p_function_name << "() may only be called in an initialize() callback." << EidosTerminate();
	
	if (p_function_name.compare(gStr_initializeGenomicElement) == 0)			return ExecuteContextFunction_initializeGenomicElement(p_function_name, p_arguments, p_argument_count, p_interpreter);
	else if (p_function_name.compare(gStr_initializeGenomicElementType) == 0)	return ExecuteContextFunction_initializeGenomicElementType(p_function_name, p_arguments, p_argument_count, p_interpreter);
	else if (p_function_name.compare(gStr_initializeInteractionType) == 0)		return ExecuteContextFunction_initializeInteractionType(p_function_name, p_arguments, p_argument_count, p_interpreter);
	else if (p_function_name.compare(gStr_initializeMutationType) == 0)			return ExecuteContextFunction_initializeMutationType(p_function_name, p_arguments, p_argument_count, p_interpreter);
	else if (p_function_name.compare(gStr_initializeRecombinationRate) == 0)	return ExecuteContextFunction_initializeRecombinationRate(p_function_name, p_arguments, p_argument_count, p_interpreter);
	else if (p_function_name.compare(gStr_initializeGeneConversion) == 0)		return ExecuteContextFunction_initializeGeneConversion(p_function_name, p_arguments, p_argument_count, p_interpreter);
	else if (p_function_name.compare(gStr_initializeMutationRate) == 0)			return ExecuteContextFunction_initializeMutationRate(p_function_name, p_arguments, p_argument_count, p_interpreter);
	else if (p_function_name.compare(gStr_initializeSex) == 0)					return ExecuteContextFunction_initializeSex(p_function_name, p_arguments, p_argument_count, p_interpreter);
	else if (p_function_name.compare(gStr_initializeSLiMOptions) == 0)			return ExecuteContextFunction_initializeSLiMOptions(p_function_name, p_arguments, p_argument_count, p_interpreter);
	else if (p_function_name.compare(gStr_initializeTreeSeq) == 0)				return ExecuteContextFunction_initializeTreeSeq(p_function_name, p_arguments, p_argument_count, p_interpreter);
	else if (p_function_name.compare(gStr_initializeSLiMModelType) == 0)		return ExecuteContextFunction_initializeSLiMModelType(p_function_name, p_arguments, p_argument_count, p_interpreter);
	
	EIDOS_TERMINATION << "ERROR (SLiMSim::ContextDefinedFunctionDispatch): the function " << p_function_name << "() is not implemented by SLiMSim." << EidosTerminate();
}

//	*********************	(void)initializeGenomicElement(io<GenomicElementType>$ genomicElementType, integer$ start, integer$ end)
//
EidosValue_SP SLiMSim::ExecuteContextFunction_initializeGenomicElement(const std::string &p_function_name, const EidosValue_SP *const p_arguments, int p_argument_count, EidosInterpreter &p_interpreter)
{
#pragma unused (p_function_name, p_arguments, p_argument_count, p_interpreter)
	EidosValue *genomicElementType_value = p_arguments[0].get();
	EidosValue *start_value = p_arguments[1].get();
	EidosValue *end_value = p_arguments[2].get();
	std::ostringstream &output_stream = p_interpreter.ExecutionOutputStream();
	
	GenomicElementType *genomic_element_type_ptr = SLiM_ExtractGenomicElementTypeFromEidosValue_io(genomicElementType_value, 0, *this, "initializeGenomicElement()");
	slim_position_t start_position = SLiMCastToPositionTypeOrRaise(start_value->IntAtIndex(0, nullptr));
	slim_position_t end_position = SLiMCastToPositionTypeOrRaise(end_value->IntAtIndex(0, nullptr));
	
	if (end_position < start_position)
		EIDOS_TERMINATION << "ERROR (SLiMSim::ExecuteContextFunction_initializeGenomicElement): initializeGenomicElement() end position " << end_position << " is less than start position " << start_position << "." << EidosTerminate();
	
	// Check that the new element will not overlap any existing element; if end_position > last_genomic_element_position we are safe.
	// Otherwise, we have to check all previously defined elements.  The use of last_genomic_element_position is an optimization to
	// avoid an O(N) scan with each added element; as long as elements are added in sorted order there is no need to scan.
	if (start_position <= last_genomic_element_position_)
	{
		for (auto &element : chromosome_)
		{
			if ((element.start_position_ <= end_position) && (element.end_position_ >= start_position))
				EIDOS_TERMINATION << "ERROR (SLiMSim::ExecuteContextFunction_initializeGenomicElement): initializeGenomicElement() genomic element from start position " << start_position << " to end position " << end_position << " overlaps existing genomic element." << EidosTerminate();
		}
	}
	
	if (end_position > last_genomic_element_position_)
		last_genomic_element_position_ = end_position;
	
	// Create and add the new element
	GenomicElement new_genomic_element(genomic_element_type_ptr, start_position, end_position);
	
	bool old_log = GenomicElement::LogGenomicElementCopyAndAssign(false);
	chromosome_.emplace_back(new_genomic_element);
	GenomicElement::LogGenomicElementCopyAndAssign(old_log);
	
	chromosome_changed_ = true;
	
	if (DEBUG_INPUT)
	{
		if (ABBREVIATE_DEBUG_INPUT && (num_genomic_elements_ > 99))
		{
			if (num_genomic_elements_ == 100)
				output_stream << "(...more initializeGenomicElement() calls omitted...)" << std::endl;
		}
		else
		{
			output_stream << "initializeGenomicElement(g" << genomic_element_type_ptr->genomic_element_type_id_ << ", " << start_position << ", " << end_position << ");" << std::endl;
		}
	}
	
	num_genomic_elements_++;
	
	return gStaticEidosValueVOID;
}

//	*********************	(object<GenomicElementType>$)initializeGenomicElementType(is$ id, io<MutationType> mutationTypes, numeric proportions)
//
EidosValue_SP SLiMSim::ExecuteContextFunction_initializeGenomicElementType(const std::string &p_function_name, const EidosValue_SP *const p_arguments, int p_argument_count, EidosInterpreter &p_interpreter)
{
#pragma unused (p_function_name, p_arguments, p_argument_count, p_interpreter)
	EidosValue *id_value = p_arguments[0].get();
	EidosValue *mutationTypes_value = p_arguments[1].get();
	EidosValue *proportions_value = p_arguments[2].get();
	std::ostringstream &output_stream = p_interpreter.ExecutionOutputStream();
	
	slim_objectid_t map_identifier = SLiM_ExtractObjectIDFromEidosValue_is(id_value, 0, 'g');
	
	if (genomic_element_types_.count(map_identifier) > 0) 
		EIDOS_TERMINATION << "ERROR (SLiMSim::ExecuteContextFunction_initializeGenomicElementType): initializeGenomicElementType() genomic element type g" << map_identifier << " already defined." << EidosTerminate();
	
	int mut_type_id_count = mutationTypes_value->Count();
	int proportion_count = proportions_value->Count();
	
	if (mut_type_id_count != proportion_count)
		EIDOS_TERMINATION << "ERROR (SLiMSim::ExecuteContextFunction_initializeGenomicElementType): initializeGenomicElementType() requires the sizes of mutationTypes and proportions to be equal." << EidosTerminate();
	
	std::vector<MutationType*> mutation_types;
	std::vector<double> mutation_fractions;
	
	for (int mut_type_index = 0; mut_type_index < mut_type_id_count; ++mut_type_index)
	{
		MutationType *mutation_type_ptr = SLiM_ExtractMutationTypeFromEidosValue_io(mutationTypes_value, mut_type_index, *this, "initializeGenomicElementType()");
		double proportion = proportions_value->FloatAtIndex(mut_type_index, nullptr);
		
		if (proportion < 0)		// == 0 is allowed but must be fixed before the simulation executes; see InitializeDraws()
			EIDOS_TERMINATION << "ERROR (SLiMSim::ExecuteContextFunction_initializeGenomicElementType): initializeGenomicElementType() proportions must be greater than or equal to zero (" << proportion << " supplied)." << EidosTerminate();
		
		if (std::find(mutation_types.begin(), mutation_types.end(), mutation_type_ptr) != mutation_types.end())
			EIDOS_TERMINATION << "ERROR (SLiMSim::ExecuteContextFunction_initializeGenomicElementType): initializeGenomicElementType() mutation type m" << mutation_type_ptr->mutation_type_id_ << " used more than once." << EidosTerminate();
		
		mutation_types.emplace_back(mutation_type_ptr);
		mutation_fractions.emplace_back(proportion);
		
		// check whether we are using a mutation type that is non-neutral; check and set pure_neutral_
		if ((mutation_type_ptr->dfe_type_ != DFEType::kFixed) || (mutation_type_ptr->dfe_parameters_[0] != 0.0))
		{
			SLiMSim &sim = SLiM_GetSimFromInterpreter(p_interpreter);
			
			sim.pure_neutral_ = false;
			// the mutation type's all_pure_neutral_DFE_ flag is presumably already set
		}
	}
	
	GenomicElementType *new_genomic_element_type = new GenomicElementType(map_identifier, mutation_types, mutation_fractions);
	genomic_element_types_.insert(std::pair<const slim_objectid_t,GenomicElementType*>(map_identifier, new_genomic_element_type));
	genomic_element_types_changed_ = true;
	
	// define a new Eidos variable to refer to the new genomic element type
	EidosSymbolTableEntry &symbol_entry = new_genomic_element_type->SymbolTableEntry();
	
	if (p_interpreter.SymbolTable().ContainsSymbol(symbol_entry.first))
		EIDOS_TERMINATION << "ERROR (SLiMSim::ExecuteContextFunction_initializeGenomicElementType): initializeGenomicElementType() symbol " << Eidos_StringForGlobalStringID(symbol_entry.first) << " was already defined prior to its definition here." << EidosTerminate();
	
	simulation_constants_->InitializeConstantSymbolEntry(symbol_entry);
	
	if (DEBUG_INPUT)
	{
		if (ABBREVIATE_DEBUG_INPUT && (num_genomic_element_types_ > 99))
		{
			if (num_genomic_element_types_ == 100)
				output_stream << "(...more initializeGenomicElementType() calls omitted...)" << std::endl;
		}
		else
		{
			output_stream << "initializeGenomicElementType(" << map_identifier;
			
			output_stream << ((mut_type_id_count > 1) ? ", c(" : ", ");
			for (int mut_type_index = 0; mut_type_index < mut_type_id_count; ++mut_type_index)
				output_stream << (mut_type_index > 0 ? ", m" : "m") << mutation_types[mut_type_index]->mutation_type_id_;
			output_stream << ((mut_type_id_count > 1) ? ")" : "");
			
			output_stream << ((mut_type_id_count > 1) ? ", c(" : ", ");
			for (int mut_type_index = 0; mut_type_index < mut_type_id_count; ++mut_type_index)
				output_stream << (mut_type_index > 0 ? ", " : "") << proportions_value->FloatAtIndex(mut_type_index, nullptr);
			output_stream << ((mut_type_id_count > 1) ? ")" : "");
			
			output_stream << ");" << std::endl;
		}
	}
	
	num_genomic_element_types_++;
	return symbol_entry.second;
}

//	*********************	(object<InteractionType>$)initializeInteractionType(is$ id, string$ spatiality, [logical$ reciprocal = F], [numeric$ maxDistance = INF], [string$ sexSegregation = "**"])
//
EidosValue_SP SLiMSim::ExecuteContextFunction_initializeInteractionType(const std::string &p_function_name, const EidosValue_SP *const p_arguments, int p_argument_count, EidosInterpreter &p_interpreter)
{
#pragma unused (p_function_name, p_arguments, p_argument_count, p_interpreter)
	EidosValue *id_value = p_arguments[0].get();
	EidosValue *spatiality_value = p_arguments[1].get();
	EidosValue *reciprocal_value = p_arguments[2].get();
	EidosValue *maxDistance_value = p_arguments[3].get();
	EidosValue *sexSegregation_value = p_arguments[4].get();
	std::ostringstream &output_stream = p_interpreter.ExecutionOutputStream();
	
	slim_objectid_t map_identifier = SLiM_ExtractObjectIDFromEidosValue_is(id_value, 0, 'i');
	std::string spatiality_string = spatiality_value->StringAtIndex(0, nullptr);
	bool reciprocal = reciprocal_value->LogicalAtIndex(0, nullptr);
	double max_distance = maxDistance_value->FloatAtIndex(0, nullptr);
	std::string sex_string = sexSegregation_value->StringAtIndex(0, nullptr);
	int required_dimensionality;
	IndividualSex receiver_sex = IndividualSex::kUnspecified, exerter_sex = IndividualSex::kUnspecified;
	
	if (interaction_types_.count(map_identifier) > 0) 
		EIDOS_TERMINATION << "ERROR (SLiMSim::ExecuteContextFunction_initializeInteractionType): initializeInteractionType() mutation type m" << map_identifier << " already defined." << EidosTerminate();
	
	if (spatiality_string.length() == 0)					required_dimensionality = 0;
	else if (spatiality_string.compare(gEidosStr_x) == 0)	required_dimensionality = 1;
	else if (spatiality_string.compare(gEidosStr_y) == 0)	required_dimensionality = 2;
	else if (spatiality_string.compare(gEidosStr_z) == 0)	required_dimensionality = 3;
	else if (spatiality_string.compare("xy") == 0)			required_dimensionality = 2;
	else if (spatiality_string.compare("xz") == 0)			required_dimensionality = 3;
	else if (spatiality_string.compare("yz") == 0)			required_dimensionality = 3;
	else if (spatiality_string.compare("xyz") == 0)			required_dimensionality = 3;
	else
		EIDOS_TERMINATION << "ERROR (SLiMSim::ExecuteContextFunction_initializeInteractionType): initializeInteractionType() spatiality \"" << spatiality_string << "\" must be \"\", \"x\", \"y\", \"z\", \"xy\", \"xz\", \"yz\", or \"xyz\"." << EidosTerminate();
	
	if (required_dimensionality > spatial_dimensionality_)
		EIDOS_TERMINATION << "ERROR (SLiMSim::ExecuteContextFunction_initializeInteractionType): initializeInteractionType() spatiality cannot utilize spatial dimensions beyond those set in initializeSLiMOptions()." << EidosTerminate();
	
	if (max_distance < 0.0)
		EIDOS_TERMINATION << "ERROR (SLiMSim::ExecuteContextFunction_initializeInteractionType): initializeInteractionType() maxDistance must be >= 0.0." << EidosTerminate();
	if ((required_dimensionality == 0) && (!std::isinf(max_distance) || (max_distance < 0.0)))
		EIDOS_TERMINATION << "ERROR (SLiMSim::ExecuteContextFunction_initializeInteractionType): initializeInteractionType() maxDistance must be INF for non-spatial interactions." << EidosTerminate();
	
	if (sex_string == "**")			{ receiver_sex = IndividualSex::kUnspecified;	exerter_sex = IndividualSex::kUnspecified;	}
	else if (sex_string == "*M")	{ receiver_sex = IndividualSex::kUnspecified;	exerter_sex = IndividualSex::kMale;			}
	else if (sex_string == "*F")	{ receiver_sex = IndividualSex::kUnspecified;	exerter_sex = IndividualSex::kFemale;		}
	else if (sex_string == "M*")	{ receiver_sex = IndividualSex::kMale;			exerter_sex = IndividualSex::kUnspecified;	}
	else if (sex_string == "MM")	{ receiver_sex = IndividualSex::kMale;			exerter_sex = IndividualSex::kMale;			}
	else if (sex_string == "MF")	{ receiver_sex = IndividualSex::kMale;			exerter_sex = IndividualSex::kFemale;		}
	else if (sex_string == "F*")	{ receiver_sex = IndividualSex::kFemale;		exerter_sex = IndividualSex::kUnspecified;	}
	else if (sex_string == "FM")	{ receiver_sex = IndividualSex::kFemale;		exerter_sex = IndividualSex::kMale;			}
	else if (sex_string == "FF")	{ receiver_sex = IndividualSex::kFemale;		exerter_sex = IndividualSex::kFemale;		}
	else
		EIDOS_TERMINATION << "ERROR (SLiMSim::ExecuteContextFunction_initializeInteractionType): initializeInteractionType() unsupported sexSegregation value (must be '**', '*M', '*F', 'M*', 'MM', 'MF', 'F*', 'FM', or 'FF')." << EidosTerminate();
	
	if (((receiver_sex != IndividualSex::kUnspecified) || (exerter_sex != IndividualSex::kUnspecified)) && !sex_enabled_)
		EIDOS_TERMINATION << "ERROR (SLiMSim::ExecuteContextFunction_initializeInteractionType): initializeInteractionType() sexSegregation value other than '**' unsupported in non-sexual simulation." << EidosTerminate();
	
	InteractionType *new_interaction_type = new InteractionType(map_identifier, spatiality_string, reciprocal, max_distance, receiver_sex, exerter_sex);
	
	interaction_types_.insert(std::pair<const slim_objectid_t,InteractionType*>(map_identifier, new_interaction_type));
	interaction_types_changed_ = true;
	
	// define a new Eidos variable to refer to the new mutation type
	EidosSymbolTableEntry &symbol_entry = new_interaction_type->SymbolTableEntry();
	
	if (p_interpreter.SymbolTable().ContainsSymbol(symbol_entry.first))
		EIDOS_TERMINATION << "ERROR (SLiMSim::ExecuteContextFunction_initializeInteractionType): initializeInteractionType() symbol " << Eidos_StringForGlobalStringID(symbol_entry.first) << " was already defined prior to its definition here." << EidosTerminate();
	
	simulation_constants_->InitializeConstantSymbolEntry(symbol_entry);
	
	if (DEBUG_INPUT)
	{
		output_stream << "initializeInteractionType(" << map_identifier << ", \"" << spatiality_string;
		
		if (reciprocal == true)
			output_stream << "\", reciprocal=T";
		
		if (!std::isinf(max_distance))
			output_stream << "\", maxDistance=" << max_distance;
		
		if (sex_string != "**")
			output_stream << "\", sexSegregation=" << sex_string;
		
		output_stream << ");" << std::endl;
	}
	
	num_interaction_types_++;
	return symbol_entry.second;
}

//	*********************	(object<MutationType>$)initializeMutationType(is$ id, numeric$ dominanceCoeff, string$ distributionType, ...)
//
EidosValue_SP SLiMSim::ExecuteContextFunction_initializeMutationType(const std::string &p_function_name, const EidosValue_SP *const p_arguments, int p_argument_count, EidosInterpreter &p_interpreter)
{
#pragma unused (p_function_name, p_arguments, p_argument_count, p_interpreter)
	EidosValue *id_value = p_arguments[0].get();
	EidosValue *dominanceCoeff_value = p_arguments[1].get();
	EidosValue *distributionType_value = p_arguments[2].get();
	std::ostringstream &output_stream = p_interpreter.ExecutionOutputStream();
	
	slim_objectid_t map_identifier = SLiM_ExtractObjectIDFromEidosValue_is(id_value, 0, 'm');
	double dominance_coeff = dominanceCoeff_value->FloatAtIndex(0, nullptr);
	std::string dfe_type_string = distributionType_value->StringAtIndex(0, nullptr);
	DFEType dfe_type;
	int expected_dfe_param_count = 0;
	std::vector<double> dfe_parameters;
	std::vector<std::string> dfe_strings;
	bool numericParams = true;		// if true, params must be int/float; if false, params must be string
	
	if (mutation_types_.count(map_identifier) > 0) 
		EIDOS_TERMINATION << "ERROR (SLiMSim::ExecuteContextFunction_initializeMutationType): initializeMutationType() mutation type m" << map_identifier << " already defined." << EidosTerminate();
	
	if (dfe_type_string.compare(gStr_f) == 0)
	{
		dfe_type = DFEType::kFixed;
		expected_dfe_param_count = 1;
	}
	else if (dfe_type_string.compare(gStr_g) == 0)
	{
		dfe_type = DFEType::kGamma;
		expected_dfe_param_count = 2;
	}
	else if (dfe_type_string.compare(gStr_e) == 0)
	{
		dfe_type = DFEType::kExponential;
		expected_dfe_param_count = 1;
	}
	else if (dfe_type_string.compare(gEidosStr_n) == 0)
	{
		dfe_type = DFEType::kNormal;
		expected_dfe_param_count = 2;
	}
	else if (dfe_type_string.compare(gStr_w) == 0)
	{
		dfe_type = DFEType::kWeibull;
		expected_dfe_param_count = 2;
	}
	else if (dfe_type_string.compare(gStr_s) == 0)
	{
		dfe_type = DFEType::kScript;
		expected_dfe_param_count = 1;
		numericParams = false;
	}
	else
		EIDOS_TERMINATION << "ERROR (SLiMSim::ExecuteContextFunction_initializeMutationType): initializeMutationType() distributionType \"" << dfe_type_string << "\" must be \"f\", \"g\", \"e\", \"n\", \"w\", or \"s\"." << EidosTerminate();
	
	if (p_argument_count != 3 + expected_dfe_param_count)
		EIDOS_TERMINATION << "ERROR (SLiMSim::ExecuteContextFunction_initializeMutationType): initializeMutationType() distributionType \"" << dfe_type << "\" requires exactly " << expected_dfe_param_count << " DFE parameter" << (expected_dfe_param_count == 1 ? "" : "s") << "." << EidosTerminate();
	
	for (int dfe_param_index = 0; dfe_param_index < expected_dfe_param_count; ++dfe_param_index)
	{
		EidosValue *dfe_param_value = p_arguments[3 + dfe_param_index].get();
		EidosValueType dfe_param_type = dfe_param_value->Type();
		
		if (numericParams)
		{
			if ((dfe_param_type != EidosValueType::kValueFloat) && (dfe_param_type != EidosValueType::kValueInt))
				EIDOS_TERMINATION << "ERROR (SLiMSim::ExecuteContextFunction_initializeMutationType): initializeMutationType() requires that DFE parameters be numeric (integer or float)." << EidosTerminate();
			
			dfe_parameters.emplace_back(dfe_param_value->FloatAtIndex(0, nullptr));
			// intentionally no bounds checks for DFE parameters
		}
		else
		{
			if (dfe_param_type != EidosValueType::kValueString)
				EIDOS_TERMINATION << "ERROR (SLiMSim::ExecuteContextFunction_initializeMutationType): initializeMutationType() requires that the parameters for this DFE be of type string." << EidosTerminate();
			
			dfe_strings.emplace_back(dfe_param_value->StringAtIndex(0, nullptr));
			// intentionally no bounds checks for DFE parameters
		}
	}
	
#ifdef SLIMGUI
	// each new mutation type gets a unique zero-based index, used by SLiMgui to categorize mutations
	MutationType *new_mutation_type = new MutationType(*this, map_identifier, dominance_coeff, dfe_type, dfe_parameters, dfe_strings, num_mutation_types_);
#else
	MutationType *new_mutation_type = new MutationType(*this, map_identifier, dominance_coeff, dfe_type, dfe_parameters, dfe_strings);
#endif
	
	mutation_types_.insert(std::pair<const slim_objectid_t,MutationType*>(map_identifier, new_mutation_type));
	mutation_types_changed_ = true;
	
	// define a new Eidos variable to refer to the new mutation type
	EidosSymbolTableEntry &symbol_entry = new_mutation_type->SymbolTableEntry();
	
	if (p_interpreter.SymbolTable().ContainsSymbol(symbol_entry.first))
		EIDOS_TERMINATION << "ERROR (SLiMSim::ExecuteContextFunction_initializeMutationType): initializeMutationType() symbol " << Eidos_StringForGlobalStringID(symbol_entry.first) << " was already defined prior to its definition here." << EidosTerminate();
	
	simulation_constants_->InitializeConstantSymbolEntry(symbol_entry);
	
	if (DEBUG_INPUT)
	{
		if (ABBREVIATE_DEBUG_INPUT && (num_mutation_types_ > 99))
		{
			if (num_mutation_types_ == 100)
				output_stream << "(...more initializeMutationType() calls omitted...)" << std::endl;
		}
		else
		{
			output_stream << "initializeMutationType(" << map_identifier << ", " << dominance_coeff << ", \"" << dfe_type << "\"";
			
			if (numericParams)
			{
				for (double dfe_param : dfe_parameters)
					output_stream << ", " << dfe_param;
			}
			else
			{
				for (std::string dfe_param : dfe_strings)
					output_stream << ", \"" << dfe_param << "\"";
			}
			
			output_stream << ");" << std::endl;
		}
	}
	
	num_mutation_types_++;
	return symbol_entry.second;
}

//	*********************	(void)initializeRecombinationRate(numeric rates, [Ni ends = NULL], [string$ sex = "*"])
//
EidosValue_SP SLiMSim::ExecuteContextFunction_initializeRecombinationRate(const std::string &p_function_name, const EidosValue_SP *const p_arguments, int p_argument_count, EidosInterpreter &p_interpreter)
{
#pragma unused (p_function_name, p_arguments, p_argument_count, p_interpreter)
	EidosValue *rates_value = p_arguments[0].get();
	EidosValue *ends_value = p_arguments[1].get();
	EidosValue *sex_value = p_arguments[2].get();
	std::ostringstream &output_stream = p_interpreter.ExecutionOutputStream();
	
	int rate_count = rates_value->Count();
	
	// Figure out what sex we are being given a map for
	IndividualSex requested_sex;
	std::string sex_string = sex_value->StringAtIndex(0, nullptr);
	
	if (sex_string.compare("M") == 0)
		requested_sex = IndividualSex::kMale;
	else if (sex_string.compare("F") == 0)
		requested_sex = IndividualSex::kFemale;
	else if (sex_string.compare("*") == 0)
		requested_sex = IndividualSex::kUnspecified;
	else
		EIDOS_TERMINATION << "ERROR (SLiMSim::ExecuteContextFunction_initializeRecombinationRate): initializeRecombinationRate() requested sex \"" << sex_string << "\" unsupported." << EidosTerminate();
	
	if ((requested_sex != IndividualSex::kUnspecified) && !sex_enabled_)
		EIDOS_TERMINATION << "ERROR (SLiMSim::ExecuteContextFunction_initializeRecombinationRate): initializeRecombinationRate() sex-specific recombination map supplied in non-sexual simulation." << EidosTerminate();
	
	// Make sure specifying a map for that sex is legal, given our current state.  Since single_recombination_map_ has not been set
	// yet, we just look to see whether the chromosome's policy has already been determined or not.
	if (((requested_sex == IndividualSex::kUnspecified) && ((chromosome_.recombination_rates_M_.size() != 0) || (chromosome_.recombination_rates_F_.size() != 0))) ||
		((requested_sex != IndividualSex::kUnspecified) && (chromosome_.recombination_rates_H_.size() != 0)))
		EIDOS_TERMINATION << "ERROR (SLiMSim::ExecuteContextFunction_initializeRecombinationRate): initializeRecombinationRate() cannot change the chromosome between using a single map versus separate maps for the sexes; the original configuration must be preserved." << EidosTerminate();
	
	if (((requested_sex == IndividualSex::kUnspecified) && (num_recombination_rates_ > 0)) || ((requested_sex != IndividualSex::kUnspecified) && (num_recombination_rates_ > 1)))
		EIDOS_TERMINATION << "ERROR (SLiMSim::ExecuteContextFunction_initializeRecombinationRate): initializeRecombinationRate() may be called only once (or once per sex, with sex-specific recombination maps).  The multiple recombination regions of a recombination map must be set up in a single call to initializeRecombinationRate()." << EidosTerminate();
	
	// Set up to replace the requested map
	std::vector<slim_position_t> &positions = ((requested_sex == IndividualSex::kUnspecified) ? chromosome_.recombination_end_positions_H_ : 
											   ((requested_sex == IndividualSex::kMale) ? chromosome_.recombination_end_positions_M_ : chromosome_.recombination_end_positions_F_));
	std::vector<double> &rates = ((requested_sex == IndividualSex::kUnspecified) ? chromosome_.recombination_rates_H_ : 
								  ((requested_sex == IndividualSex::kMale) ? chromosome_.recombination_rates_M_ : chromosome_.recombination_rates_F_));
	
	if (ends_value->Type() == EidosValueType::kValueNULL)
	{
		if (rate_count != 1)
			EIDOS_TERMINATION << "ERROR (SLiMSim::ExecuteContextFunction_initializeRecombinationRate): initializeRecombinationRate() requires rates to be a singleton if ends is not supplied." << EidosTerminate();
		
		double recombination_rate = rates_value->FloatAtIndex(0, nullptr);
		
		// check values
		if (recombination_rate < 0.0)		// intentionally no upper bound
			EIDOS_TERMINATION << "ERROR (SLiMSim::ExecuteContextFunction_initializeRecombinationRate): initializeRecombinationRate() requires rates to be >= 0 (" << recombination_rate << " supplied)." << EidosTerminate();
		
		// then adopt them
		rates.clear();
		positions.clear();
		
		rates.emplace_back(recombination_rate);
		//positions.emplace_back(?);	// deferred; patched in Chromosome::InitializeDraws().
	}
	else
	{
		int end_count = ends_value->Count();
		
		if ((end_count != rate_count) || (end_count == 0))
			EIDOS_TERMINATION << "ERROR (SLiMSim::ExecuteContextFunction_initializeRecombinationRate): initializeRecombinationRate() requires ends and rates to be of equal and nonzero size." << EidosTerminate();
		
		// check values
		for (int value_index = 0; value_index < end_count; ++value_index)
		{
			double recombination_rate = rates_value->FloatAtIndex(value_index, nullptr);
			slim_position_t recombination_end_position = SLiMCastToPositionTypeOrRaise(ends_value->IntAtIndex(value_index, nullptr));
			
			if (value_index > 0)
				if (recombination_end_position <= ends_value->IntAtIndex(value_index - 1, nullptr))
					EIDOS_TERMINATION << "ERROR (SLiMSim::ExecuteContextFunction_initializeRecombinationRate): initializeRecombinationRate() requires ends to be in strictly ascending order." << EidosTerminate();
			
			if (recombination_rate < 0.0)		// intentionally no upper bound
				EIDOS_TERMINATION << "ERROR (SLiMSim::ExecuteContextFunction_initializeRecombinationRate): initializeRecombinationRate() requires rates to be >= 0 (" << recombination_rate << " supplied)." << EidosTerminate();
		}
		
		// then adopt them
		rates.clear();
		positions.clear();
		
		for (int interval_index = 0; interval_index < end_count; ++interval_index)
		{
			double recombination_rate = rates_value->FloatAtIndex(interval_index, nullptr);
			slim_position_t recombination_end_position = SLiMCastToPositionTypeOrRaise(ends_value->IntAtIndex(interval_index, nullptr));
			
			rates.emplace_back(recombination_rate);
			positions.emplace_back(recombination_end_position);
		}
	}
	
	chromosome_changed_ = true;
	
	if (DEBUG_INPUT)
	{
		int ratesSize = (int)rates.size();
		int endsSize = (int)positions.size();
		
		output_stream << "initializeRecombinationRate(";
		
		if (ratesSize > 1)
			output_stream << "c(";
		for (int interval_index = 0; interval_index < ratesSize; ++interval_index)
			output_stream << (interval_index == 0 ? "" : ", ") << rates[interval_index];
		if (ratesSize > 1)
			output_stream << ")";
		
		if (endsSize > 0)
		{
			output_stream << ", ";
			
			if (endsSize > 1)
				output_stream << "c(";
			for (int interval_index = 0; interval_index < endsSize; ++interval_index)
				output_stream << (interval_index == 0 ? "" : ", ") << positions[interval_index];
			if (endsSize > 1)
				output_stream << ")";
		}
		
		output_stream << ");" << std::endl;
	}
	
	num_recombination_rates_++;
	
	return gStaticEidosValueVOID;
}

//	*********************	(void)initializeGeneConversion(numeric$ conversionFraction, numeric$ meanLength)
//
EidosValue_SP SLiMSim::ExecuteContextFunction_initializeGeneConversion(const std::string &p_function_name, const EidosValue_SP *const p_arguments, int p_argument_count, EidosInterpreter &p_interpreter)
{
#pragma unused (p_function_name, p_arguments, p_argument_count, p_interpreter)
	EidosValue *conversionFraction_value = p_arguments[0].get();
	EidosValue *meanLength_value = p_arguments[1].get();
	std::ostringstream &output_stream = p_interpreter.ExecutionOutputStream();
	
	if (num_gene_conversions_ > 0)
		EIDOS_TERMINATION << "ERROR (SLiMSim::ExecuteContextFunction_initializeGeneConversion): initializeGeneConversion() may be called only once." << EidosTerminate();
	
	double gene_conversion_fraction = conversionFraction_value->FloatAtIndex(0, nullptr);
	double gene_conversion_avg_length = meanLength_value->FloatAtIndex(0, nullptr);
	
	if ((gene_conversion_fraction < 0.0) || (gene_conversion_fraction > 1.0))
		EIDOS_TERMINATION << "ERROR (SLiMSim::ExecuteContextFunction_initializeGeneConversion): initializeGeneConversion() conversionFraction must be between 0.0 and 1.0 inclusive (" << gene_conversion_fraction << " supplied)." << EidosTerminate();
	if (gene_conversion_avg_length <= 0.0)		// intentionally no upper bound
		EIDOS_TERMINATION << "ERROR (SLiMSim::ExecuteContextFunction_initializeGeneConversion): initializeGeneConversion() meanLength must be greater than 0.0 (" << gene_conversion_avg_length << " supplied)." << EidosTerminate();
	
	chromosome_.gene_conversion_fraction_ = gene_conversion_fraction;
	chromosome_.gene_conversion_avg_length_ = gene_conversion_avg_length;
	
	if (DEBUG_INPUT)
		output_stream << "initializeGeneConversion(" << gene_conversion_fraction << ", " << gene_conversion_avg_length << ");" << std::endl;
	
	num_gene_conversions_++;
	
	return gStaticEidosValueVOID;
}

//	*********************	(void)initializeMutationRate(numeric rates, [Ni ends = NULL], [string$ sex = "*"])
//
EidosValue_SP SLiMSim::ExecuteContextFunction_initializeMutationRate(const std::string &p_function_name, const EidosValue_SP *const p_arguments, int p_argument_count, EidosInterpreter &p_interpreter)
{
#pragma unused (p_function_name, p_arguments, p_argument_count, p_interpreter)
	EidosValue *rates_value = p_arguments[0].get();
	EidosValue *ends_value = p_arguments[1].get();
	EidosValue *sex_value = p_arguments[2].get();
	std::ostringstream &output_stream = p_interpreter.ExecutionOutputStream();
	
	int rate_count = rates_value->Count();
	
	// Figure out what sex we are being given a map for
	IndividualSex requested_sex;
	std::string sex_string = sex_value->StringAtIndex(0, nullptr);
	
	if (sex_string.compare("M") == 0)
		requested_sex = IndividualSex::kMale;
	else if (sex_string.compare("F") == 0)
		requested_sex = IndividualSex::kFemale;
	else if (sex_string.compare("*") == 0)
		requested_sex = IndividualSex::kUnspecified;
	else
		EIDOS_TERMINATION << "ERROR (SLiMSim::ExecuteContextFunction_initializeMutationRate): initializeMutationRate() requested sex \"" << sex_string << "\" unsupported." << EidosTerminate();
	
	if ((requested_sex != IndividualSex::kUnspecified) && !sex_enabled_)
		EIDOS_TERMINATION << "ERROR (SLiMSim::ExecuteContextFunction_initializeMutationRate): initializeMutationRate() sex-specific mutation map supplied in non-sexual simulation." << EidosTerminate();
	
	// Make sure specifying a map for that sex is legal, given our current state.  Since single_mutation_map_ has not been set
	// yet, we just look to see whether the chromosome's policy has already been determined or not.
	if (((requested_sex == IndividualSex::kUnspecified) && ((chromosome_.mutation_rates_M_.size() != 0) || (chromosome_.mutation_rates_F_.size() != 0))) ||
		((requested_sex != IndividualSex::kUnspecified) && (chromosome_.mutation_rates_H_.size() != 0)))
		EIDOS_TERMINATION << "ERROR (SLiMSim::ExecuteContextFunction_initializeMutationRate): initializeMutationRate() cannot change the chromosome between using a single map versus separate maps for the sexes; the original configuration must be preserved." << EidosTerminate();
	
	if (((requested_sex == IndividualSex::kUnspecified) && (num_mutation_rates_ > 0)) || ((requested_sex != IndividualSex::kUnspecified) && (num_mutation_rates_ > 1)))
		EIDOS_TERMINATION << "ERROR (SLiMSim::ExecuteContextFunction_initializeMutationRate): initializeMutationRate() may be called only once (or once per sex, with sex-specific mutation maps).  The multiple mutation regions of a mutation map must be set up in a single call to initializeMutationRate()." << EidosTerminate();
	
	// Set up to replace the requested map
	std::vector<slim_position_t> &positions = ((requested_sex == IndividualSex::kUnspecified) ? chromosome_.mutation_end_positions_H_ : 
											   ((requested_sex == IndividualSex::kMale) ? chromosome_.mutation_end_positions_M_ : chromosome_.mutation_end_positions_F_));
	std::vector<double> &rates = ((requested_sex == IndividualSex::kUnspecified) ? chromosome_.mutation_rates_H_ : 
								  ((requested_sex == IndividualSex::kMale) ? chromosome_.mutation_rates_M_ : chromosome_.mutation_rates_F_));
	
	if (ends_value->Type() == EidosValueType::kValueNULL)
	{
		if (rate_count != 1)
			EIDOS_TERMINATION << "ERROR (SLiMSim::ExecuteContextFunction_initializeMutationRate): initializeMutationRate() requires rates to be a singleton if ends is not supplied." << EidosTerminate();
		
		double mutation_rate = rates_value->FloatAtIndex(0, nullptr);
		
		// check values
		if (mutation_rate < 0.0)		// intentionally no upper bound
			EIDOS_TERMINATION << "ERROR (SLiMSim::ExecuteContextFunction_initializeMutationRate): initializeMutationRate() requires rates to be >= 0 (" << mutation_rate << " supplied)." << EidosTerminate();
		
		// then adopt them
		rates.clear();
		positions.clear();
		
		rates.emplace_back(mutation_rate);
		//positions.emplace_back(?);	// deferred; patched in Chromosome::InitializeDraws().
	}
	else
	{
		int end_count = ends_value->Count();
		
		if ((end_count != rate_count) || (end_count == 0))
			EIDOS_TERMINATION << "ERROR (SLiMSim::ExecuteContextFunction_initializeMutationRate): initializeMutationRate() requires ends and rates to be of equal and nonzero size." << EidosTerminate();
		
		// check values
		for (int value_index = 0; value_index < end_count; ++value_index)
		{
			double mutation_rate = rates_value->FloatAtIndex(value_index, nullptr);
			slim_position_t mutation_end_position = SLiMCastToPositionTypeOrRaise(ends_value->IntAtIndex(value_index, nullptr));
			
			if (value_index > 0)
				if (mutation_end_position <= ends_value->IntAtIndex(value_index - 1, nullptr))
					EIDOS_TERMINATION << "ERROR (SLiMSim::ExecuteContextFunction_initializeMutationRate): initializeMutationRate() requires ends to be in strictly ascending order." << EidosTerminate();
			
			if (mutation_rate < 0.0)		// intentionally no upper bound
				EIDOS_TERMINATION << "ERROR (SLiMSim::ExecuteContextFunction_initializeMutationRate): initializeMutationRate() requires rates to be >= 0 (" << mutation_rate << " supplied)." << EidosTerminate();
		}
		
		// then adopt them
		rates.clear();
		positions.clear();
		
		for (int interval_index = 0; interval_index < end_count; ++interval_index)
		{
			double mutation_rate = rates_value->FloatAtIndex(interval_index, nullptr);
			slim_position_t mutation_end_position = SLiMCastToPositionTypeOrRaise(ends_value->IntAtIndex(interval_index, nullptr));
			
			rates.emplace_back(mutation_rate);
			positions.emplace_back(mutation_end_position);
		}
	}
	
	chromosome_changed_ = true;
	
	if (DEBUG_INPUT)
	{
		int ratesSize = (int)rates.size();
		int endsSize = (int)positions.size();
		
		output_stream << "initializeMutationRate(";
		
		if (ratesSize > 1)
			output_stream << "c(";
		for (int interval_index = 0; interval_index < ratesSize; ++interval_index)
			output_stream << (interval_index == 0 ? "" : ", ") << rates[interval_index];
		if (ratesSize > 1)
			output_stream << ")";
		
		if (endsSize > 0)
		{
			output_stream << ", ";
			
			if (endsSize > 1)
				output_stream << "c(";
			for (int interval_index = 0; interval_index < endsSize; ++interval_index)
				output_stream << (interval_index == 0 ? "" : ", ") << positions[interval_index];
			if (endsSize > 1)
				output_stream << ")";
		}
		
		output_stream << ");" << std::endl;
	}
	
	num_mutation_rates_++;
	
	return gStaticEidosValueVOID;
}

//	*********************	(void)initializeSex(string$ chromosomeType, [numeric$ xDominanceCoeff = 1])
//
EidosValue_SP SLiMSim::ExecuteContextFunction_initializeSex(const std::string &p_function_name, const EidosValue_SP *const p_arguments, int p_argument_count, EidosInterpreter &p_interpreter)
{
#pragma unused (p_function_name, p_arguments, p_argument_count, p_interpreter)
	EidosValue *chromosomeType_value = p_arguments[0].get();
	EidosValue *xDominanceCoeff_value = p_arguments[1].get();
	std::ostringstream &output_stream = p_interpreter.ExecutionOutputStream();
	
	if (num_sex_declarations_ > 0)
		EIDOS_TERMINATION << "ERROR (SLiMSim::ExecuteContextFunction_initializeSex): initializeSex() may be called only once." << EidosTerminate();
	
	std::string chromosome_type = chromosomeType_value->StringAtIndex(0, nullptr);
	
	if (chromosome_type.compare(gStr_A) == 0)
		modeled_chromosome_type_ = GenomeType::kAutosome;
	else if (chromosome_type.compare(gStr_X) == 0)
		modeled_chromosome_type_ = GenomeType::kXChromosome;
	else if (chromosome_type.compare(gStr_Y) == 0)
		modeled_chromosome_type_ = GenomeType::kYChromosome;
	else
		EIDOS_TERMINATION << "ERROR (SLiMSim::ExecuteContextFunction_initializeSex): initializeSex() requires a chromosomeType of \"A\", \"X\", or \"Y\" (\"" << chromosome_type << "\" supplied)." << EidosTerminate();
	
	if (xDominanceCoeff_value->FloatAtIndex(0, nullptr) != 1.0)
	{
		if (modeled_chromosome_type_ == GenomeType::kXChromosome)
			x_chromosome_dominance_coeff_ = xDominanceCoeff_value->FloatAtIndex(0, nullptr);		// intentionally no bounds check
		else
			EIDOS_TERMINATION << "ERROR (SLiMSim::ExecuteContextFunction_initializeSex): initializeSex() xDominanceCoeff may be supplied only for chromosomeType \"X\"." << EidosTerminate();
	}
	
	if (DEBUG_INPUT)
	{
		output_stream << "initializeSex(\"" << chromosome_type << "\"";
		
		if (modeled_chromosome_type_ == GenomeType::kXChromosome)
			output_stream << ", " << x_chromosome_dominance_coeff_;
		
		output_stream << ");" << std::endl;
	}
	
	sex_enabled_ = true;
	num_sex_declarations_++;
	
	return gStaticEidosValueVOID;
}

//	*********************	(void)initializeSLiMOptions([logical$ keepPedigrees = F], [string$ dimensionality = ""], [string$ periodicity = ""], [integer$ mutationRuns = 0], [logical$ preventIncidentalSelfing = F])
//
EidosValue_SP SLiMSim::ExecuteContextFunction_initializeSLiMOptions(const std::string &p_function_name, const EidosValue_SP *const p_arguments, int p_argument_count, EidosInterpreter &p_interpreter)
{
#pragma unused (p_function_name, p_argument_count, p_interpreter)
	EidosValue *arg_keepPedigrees_value = p_arguments[0].get();
	EidosValue *arg_dimensionality_value = p_arguments[1].get();
	EidosValue *arg_periodicity_value = p_arguments[2].get();
	EidosValue *arg_mutationRuns_value = p_arguments[3].get();
	EidosValue *arg_preventIncidentalSelfing_value = p_arguments[4].get();
	std::ostringstream &output_stream = p_interpreter.ExecutionOutputStream();
	
	if (num_options_declarations_ > 0)
		EIDOS_TERMINATION << "ERROR (SLiMSim::ExecuteContextFunction_initializeSLiMOptions): initializeSLiMOptions() may be called only once." << EidosTerminate();
	
	if ((num_interaction_types_ > 0) || (num_mutation_types_ > 0) || (num_mutation_rates_ > 0) || (num_genomic_element_types_ > 0) || (num_genomic_elements_ > 0) || (num_recombination_rates_ > 0) || (num_gene_conversions_ > 0) || (num_sex_declarations_ > 0) || (num_treeseq_declarations_ > 0))
		EIDOS_TERMINATION << "ERROR (SLiMSim::ExecuteContextFunction_initializeSLiMOptions): initializeSLiMOptions() must be called before all other initialization functions except initializeSLiMModelType()." << EidosTerminate();
	
	{
		// [logical$ keepPedigrees = F]
		bool keep_pedigrees = arg_keepPedigrees_value->LogicalAtIndex(0, nullptr);
		
		pedigrees_enabled_ = keep_pedigrees;
		pedigrees_enabled_by_user_ = keep_pedigrees;
	}
	
	{
		// [string$ dimensionality = ""]
		std::string space = arg_dimensionality_value->StringAtIndex(0, nullptr);
		
		if (space.length() != 0)
		{
			if (space == "x")
				spatial_dimensionality_ = 1;
			else if (space == "xy")
				spatial_dimensionality_ = 2;
			else if (space == "xyz")
				spatial_dimensionality_ = 3;
			else
				EIDOS_TERMINATION << "ERROR (SLiMSim::ExecuteContextFunction_initializeSLiMOptions): in initializeSLiMOptions(), legal non-empty values for parameter dimensionality are only 'x', 'xy', and 'xyz'." << EidosTerminate();
		}
	}
	
	{
		// [string$ periodicity = ""]
		std::string periodicity = arg_periodicity_value->StringAtIndex(0, nullptr);
		
		if (periodicity.length() != 0)
		{
			if (spatial_dimensionality_ == 0)
				EIDOS_TERMINATION << "ERROR (SLiMSim::ExecuteContextFunction_initializeSLiMOptions): in initializeSLiMOptions(), parameter periodicity may not be set in non-spatial simulations." << EidosTerminate();
			
			if (periodicity == "x")
				periodic_x_ = true;
			else if (periodicity == "y")
				periodic_y_ = true;
			else if (periodicity == "z")
				periodic_z_ = true;
			else if (periodicity == "xy")
				periodic_x_ = periodic_y_ = true;
			else if (periodicity == "xz")
				periodic_x_ = periodic_z_ = true;
			else if (periodicity == "yz")
				periodic_y_ = periodic_z_ = true;
			else if (periodicity == "xyz")
				periodic_x_ = periodic_y_ = periodic_z_ = true;
			else
				EIDOS_TERMINATION << "ERROR (SLiMSim::ExecuteContextFunction_initializeSLiMOptions): in initializeSLiMOptions(), legal non-empty values for parameter periodicity are only 'x', 'y', 'z', 'xy', 'xz', 'yz', and 'xyz'." << EidosTerminate();
			
			if ((periodic_y_ && (spatial_dimensionality_ < 2)) || (periodic_z_ && (spatial_dimensionality_ < 3)))
				EIDOS_TERMINATION << "ERROR (SLiMSim::ExecuteContextFunction_initializeSLiMOptions): in initializeSLiMOptions(), parameter periodicity cannot utilize spatial dimensions beyond those set by the dimensionality parameter of initializeSLiMOptions()." << EidosTerminate();
		}
	}
	
	{
		// [integer$ mutationRuns = 0]
		int64_t mutrun_count = arg_mutationRuns_value->IntAtIndex(0, nullptr);
		
		if (mutrun_count != 0)
		{
			if ((mutrun_count < 1) || (mutrun_count > 10000))
				EIDOS_TERMINATION << "ERROR (SLiMSim::ExecuteContextFunction_initializeSLiMOptions): in initializeSLiMOptions(), parameter mutationRuns currently must be between 1 and 10000, inclusive." << EidosTerminate();
			
			preferred_mutrun_count_ = (int)mutrun_count;
		}
	}
	
	{
		// [logical$ preventIncidentalSelfing = F]
		bool prevent_selfing = arg_preventIncidentalSelfing_value->LogicalAtIndex(0, nullptr);
		
		prevent_incidental_selfing_ = prevent_selfing;
	}
	
	if (DEBUG_INPUT)
	{
		output_stream << "initializeSLiMOptions(";
		
		bool previous_params = false;
		
		if (pedigrees_enabled_by_user_)
		{
			if (previous_params) output_stream << ", ";
			output_stream << "keepPedigrees = " << (pedigrees_enabled_by_user_ ? "T" : "F");
			previous_params = true;
		}
		
		if (spatial_dimensionality_ != 0)
		{
			if (previous_params) output_stream << ", ";
			output_stream << "dimensionality = ";
			
			if (spatial_dimensionality_ == 1) output_stream << "'x'";
			else if (spatial_dimensionality_ == 2) output_stream << "'xy'";
			else if (spatial_dimensionality_ == 3) output_stream << "'xyz'";
			
			previous_params = true;
		}
		
		if (periodic_x_ || periodic_y_ || periodic_z_)
		{
			if (previous_params) output_stream << ", ";
			output_stream << "periodicity = '";
			
			if (periodic_x_) output_stream << "x";
			if (periodic_y_) output_stream << "y";
			if (periodic_z_) output_stream << "z";
			output_stream << "'";
			
			previous_params = true;
		}
		
		if (preferred_mutrun_count_)
		{
			if (previous_params) output_stream << ", ";
			output_stream << "mutationRunCount = " << preferred_mutrun_count_;
			previous_params = true;
		}
		
		if (prevent_incidental_selfing_)
		{
			if (previous_params) output_stream << ", ";
			output_stream << "preventIncidentalSelfing = " << (prevent_incidental_selfing_ ? "T" : "F");
			previous_params = true;
			(void)previous_params;	// dead store above is deliberate
		}
		
		output_stream << ");" << std::endl;
	}
	
	num_options_declarations_++;
	
	return gStaticEidosValueVOID;
}

// TREE SEQUENCE RECORDING
//	*********************	(void)initializeTreeSeq([logical$ recordMutations = T], [float$ simplificationRatio = 10])
//
EidosValue_SP SLiMSim::ExecuteContextFunction_initializeTreeSeq(const std::string &p_function_name, const EidosValue_SP *const p_arguments, int p_argument_count, EidosInterpreter &p_interpreter)
{
#pragma unused (p_function_name, p_argument_count, p_interpreter)
	EidosValue *arg_recordMutations_value = p_arguments[0].get();
	EidosValue *arg_simplificationRatio_value = p_arguments[1].get();
	std::ostringstream &output_stream = p_interpreter.ExecutionOutputStream();
	
	if (num_treeseq_declarations_ > 0)
		EIDOS_TERMINATION << "ERROR (SLiMSim::ExecuteContextFunction_initializeTreeSeq): initializeTreeSeq() may be called only once." << EidosTerminate();
	
	recording_tree_ = true;
	recording_mutations_ = arg_recordMutations_value->LogicalAtIndex(0, nullptr);
	simplification_ratio_ = arg_simplificationRatio_value->FloatAtIndex(0, nullptr);
	
	// Pedigree recording is turned on as a side effect of tree sequence recording, since we need to
	// have unique identifiers for every individual; pedigree recording does that for us
	pedigrees_enabled_ = true;
	
	// Choose an initial auto-simplification interval
	if (simplification_ratio_ == 0.0)
		simplify_interval_ = 1.0;
	else
		simplify_interval_ = 20;
	
	if (DEBUG_INPUT)
	{
		output_stream << "initializeTreeSeq(";
		
		bool previous_params = false;
		
		if (!recording_mutations_)
		{
			if (previous_params) output_stream << ", ";
			output_stream << "recordMutations = " << (recording_mutations_ ? "T" : "F");
			previous_params = true;
		}
		
		if (simplification_ratio_ != 2.0)
		{
			if (previous_params) output_stream << ", ";
			output_stream << "simplificationRatio = " << simplification_ratio_;
			previous_params = true;
			(void)previous_params;	// dead store above is deliberate
		}
		
		output_stream << ");" << std::endl;
	}
	
	num_treeseq_declarations_++;
	
	return gStaticEidosValueVOID;
}


//	*********************	(void)initializeSLiMModelType(string$ modelType)
//
EidosValue_SP SLiMSim::ExecuteContextFunction_initializeSLiMModelType(const std::string &p_function_name, const EidosValue_SP *const p_arguments, int p_argument_count, EidosInterpreter &p_interpreter)
{
#pragma unused (p_function_name, p_argument_count, p_interpreter)
	EidosValue *arg_modelType_value = p_arguments[0].get();
	std::ostringstream &output_stream = p_interpreter.ExecutionOutputStream();
	
	if (num_modeltype_declarations_ > 0)
		EIDOS_TERMINATION << "ERROR (SLiMSim::ExecuteContextFunction_initializeSLiMModelType): initializeSLiMModelType() may be called only once." << EidosTerminate();
	
	if ((num_interaction_types_ > 0) || (num_mutation_types_ > 0) || (num_mutation_rates_ > 0) || (num_genomic_element_types_ > 0) || (num_genomic_elements_ > 0) || (num_recombination_rates_ > 0) || (num_gene_conversions_ > 0) || (num_sex_declarations_ > 0) || (num_options_declarations_ > 0) || (num_treeseq_declarations_ > 0))
		EIDOS_TERMINATION << "ERROR (SLiMSim::ExecuteContextFunction_initializeSLiMModelType): initializeSLiMModelType() must be called before all other initialization functions." << EidosTerminate();
	
	{
		// string$ modelType
		std::string model_type = arg_modelType_value->StringAtIndex(0, nullptr);
		
		if (model_type == "WF")
			model_type_ = SLiMModelType::kModelTypeWF;
		else if (model_type == "nonWF")
			model_type_ = SLiMModelType::kModelTypeNonWF;
		else
			EIDOS_TERMINATION << "ERROR (SLiMSim::ExecuteContextFunction_initializeSLiMModelType): in initializeSLiMModelType(), legal values for parameter modelType are only 'WF' or 'nonWF'." << EidosTerminate();
	}
	
	if (DEBUG_INPUT)
	{
		output_stream << "initializeSLiMModelType(";
		
		// modelType
		output_stream << "modelType = ";
		
		if (model_type_ == SLiMModelType::kModelTypeWF) output_stream << "'WF'";
		else if (model_type_ == SLiMModelType::kModelTypeNonWF) output_stream << "'nonWF'";
		
		output_stream << ");" << std::endl;
	}
	
	num_modeltype_declarations_++;
	
	return gStaticEidosValueVOID;
}

const std::vector<EidosFunctionSignature_SP> *SLiMSim::ZeroGenerationFunctionSignatures(void)
{
	// Allocate our own EidosFunctionSignature objects
	static std::vector<EidosFunctionSignature_SP> sim_0_signatures_;
	
	if (!sim_0_signatures_.size())
	{
		sim_0_signatures_.emplace_back((EidosFunctionSignature *)(new EidosFunctionSignature(gStr_initializeGenomicElement, nullptr, kEidosValueMaskVOID, "SLiM"))
										->AddIntObject_S("genomicElementType", gSLiM_GenomicElementType_Class)->AddInt_S("start")->AddInt_S("end"));
		sim_0_signatures_.emplace_back((EidosFunctionSignature *)(new EidosFunctionSignature(gStr_initializeGenomicElementType, nullptr, kEidosValueMaskObject | kEidosValueMaskSingleton, gSLiM_GenomicElementType_Class, "SLiM"))
										->AddIntString_S("id")->AddIntObject("mutationTypes", gSLiM_MutationType_Class)->AddNumeric("proportions"));
		sim_0_signatures_.emplace_back((EidosFunctionSignature *)(new EidosFunctionSignature(gStr_initializeInteractionType, nullptr, kEidosValueMaskObject | kEidosValueMaskSingleton, gSLiM_InteractionType_Class, "SLiM"))
										->AddIntString_S("id")->AddString_S(gStr_spatiality)->AddLogical_OS(gStr_reciprocal, gStaticEidosValue_LogicalF)->AddNumeric_OS(gStr_maxDistance, gStaticEidosValue_FloatINF)->AddString_OS(gStr_sexSegregation, gStaticEidosValue_StringDoubleAsterisk));
		sim_0_signatures_.emplace_back((EidosFunctionSignature *)(new EidosFunctionSignature(gStr_initializeMutationType, nullptr, kEidosValueMaskObject | kEidosValueMaskSingleton, gSLiM_MutationType_Class, "SLiM"))
										->AddIntString_S("id")->AddNumeric_S("dominanceCoeff")->AddString_S("distributionType")->AddEllipsis());
		sim_0_signatures_.emplace_back((EidosFunctionSignature *)(new EidosFunctionSignature(gStr_initializeRecombinationRate, nullptr, kEidosValueMaskVOID, "SLiM"))
										->AddNumeric("rates")->AddInt_ON("ends", gStaticEidosValueNULL)->AddString_OS("sex", gStaticEidosValue_StringAsterisk));
		sim_0_signatures_.emplace_back((EidosFunctionSignature *)(new EidosFunctionSignature(gStr_initializeGeneConversion, nullptr, kEidosValueMaskVOID, "SLiM"))
										->AddNumeric_S("conversionFraction")->AddNumeric_S("meanLength"));
		sim_0_signatures_.emplace_back((EidosFunctionSignature *)(new EidosFunctionSignature(gStr_initializeMutationRate, nullptr, kEidosValueMaskVOID, "SLiM"))
										->AddNumeric("rates")->AddInt_ON("ends", gStaticEidosValueNULL)->AddString_OS("sex", gStaticEidosValue_StringAsterisk));
		sim_0_signatures_.emplace_back((EidosFunctionSignature *)(new EidosFunctionSignature(gStr_initializeSex, nullptr, kEidosValueMaskVOID, "SLiM"))
										->AddString_S("chromosomeType")->AddNumeric_OS("xDominanceCoeff", gStaticEidosValue_Float1));
		sim_0_signatures_.emplace_back((EidosFunctionSignature *)(new EidosFunctionSignature(gStr_initializeSLiMOptions, nullptr, kEidosValueMaskVOID, "SLiM"))
									   ->AddLogical_OS("keepPedigrees", gStaticEidosValue_LogicalF)->AddString_OS("dimensionality", gStaticEidosValue_StringEmpty)->AddString_OS("periodicity", gStaticEidosValue_StringEmpty)->AddInt_OS("mutationRuns", gStaticEidosValue_Integer0)->AddLogical_OS("preventIncidentalSelfing", gStaticEidosValue_LogicalF));
		sim_0_signatures_.emplace_back((EidosFunctionSignature *)(new EidosFunctionSignature(gStr_initializeTreeSeq, nullptr, kEidosValueMaskVOID, "SLiM"))
									   ->AddLogical_OS("recordMutations", gStaticEidosValue_LogicalT)->AddFloat_OS("simplificationRatio", gStaticEidosValue_Float10));
		sim_0_signatures_.emplace_back((EidosFunctionSignature *)(new EidosFunctionSignature(gStr_initializeSLiMModelType, nullptr, kEidosValueMaskVOID, "SLiM"))
									   ->AddString_S("modelType"));
	}
	
	return &sim_0_signatures_;
}

void SLiMSim::AddZeroGenerationFunctionsToMap(EidosFunctionMap &p_map)
{
	const std::vector<EidosFunctionSignature_SP> *signatures = ZeroGenerationFunctionSignatures();
	
	if (signatures)
	{
		for (EidosFunctionSignature_SP signature : *signatures)
			p_map.insert(EidosFunctionMapPair(signature->call_name_, signature));
	}
}

void SLiMSim::RemoveZeroGenerationFunctionsFromMap(EidosFunctionMap &p_map)
{
	const std::vector<EidosFunctionSignature_SP> *signatures = ZeroGenerationFunctionSignatures();
	
	if (signatures)
	{
		for (EidosFunctionSignature_SP signature : *signatures)
			p_map.erase(signature->call_name_);
	}
}

const std::vector<const EidosMethodSignature*> *SLiMSim::AllMethodSignatures(void)
{
	static std::vector<const EidosMethodSignature*> *methodSignatures = nullptr;
	
	if (!methodSignatures)
	{
		auto baseMethods =					gEidos_UndefinedClassObject->Methods();
		auto methodsChromosome =			gSLiM_Chromosome_Class->Methods();
		auto methodsGenome =				gSLiM_Genome_Class->Methods();
		auto methodsGenomicElement =		gSLiM_GenomicElement_Class->Methods();
		auto methodsGenomicElementType =	gSLiM_GenomicElementType_Class->Methods();
		auto methodsIndividual =			gSLiM_Individual_Class->Methods();
		auto methodsInteractionType =		gSLiM_InteractionType_Class->Methods();
		auto methodsMutation =				gSLiM_Mutation_Class->Methods();
		auto methodsMutationType =			gSLiM_MutationType_Class->Methods();
		auto methodsSLiMEidosBlock =		gSLiM_SLiMEidosBlock_Class->Methods();
		auto methodsSLiMSim =				gSLiM_SLiMSim_Class->Methods();
		auto methodsSubpopulation =			gSLiM_Subpopulation_Class->Methods();
		auto methodsSubstitution =			gSLiM_Substitution_Class->Methods();
		
		methodSignatures = new std::vector<const EidosMethodSignature*>(*baseMethods);
		
		methodSignatures->insert(methodSignatures->end(), methodsChromosome->begin(), methodsChromosome->end());
		methodSignatures->insert(methodSignatures->end(), methodsGenome->begin(), methodsGenome->end());
		methodSignatures->insert(methodSignatures->end(), methodsGenomicElement->begin(), methodsGenomicElement->end());
		methodSignatures->insert(methodSignatures->end(), methodsGenomicElementType->begin(), methodsGenomicElementType->end());
		methodSignatures->insert(methodSignatures->end(), methodsIndividual->begin(), methodsIndividual->end());
		methodSignatures->insert(methodSignatures->end(), methodsInteractionType->begin(), methodsInteractionType->end());
		methodSignatures->insert(methodSignatures->end(), methodsMutation->begin(), methodsMutation->end());
		methodSignatures->insert(methodSignatures->end(), methodsMutationType->begin(), methodsMutationType->end());
		methodSignatures->insert(methodSignatures->end(), methodsSLiMEidosBlock->begin(), methodsSLiMEidosBlock->end());
		methodSignatures->insert(methodSignatures->end(), methodsSLiMSim->begin(), methodsSLiMSim->end());
		methodSignatures->insert(methodSignatures->end(), methodsSubpopulation->begin(), methodsSubpopulation->end());
		methodSignatures->insert(methodSignatures->end(), methodsSubstitution->begin(), methodsSubstitution->end());
		
		// sort by pointer; we want pointer-identical signatures to end up adjacent
		std::sort(methodSignatures->begin(), methodSignatures->end());
		
		// then unique by pointer value to get a list of unique signatures (which may not be unique by name)
		auto unique_end_iter = std::unique(methodSignatures->begin(), methodSignatures->end());
		methodSignatures->resize(std::distance(methodSignatures->begin(), unique_end_iter));
		
		// print out any signatures that are identical by name
		std::sort(methodSignatures->begin(), methodSignatures->end(), CompareEidosCallSignatures);
		
		const EidosMethodSignature *previous_sig = nullptr;
		
		for (const EidosMethodSignature *sig : *methodSignatures)
		{
			if (previous_sig && (sig->call_name_.compare(previous_sig->call_name_) == 0))
			{
				// We have a name collision.  That is OK as long as the method signatures are identical.
				if ((typeid(*sig) != typeid(*previous_sig)) ||
					(sig->is_class_method != previous_sig->is_class_method) ||
					(sig->call_name_ != previous_sig->call_name_) ||
					(sig->return_mask_ != previous_sig->return_mask_) ||
					(sig->return_class_ != previous_sig->return_class_) ||
					(sig->arg_masks_ != previous_sig->arg_masks_) ||
					(sig->arg_names_ != previous_sig->arg_names_) ||
					(sig->arg_classes_ != previous_sig->arg_classes_) ||
					(sig->has_optional_args_ != previous_sig->has_optional_args_) ||
					(sig->has_ellipsis_ != previous_sig->has_ellipsis_))
					std::cout << "Duplicate method name with a different signature: " << sig->call_name_ << std::endl;
			}
			
			previous_sig = sig;
		}
		
		// log a full list
		//std::cout << "----------------" << std::endl;
		//for (const EidosMethodSignature *sig : *methodSignatures)
		//	std::cout << sig->call_name_ << " (" << sig << ")" << std::endl;
	}
	
	return methodSignatures;
}

const std::vector<const EidosPropertySignature*> *SLiMSim::AllPropertySignatures(void)
{
	static std::vector<const EidosPropertySignature*> *propertySignatures = nullptr;
	
	if (!propertySignatures)
	{
		auto baseProperties =					gEidos_UndefinedClassObject->Properties();
		auto propertiesChromosome =				gSLiM_Chromosome_Class->Properties();
		auto propertiesGenome =					gSLiM_Genome_Class->Properties();
		auto propertiesGenomicElement =			gSLiM_GenomicElement_Class->Properties();
		auto propertiesGenomicElementType =		gSLiM_GenomicElementType_Class->Properties();
		auto propertiesIndividual =				gSLiM_Individual_Class->Properties();
		auto propertiesInteractionType =		gSLiM_InteractionType_Class->Properties();
		auto propertiesMutation =				gSLiM_Mutation_Class->Properties();
		auto propertiesMutationType =			gSLiM_MutationType_Class->Properties();
		auto propertiesSLiMEidosBlock =			gSLiM_SLiMEidosBlock_Class->Properties();
		auto propertiesSLiMSim =				gSLiM_SLiMSim_Class->Properties();
		auto propertiesSubpopulation =			gSLiM_Subpopulation_Class->Properties();
		auto propertiesSubstitution =			gSLiM_Substitution_Class->Properties();
		
		propertySignatures = new std::vector<const EidosPropertySignature*>(*baseProperties);
		
		propertySignatures->insert(propertySignatures->end(), propertiesChromosome->begin(), propertiesChromosome->end());
		propertySignatures->insert(propertySignatures->end(), propertiesGenome->begin(), propertiesGenome->end());
		propertySignatures->insert(propertySignatures->end(), propertiesGenomicElement->begin(), propertiesGenomicElement->end());
		propertySignatures->insert(propertySignatures->end(), propertiesGenomicElementType->begin(), propertiesGenomicElementType->end());
		propertySignatures->insert(propertySignatures->end(), propertiesIndividual->begin(), propertiesIndividual->end());
		propertySignatures->insert(propertySignatures->end(), propertiesInteractionType->begin(), propertiesInteractionType->end());
		propertySignatures->insert(propertySignatures->end(), propertiesMutation->begin(), propertiesMutation->end());
		propertySignatures->insert(propertySignatures->end(), propertiesMutationType->begin(), propertiesMutationType->end());
		propertySignatures->insert(propertySignatures->end(), propertiesSLiMEidosBlock->begin(), propertiesSLiMEidosBlock->end());
		propertySignatures->insert(propertySignatures->end(), propertiesSLiMSim->begin(), propertiesSLiMSim->end());
		propertySignatures->insert(propertySignatures->end(), propertiesSubpopulation->begin(), propertiesSubpopulation->end());
		propertySignatures->insert(propertySignatures->end(), propertiesSubstitution->begin(), propertiesSubstitution->end());
		
		// sort by pointer; we want pointer-identical signatures to end up adjacent
		std::sort(propertySignatures->begin(), propertySignatures->end());
		
		// then unique by pointer value to get a list of unique signatures (which may not be unique by name)
		auto unique_end_iter = std::unique(propertySignatures->begin(), propertySignatures->end());
		propertySignatures->resize(std::distance(propertySignatures->begin(), unique_end_iter));
		
		// print out any signatures that are identical by name
		std::sort(propertySignatures->begin(), propertySignatures->end(), CompareEidosPropertySignatures);
		
		const EidosPropertySignature *previous_sig = nullptr;
		
		for (const EidosPropertySignature *sig : *propertySignatures)
		{
			if (previous_sig && (sig->property_name_.compare(previous_sig->property_name_) == 0))
			{
				// We have a name collision.  That is OK as long as the property signatures are identical.
				if ((sig->property_id_ != previous_sig->property_id_) ||
					(sig->read_only_ != previous_sig->read_only_) ||
					(sig->value_mask_ != previous_sig->value_mask_) ||
					(sig->value_class_ != previous_sig->value_class_))
					std::cout << "Duplicate property name with different signature: " << sig->property_name_ << std::endl;
			}
			
			previous_sig = sig;
		}
	}
	
	return propertySignatures;
}

EidosSymbolTable *SLiMSim::SymbolsFromBaseSymbols(EidosSymbolTable *p_base_symbols)
{
	// Since we keep our own symbol table long-term, this function does not actually re-derive a new table, but just returns the cached table
	if (p_base_symbols != gEidosConstantsSymbolTable)
		EIDOS_TERMINATION << "ERROR (SLiMSim::SymbolsFromBaseSymbols): (internal error) SLiM requires that its parent symbol table be the standard Eidos symbol table." << EidosTerminate();
	
	return simulation_constants_;
}

const EidosObjectClass *SLiMSim::Class(void) const
{
	return gSLiM_SLiMSim_Class;
}

EidosValue_SP SLiMSim::GetProperty(EidosGlobalStringID p_property_id)
{
	// All of our strings are in the global registry, so we can require a successful lookup
	switch (p_property_id)
	{
			// constants
		case gID_chromosome:
			return EidosValue_SP(new (gEidosValuePool->AllocateChunk()) EidosValue_Object_singleton(&chromosome_, gSLiM_Chromosome_Class));
		case gID_chromosomeType:
		{
			switch (modeled_chromosome_type_)
			{
				case GenomeType::kAutosome:		return EidosValue_SP(new (gEidosValuePool->AllocateChunk()) EidosValue_String_singleton(gStr_A));
				case GenomeType::kXChromosome:	return EidosValue_SP(new (gEidosValuePool->AllocateChunk()) EidosValue_String_singleton(gStr_X));
				case GenomeType::kYChromosome:	return EidosValue_SP(new (gEidosValuePool->AllocateChunk()) EidosValue_String_singleton(gStr_Y));
			}
		}
		case gID_dimensionality:
		{
			static EidosValue_SP static_dimensionality_string_x;
			static EidosValue_SP static_dimensionality_string_xy;
			static EidosValue_SP static_dimensionality_string_xyz;
			
			if (!static_dimensionality_string_x)
			{
				static_dimensionality_string_x = EidosValue_SP(new (gEidosValuePool->AllocateChunk()) EidosValue_String_singleton(gEidosStr_x));
				static_dimensionality_string_xy = EidosValue_SP(new (gEidosValuePool->AllocateChunk()) EidosValue_String_singleton("xy"));
				static_dimensionality_string_xyz = EidosValue_SP(new (gEidosValuePool->AllocateChunk()) EidosValue_String_singleton("xyz"));
			}
			
			switch (spatial_dimensionality_)
			{
				case 0:		return gStaticEidosValue_StringEmpty;
				case 1:		return static_dimensionality_string_x;
				case 2:		return static_dimensionality_string_xy;
				case 3:		return static_dimensionality_string_xyz;
			}
		}
		case gID_periodicity:
		{
			static EidosValue_SP static_periodicity_string_x;
			static EidosValue_SP static_periodicity_string_y;
			static EidosValue_SP static_periodicity_string_z;
			static EidosValue_SP static_periodicity_string_xy;
			static EidosValue_SP static_periodicity_string_xz;
			static EidosValue_SP static_periodicity_string_yz;
			static EidosValue_SP static_periodicity_string_xyz;
			
			if (!static_periodicity_string_x)
			{
				static_periodicity_string_x = EidosValue_SP(new (gEidosValuePool->AllocateChunk()) EidosValue_String_singleton(gEidosStr_x));
				static_periodicity_string_y = EidosValue_SP(new (gEidosValuePool->AllocateChunk()) EidosValue_String_singleton(gEidosStr_y));
				static_periodicity_string_z = EidosValue_SP(new (gEidosValuePool->AllocateChunk()) EidosValue_String_singleton(gEidosStr_z));
				static_periodicity_string_xy = EidosValue_SP(new (gEidosValuePool->AllocateChunk()) EidosValue_String_singleton("xy"));
				static_periodicity_string_xz = EidosValue_SP(new (gEidosValuePool->AllocateChunk()) EidosValue_String_singleton("xz"));
				static_periodicity_string_yz = EidosValue_SP(new (gEidosValuePool->AllocateChunk()) EidosValue_String_singleton("yz"));
				static_periodicity_string_xyz = EidosValue_SP(new (gEidosValuePool->AllocateChunk()) EidosValue_String_singleton("xyz"));
			}
			
			if (periodic_x_ && periodic_y_ && periodic_z_)	return static_periodicity_string_xyz;
			else if (periodic_y_ && periodic_z_)			return static_periodicity_string_yz;
			else if (periodic_x_ && periodic_z_)			return static_periodicity_string_xz;
			else if (periodic_x_ && periodic_y_)			return static_periodicity_string_xy;
			else if (periodic_z_)							return static_periodicity_string_z;
			else if (periodic_y_)							return static_periodicity_string_y;
			else if (periodic_x_)							return static_periodicity_string_x;
			else											return gStaticEidosValue_StringEmpty;
		}
		case gID_genomicElementTypes:
		{
			EidosValue_Object_vector *vec = new (gEidosValuePool->AllocateChunk()) EidosValue_Object_vector(gSLiM_GenomicElementType_Class);
			EidosValue_SP result_SP = EidosValue_SP(vec);
			
			for (auto ge_type = genomic_element_types_.begin(); ge_type != genomic_element_types_.end(); ++ge_type)
				vec->push_object_element(ge_type->second);
			
			return result_SP;
		}
		case gID_inSLiMgui:
		{
#ifdef SLIMGUI
			return gStaticEidosValue_LogicalT;
#else
			return gStaticEidosValue_LogicalF;
#endif
		}
		case gID_interactionTypes:
		{
			EidosValue_Object_vector *vec = new (gEidosValuePool->AllocateChunk()) EidosValue_Object_vector(gSLiM_InteractionType_Class);
			EidosValue_SP result_SP = EidosValue_SP(vec);
			
			for (auto int_type = interaction_types_.begin(); int_type != interaction_types_.end(); ++int_type)
				vec->push_object_element(int_type->second);
			
			return result_SP;
		}
		case gID_modelType:
		{
			static EidosValue_SP static_model_type_string_WF;
			static EidosValue_SP static_model_type_string_nonWF;
			
			if (!static_model_type_string_WF)
			{
				static_model_type_string_WF = EidosValue_SP(new (gEidosValuePool->AllocateChunk()) EidosValue_String_singleton("WF"));
				static_model_type_string_nonWF = EidosValue_SP(new (gEidosValuePool->AllocateChunk()) EidosValue_String_singleton("nonWF"));
			}
			
			switch (model_type_)
			{
				case SLiMModelType::kModelTypeWF:		return static_model_type_string_WF;
				case SLiMModelType::kModelTypeNonWF:	return static_model_type_string_nonWF;
			}
		}
		case gID_mutations:
		{
			Mutation *mut_block_ptr = gSLiM_Mutation_Block;
			MutationRun &mutation_registry = population_.mutation_registry_;
			int mutation_count = mutation_registry.size();
			EidosValue_Object_vector *vec = (new (gEidosValuePool->AllocateChunk()) EidosValue_Object_vector(gSLiM_Mutation_Class))->resize_no_initialize(mutation_count);
			EidosValue_SP result_SP = EidosValue_SP(vec);
			
			for (int mut_index = 0; mut_index < mutation_count; ++mut_index)
				vec->set_object_element_no_check(mut_block_ptr + mutation_registry[mut_index], mut_index);
			
			return result_SP;
		}
		case gID_mutationTypes:
		{
			EidosValue_Object_vector *vec = new (gEidosValuePool->AllocateChunk()) EidosValue_Object_vector(gSLiM_MutationType_Class);
			EidosValue_SP result_SP = EidosValue_SP(vec);
			
			for (auto mutation_type = mutation_types_.begin(); mutation_type != mutation_types_.end(); ++mutation_type)
				vec->push_object_element(mutation_type->second);
			
			return result_SP;
		}
		case gID_scriptBlocks:
		{
			EidosValue_Object_vector *vec = new (gEidosValuePool->AllocateChunk()) EidosValue_Object_vector(gSLiM_SLiMEidosBlock_Class);
			EidosValue_SP result_SP = EidosValue_SP(vec);
			std::vector<SLiMEidosBlock*> &script_blocks = AllScriptBlocks();
			
			for (auto script_block = script_blocks.begin(); script_block != script_blocks.end(); ++script_block)
				if ((*script_block)->type_ != SLiMEidosBlockType::SLiMEidosUserDefinedFunction)		// exclude function blocks; not user-visible
					vec->push_object_element(*script_block);
			
			return result_SP;
		}
		case gID_sexEnabled:
			return (sex_enabled_ ? gStaticEidosValue_LogicalT : gStaticEidosValue_LogicalF);
		case gID_subpopulations:
		{
			EidosValue_Object_vector *vec = new (gEidosValuePool->AllocateChunk()) EidosValue_Object_vector(gSLiM_Subpopulation_Class);
			EidosValue_SP result_SP = EidosValue_SP(vec);
			
			for (auto pop = population_.begin(); pop != population_.end(); ++pop)
				vec->push_object_element(pop->second);
			
			return result_SP;
		}
		case gID_substitutions:
		{
			EidosValue_Object_vector *vec = new (gEidosValuePool->AllocateChunk()) EidosValue_Object_vector(gSLiM_Substitution_Class);
			EidosValue_SP result_SP = EidosValue_SP(vec);
			
			for (auto sub_iter = population_.substitutions_.begin(); sub_iter != population_.substitutions_.end(); ++sub_iter)
				vec->push_object_element(*sub_iter);
			
			return result_SP;
		}
			
			// variables
		case gID_dominanceCoeffX:
			return EidosValue_SP(new (gEidosValuePool->AllocateChunk()) EidosValue_Float_singleton(x_chromosome_dominance_coeff_));
		case gID_generation:
		{
			if (!cached_value_generation_)
				cached_value_generation_ = EidosValue_SP(new (gEidosValuePool->AllocateChunk()) EidosValue_Int_singleton(generation_));
			return cached_value_generation_;
		}
		case gID_tag:
			return EidosValue_SP(new (gEidosValuePool->AllocateChunk()) EidosValue_Int_singleton(tag_value_));
			
			// all others, including gID_none
		default:
			return EidosObjectElement::GetProperty(p_property_id);
	}
}

void SLiMSim::SetProperty(EidosGlobalStringID p_property_id, const EidosValue &p_value)
{
	// All of our strings are in the global registry, so we can require a successful lookup
	switch (p_property_id)
	{
		case gID_generation:
		{
			int64_t value = p_value.IntAtIndex(0, nullptr);
			slim_generation_t old_generation = generation_;
			slim_generation_t new_generation = SLiMCastToGenerationTypeOrRaise(value);
			
			SetGeneration(new_generation);
			cached_value_generation_.reset();
			
			// Setting the generation into the future is generally harmless; the simulation logic is designed to handle that anyway, since
			// that happens every generation.  Setting the generation into the past is a bit tricker, since some things that have already
			// occurred need to be invalidated.  In particular, historical data cached by SLiMgui needs to be fixed.  Note that here we
			// do NOT remove Substitutions that are in the future, or otherwise try to backtrack the actual simulation state.  If the user
			// actually restores a past state with readFromPopulationFile(), all that kind of stuff will be reset; but if all they do is
			// set the generation counter back, the model state is unchanged, substitutions are still fixed, etc.  This means that the
			// simulation code needs to be robust to the possibility that some records, e.g. for Substitutions, may appear to be about
			// events in the future.  But usually users will only set the generation back if they also call readFromPopulationFile().
			if (generation_ < old_generation)
			{
#ifdef SLIMGUI
				// Fix fitness histories for SLiMgui.  Note that mutation_loss_times_ and mutation_fixation_times_ are not fixable, since
				// their entries are not separated out by generation, so we just leave them as is, containing information about
				// alternative futures of the model.
				for (auto history_record_iter : population_.fitness_histories_)
				{
					FitnessHistory &history_record = history_record_iter.second;
					double *history = history_record.history_;
					
					if (history)
					{
						int old_last_valid_history_index = std::max(0, old_generation - 2);		// if gen==2, gen 1 was the last valid entry, and it is at index 0
						int new_last_valid_history_index = std::max(0, generation_ - 2);		// ditto
						
						// make sure that we don't overrun the end of the buffer
						if (old_last_valid_history_index > history_record.history_length_ - 1)
							old_last_valid_history_index = history_record.history_length_ - 1;
						
						for (int entry_index = new_last_valid_history_index + 1; entry_index <= old_last_valid_history_index; ++entry_index)
							history[entry_index] = NAN;
					}
				}
#endif
			}
			
			return;
		}
			
		case gID_dominanceCoeffX:
		{
			if (!sex_enabled_ || (modeled_chromosome_type_ != GenomeType::kXChromosome))
				EIDOS_TERMINATION << "ERROR (SLiMSim::SetProperty): attempt to set property dominanceCoeffX when not simulating an X chromosome." << EidosTerminate();
			
			double value = p_value.FloatAtIndex(0, nullptr);
			
			x_chromosome_dominance_coeff_ = value;		// intentionally no bounds check
			return;
		}
			
		case gID_tag:
		{
			slim_usertag_t value = SLiMCastToUsertagTypeOrRaise(p_value.IntAtIndex(0, nullptr));
			
			tag_value_ = value;
			return;
		}
			
			// all others, including gID_none
		default:
			return EidosObjectElement::SetProperty(p_property_id, p_value);
	}
}

EidosValue_SP SLiMSim::ExecuteInstanceMethod(EidosGlobalStringID p_method_id, const EidosValue_SP *const p_arguments, int p_argument_count, EidosInterpreter &p_interpreter)
{
	switch (p_method_id)
	{
#ifdef SLIM_WF_ONLY
		case gID_addSubpopSplit:				return ExecuteMethod_addSubpopSplit(p_method_id, p_arguments, p_argument_count, p_interpreter);
#endif	// SLIM_WF_ONLY
			
		case gID_addSubpop:						return ExecuteMethod_addSubpop(p_method_id, p_arguments, p_argument_count, p_interpreter);
		case gID_deregisterScriptBlock:			return ExecuteMethod_deregisterScriptBlock(p_method_id, p_arguments, p_argument_count, p_interpreter);
		case gID_mutationFrequencies:
		case gID_mutationCounts:				return ExecuteMethod_mutationFreqsCounts(p_method_id, p_arguments, p_argument_count, p_interpreter);
		case gID_mutationsOfType:				return ExecuteMethod_mutationsOfType(p_method_id, p_arguments, p_argument_count, p_interpreter);
		case gID_countOfMutationsOfType:		return ExecuteMethod_countOfMutationsOfType(p_method_id, p_arguments, p_argument_count, p_interpreter);
		case gID_outputFixedMutations:			return ExecuteMethod_outputFixedMutations(p_method_id, p_arguments, p_argument_count, p_interpreter);
		case gID_outputFull:					return ExecuteMethod_outputFull(p_method_id, p_arguments, p_argument_count, p_interpreter);
		case gID_outputMutations:				return ExecuteMethod_outputMutations(p_method_id, p_arguments, p_argument_count, p_interpreter);
		case gID_readFromPopulationFile:		return ExecuteMethod_readFromPopulationFile(p_method_id, p_arguments, p_argument_count, p_interpreter);
		case gID_recalculateFitness:			return ExecuteMethod_recalculateFitness(p_method_id, p_arguments, p_argument_count, p_interpreter);
		case gID_registerEarlyEvent:
		case gID_registerLateEvent:				return ExecuteMethod_registerEarlyLateEvent(p_method_id, p_arguments, p_argument_count, p_interpreter);
		case gID_registerFitnessCallback:		return ExecuteMethod_registerFitnessCallback(p_method_id, p_arguments, p_argument_count, p_interpreter);
		case gID_registerInteractionCallback:	return ExecuteMethod_registerInteractionCallback(p_method_id, p_arguments, p_argument_count, p_interpreter);
		case gID_registerMateChoiceCallback:
		case gID_registerModifyChildCallback:
		case gID_registerRecombinationCallback:	return ExecuteMethod_registerMateModifyRecCallback(p_method_id, p_arguments, p_argument_count, p_interpreter);
		case gID_registerReproductionCallback:	return ExecuteMethod_registerReproductionCallback(p_method_id, p_arguments, p_argument_count, p_interpreter);
		case gID_rescheduleScriptBlock:			return ExecuteMethod_rescheduleScriptBlock(p_method_id, p_arguments, p_argument_count, p_interpreter);
		case gID_simulationFinished:			return ExecuteMethod_simulationFinished(p_method_id, p_arguments, p_argument_count, p_interpreter);
		case gID_treeSeqSimplify:				return ExecuteMethod_treeSeqSimplify(p_method_id, p_arguments, p_argument_count, p_interpreter);
		case gID_treeSeqRememberIndividuals:	return ExecuteMethod_treeSeqRememberIndividuals(p_method_id, p_arguments, p_argument_count, p_interpreter);
		case gID_treeSeqOutput:					return ExecuteMethod_treeSeqOutput(p_method_id, p_arguments, p_argument_count, p_interpreter);
		default:								return SLiMEidosDictionary::ExecuteInstanceMethod(p_method_id, p_arguments, p_argument_count, p_interpreter);
	}
}

//	*********************	– (object<Subpopulation>$)addSubpop(is$ subpopID, integer$ size, [float$ sexRatio = 0.5])
//
EidosValue_SP SLiMSim::ExecuteMethod_addSubpop(EidosGlobalStringID p_method_id, const EidosValue_SP *const p_arguments, int p_argument_count, EidosInterpreter &p_interpreter)
{
#pragma unused (p_method_id, p_arguments, p_argument_count, p_interpreter)
	SLiMGenerationStage gen_stage = GenerationStage();
	
	if ((gen_stage != SLiMGenerationStage::kWFStage1ExecuteEarlyScripts) && (gen_stage != SLiMGenerationStage::kWFStage5ExecuteLateScripts) &&
		(gen_stage != SLiMGenerationStage::kNonWFStage2ExecuteEarlyScripts) && (gen_stage != SLiMGenerationStage::kNonWFStage6ExecuteLateScripts))
		EIDOS_TERMINATION << "ERROR (SLiMSim::ExecuteMethod_addSubpop): addSubpop() may only be called from an early() or late() event." << EidosTerminate();
	
	EidosValue *subpopID_value = p_arguments[0].get();
	EidosValue *size_value = p_arguments[1].get();
	EidosValue *sexRatio_value = p_arguments[2].get();
	
	slim_objectid_t subpop_id = SLiM_ExtractObjectIDFromEidosValue_is(subpopID_value, 0, 'p');
	slim_popsize_t subpop_size = SLiMCastToPopsizeTypeOrRaise(size_value->IntAtIndex(0, nullptr));
	
	double sex_ratio = sexRatio_value->FloatAtIndex(0, nullptr);
	
	if ((sex_ratio != 0.5) && !sex_enabled_)
		EIDOS_TERMINATION << "ERROR (SLiMSim::ExecuteMethod_addSubpop): addSubpop() sex ratio supplied in non-sexual simulation." << EidosTerminate();
	
	// construct the subpop; we always pass the sex ratio, but AddSubpopulation will not use it if sex is not enabled, for simplicity
	Subpopulation *new_subpop = population_.AddSubpopulation(subpop_id, subpop_size, sex_ratio);
	
	// define a new Eidos variable to refer to the new subpopulation
	EidosSymbolTableEntry &symbol_entry = new_subpop->SymbolTableEntry();
	
	if (p_interpreter.SymbolTable().ContainsSymbol(symbol_entry.first))
		EIDOS_TERMINATION << "ERROR (SLiMSim::ExecuteMethod_addSubpop): addSubpop() symbol " << Eidos_StringForGlobalStringID(symbol_entry.first) << " was already defined prior to its definition here." << EidosTerminate();
	
	simulation_constants_->InitializeConstantSymbolEntry(symbol_entry);
	
	return symbol_entry.second;
}

#ifdef SLIM_WF_ONLY
//	*********************	– (object<Subpopulation>$)addSubpopSplit(is$ subpopID, integer$ size, io<Subpopulation>$ sourceSubpop, [float$ sexRatio = 0.5])
//
EidosValue_SP SLiMSim::ExecuteMethod_addSubpopSplit(EidosGlobalStringID p_method_id, const EidosValue_SP *const p_arguments, int p_argument_count, EidosInterpreter &p_interpreter)
{
#pragma unused (p_method_id, p_arguments, p_argument_count, p_interpreter)
	if (ModelType() == SLiMModelType::kModelTypeNonWF)
		EIDOS_TERMINATION << "ERROR (SLiMSim::ExecuteMethod_addSubpopSplit): method -addSubpopSplit() is not available in nonWF models." << EidosTerminate();
	
	SLiMGenerationStage gen_stage = GenerationStage();
	
	if ((gen_stage != SLiMGenerationStage::kWFStage1ExecuteEarlyScripts) && (gen_stage != SLiMGenerationStage::kWFStage5ExecuteLateScripts) &&
		(gen_stage != SLiMGenerationStage::kNonWFStage2ExecuteEarlyScripts) && (gen_stage != SLiMGenerationStage::kNonWFStage6ExecuteLateScripts))
		EIDOS_TERMINATION << "ERROR (SLiMSim::ExecuteMethod_addSubpopSplit): addSubpopSplit() may only be called from an early() or late() event." << EidosTerminate();
	
	EidosValue *subpopID_value = p_arguments[0].get();
	EidosValue *size_value = p_arguments[1].get();
	EidosValue *sourceSubpop_value = p_arguments[2].get();
	EidosValue *sexRatio_value = p_arguments[3].get();
	
	slim_objectid_t subpop_id = SLiM_ExtractObjectIDFromEidosValue_is(subpopID_value, 0, 'p');
	slim_popsize_t subpop_size = SLiMCastToPopsizeTypeOrRaise(size_value->IntAtIndex(0, nullptr));
	SLiMSim &sim = SLiM_GetSimFromInterpreter(p_interpreter);
	Subpopulation *source_subpop = SLiM_ExtractSubpopulationFromEidosValue_io(sourceSubpop_value, 0, sim, "addSubpopSplit()");
	
	double sex_ratio = sexRatio_value->FloatAtIndex(0, nullptr);
	
	if ((sex_ratio != 0.5) && !sex_enabled_)
		EIDOS_TERMINATION << "ERROR (SLiMSim::ExecuteMethod_addSubpopSplit): addSubpopSplit() sex ratio supplied in non-sexual simulation." << EidosTerminate();
	
	// construct the subpop; we always pass the sex ratio, but AddSubpopulation will not use it if sex is not enabled, for simplicity
	Subpopulation *new_subpop = population_.AddSubpopulationSplit(subpop_id, *source_subpop, subpop_size, sex_ratio);
	
	// define a new Eidos variable to refer to the new subpopulation
	EidosSymbolTableEntry &symbol_entry = new_subpop->SymbolTableEntry();
	
	if (p_interpreter.SymbolTable().ContainsSymbol(symbol_entry.first))
		EIDOS_TERMINATION << "ERROR (SLiMSim::ExecuteMethod_addSubpopSplit): addSubpopSplit() symbol " << Eidos_StringForGlobalStringID(symbol_entry.first) << " was already defined prior to its definition here." << EidosTerminate();
	
	simulation_constants_->InitializeConstantSymbolEntry(symbol_entry);
	
	return symbol_entry.second;
}
#endif	// SLIM_WF_ONLY

//	*********************	- (void)deregisterScriptBlock(io<SLiMEidosBlock> scriptBlocks)
//
EidosValue_SP SLiMSim::ExecuteMethod_deregisterScriptBlock(EidosGlobalStringID p_method_id, const EidosValue_SP *const p_arguments, int p_argument_count, EidosInterpreter &p_interpreter)
{
#pragma unused (p_method_id, p_arguments, p_argument_count, p_interpreter)
	EidosValue *scriptBlocks_value = p_arguments[0].get();
	
	int block_count = scriptBlocks_value->Count();
	
	// We just schedule the blocks for deregistration; we do not deregister them immediately, because that would leave stale pointers lying around
	for (int block_index = 0; block_index < block_count; ++block_index)
	{
		SLiMEidosBlock *block = SLiM_ExtractSLiMEidosBlockFromEidosValue_io(scriptBlocks_value, block_index, *this, "deregisterScriptBlock()");
		
		if (block->type_ == SLiMEidosBlockType::SLiMEidosUserDefinedFunction)
		{
			// this should never be hit, because the user should have to way to get a reference to a function block
			EIDOS_TERMINATION << "ERROR (SLiMSim::ExecuteMethod_deregisterScriptBlock): (internal error) deregisterScriptBlock() cannot be called on user-defined function script blocks." << EidosTerminate();
		}
		else if (block->type_ == SLiMEidosBlockType::SLiMEidosInteractionCallback)
		{
			// interaction() callbacks have to work differently, because they can be called at any time after an
			// interaction has been evaluated, up until the interaction is invalidated; we can't make pointers
			// to interaction() callbacks go stale except at that specific point in the generation cycle
			if (std::find(scheduled_interaction_deregs_.begin(), scheduled_interaction_deregs_.end(), block) != scheduled_interaction_deregs_.end())
				EIDOS_TERMINATION << "ERROR (SLiMSim::ExecuteMethod_deregisterScriptBlock): deregisterScriptBlock() called twice on the same script block." << EidosTerminate();
			
			scheduled_interaction_deregs_.emplace_back(block);
		}
		else
		{
			// all other script blocks go on the main list and get cleared out at the end of each generation stage
			if (std::find(scheduled_deregistrations_.begin(), scheduled_deregistrations_.end(), block) != scheduled_deregistrations_.end())
				EIDOS_TERMINATION << "ERROR (SLiMSim::ExecuteMethod_deregisterScriptBlock): deregisterScriptBlock() called twice on the same script block." << EidosTerminate();
			
			scheduled_deregistrations_.emplace_back(block);
		}
	}
	
	return gStaticEidosValueVOID;
}

//	*********************	– (float)mutationFrequencies(No<Subpopulation> subpops, [No<Mutation> mutations = NULL])
//	*********************	– (integer)mutationCounts(No<Subpopulation> subpops, [No<Mutation> mutations = NULL])
//
EidosValue_SP SLiMSim::ExecuteMethod_mutationFreqsCounts(EidosGlobalStringID p_method_id, const EidosValue_SP *const p_arguments, int p_argument_count, EidosInterpreter &p_interpreter)
{
#pragma unused (p_method_id, p_arguments, p_argument_count, p_interpreter)
	EidosValue *subpops_value = p_arguments[0].get();
	EidosValue *mutations_value = p_arguments[1].get();
	
	slim_refcount_t total_genome_count = 0;
	
	// tally across the requested subpops
	if (subpops_value->Type() == EidosValueType::kValueNULL)
	{
		// tally across the whole population
		total_genome_count = population_.TallyMutationReferences(nullptr, false);
	}
	else
	{
		// requested subpops, so get them
		int requested_subpop_count = subpops_value->Count();
		static std::vector<Subpopulation*> subpops_to_tally;	// using and clearing a static prevents allocation thrash; should be safe from re-entry since TallyMutationReferences() can't re-enter here
		
		if (requested_subpop_count)
		{
			for (int requested_subpop_index = 0; requested_subpop_index < requested_subpop_count; ++requested_subpop_index)
				subpops_to_tally.emplace_back((Subpopulation *)(subpops_value->ObjectElementAtIndex(requested_subpop_index, nullptr)));
		}
		
		total_genome_count = population_.TallyMutationReferences(&subpops_to_tally, false);
		subpops_to_tally.clear();
	}
	
	// OK, now construct our result vector from the tallies for just the requested mutations
	slim_refcount_t *refcount_block_ptr = gSLiM_Mutation_Refcounts;
	double denominator = 1.0 / total_genome_count;
	EidosValue_SP result_SP;
	
	if (mutations_value->Type() != EidosValueType::kValueNULL)
	{
		// a vector of mutations was given, so loop through them and take their tallies
		int mutations_count = mutations_value->Count();
		
		if (mutations_count == 1)
		{
			// Handle the one-mutation case separately so we can return a singleton
			if (p_method_id == gID_mutationFrequencies)
			{
				Mutation *mut = (Mutation *)(mutations_value->ObjectElementAtIndex(0, nullptr));
				MutationIndex mut_index = mut->BlockIndex();
				
				result_SP = EidosValue_SP(new (gEidosValuePool->AllocateChunk()) EidosValue_Float_singleton(*(refcount_block_ptr + mut_index) * denominator));
			}
			else // p_method_id == gID_mutationCounts
			{
				Mutation *mut = (Mutation *)(mutations_value->ObjectElementAtIndex(0, nullptr));
				MutationIndex mut_index = mut->BlockIndex();
				
				result_SP = EidosValue_SP(new (gEidosValuePool->AllocateChunk()) EidosValue_Int_singleton(*(refcount_block_ptr + mut_index)));
			}
		}
		else
		{
			if (p_method_id == gID_mutationFrequencies)
			{
				EidosValue_Float_vector *float_result = (new (gEidosValuePool->AllocateChunk()) EidosValue_Float_vector())->resize_no_initialize(mutations_count);
				result_SP = EidosValue_SP(float_result);
				
				for (int value_index = 0; value_index < mutations_count; ++value_index)
				{
					Mutation *mut = (Mutation *)(mutations_value->ObjectElementAtIndex(value_index, nullptr));
					MutationIndex mut_index = mut->BlockIndex();
					
					float_result->set_float_no_check(*(refcount_block_ptr + mut_index) * denominator, value_index);
				}
			}
			else // p_method_id == gID_mutationCounts
			{
				EidosValue_Int_vector *int_result = (new (gEidosValuePool->AllocateChunk()) EidosValue_Int_vector())->resize_no_initialize(mutations_count);
				result_SP = EidosValue_SP(int_result);
				
				for (int value_index = 0; value_index < mutations_count; ++value_index)
				{
					Mutation *mut = (Mutation *)(mutations_value->ObjectElementAtIndex(value_index, nullptr));
					MutationIndex mut_index = mut->BlockIndex();
					
					int_result->set_int_no_check(*(refcount_block_ptr + mut_index), value_index);
				}
			}
		}
	}
	else
	{
		// no mutation vector was given, so return all frequencies from the registry
		MutationRun &registry = population_.mutation_registry_;
		const MutationIndex *registry_iter_begin = registry.begin_pointer_const();
		int registry_size = registry.size();
		
		if (p_method_id == gID_mutationFrequencies)
		{
			EidosValue_Float_vector *float_result = (new (gEidosValuePool->AllocateChunk()) EidosValue_Float_vector())->resize_no_initialize(registry_size);
			result_SP = EidosValue_SP(float_result);
			
			for (int registry_index = 0; registry_index < registry_size; registry_index++)
				float_result->set_float_no_check(*(refcount_block_ptr + *(registry_iter_begin + registry_index)) * denominator, registry_index);
		}
		else // p_method_id == gID_mutationCounts
		{
			EidosValue_Int_vector *int_result = (new (gEidosValuePool->AllocateChunk()) EidosValue_Int_vector())->resize_no_initialize(registry_size);
			result_SP = EidosValue_SP(int_result);
			
			for (int registry_index = 0; registry_index < registry_size; registry_index++)
				int_result->set_int_no_check(*(refcount_block_ptr + *(registry_iter_begin + registry_index)), registry_index);
		}
	}
	
	return result_SP;
}

//	*********************	- (object<Mutation>)mutationsOfType(io<MutationType>$ mutType)
//
EidosValue_SP SLiMSim::ExecuteMethod_mutationsOfType(EidosGlobalStringID p_method_id, const EidosValue_SP *const p_arguments, int p_argument_count, EidosInterpreter &p_interpreter)
{
#pragma unused (p_method_id, p_arguments, p_argument_count, p_interpreter)
	EidosValue *mutType_value = p_arguments[0].get();
	
	MutationType *mutation_type_ptr = SLiM_ExtractMutationTypeFromEidosValue_io(mutType_value, 0, *this, "mutationsOfType()");
	Mutation *mut_block_ptr = gSLiM_Mutation_Block;
	
#ifdef SLIM_KEEP_MUTTYPE_REGISTRIES
	// track calls per generation to SLiMSim::ExecuteMethod_mutationsOfType() and SLiMSim::ExecuteMethod_countOfMutationsOfType()
	bool start_registry = (mutation_type_ptr->muttype_registry_call_count_++ >= 1);
	population_.any_muttype_call_count_used_ = true;
	
	// start a registry if appropriate, so we can hit the fast case below
	if (start_registry && (!population_.keeping_muttype_registries_ || !mutation_type_ptr->keeping_muttype_registry_))
	{
		MutationRun &mutation_registry = population_.mutation_registry_;
		int mutation_count = mutation_registry.size();
		MutationRun &muttype_registry = mutation_type_ptr->muttype_registry_;
		
		for (int mut_index = 0; mut_index < mutation_count; ++mut_index)
		{
			MutationIndex mut = mutation_registry[mut_index];
			
			if ((mut_block_ptr + mut)->mutation_type_ptr_ == mutation_type_ptr)
				muttype_registry.emplace_back(mut);
		}
		
		population_.keeping_muttype_registries_ = true;
		mutation_type_ptr->keeping_muttype_registry_ = true;
	}
	
	if (population_.keeping_muttype_registries_ && mutation_type_ptr->keeping_muttype_registry_)
	{
		// We're already keeping a separate registry for this mutation type (see mutation_type.h), so we can answer this directly
		MutationRun &mutation_registry = mutation_type_ptr->muttype_registry_;
		int mutation_count = mutation_registry.size();
		
		if (mutation_count == 1)
		{
			return EidosValue_SP(new (gEidosValuePool->AllocateChunk()) EidosValue_Object_singleton(mut_block_ptr + mutation_registry[0], gSLiM_Mutation_Class));
		}
		else
		{
			EidosValue_Object_vector *vec = (new (gEidosValuePool->AllocateChunk()) EidosValue_Object_vector(gSLiM_Mutation_Class))->resize_no_initialize(mutation_count);
			EidosValue_SP result_SP = EidosValue_SP(vec);
			
			for (int mut_index = 0; mut_index < mutation_count; ++mut_index)
				vec->set_object_element_no_check(mut_block_ptr + mutation_registry[mut_index], mut_index);
			
			return result_SP;
		}
	}
	else
#endif
	{
		// No registry in the muttype; count the number of mutations of the given type, so we can reserve the right vector size
		// To avoid having to scan the registry twice for the simplest case of a single mutation, we cache the first mutation found
		MutationRun &mutation_registry = population_.mutation_registry_;
		int mutation_count = mutation_registry.size();
		int match_count = 0, mut_index;
		MutationIndex first_match = -1;
		
		for (mut_index = 0; mut_index < mutation_count; ++mut_index)
		{
			MutationIndex mut = mutation_registry[mut_index];
			
			if ((mut_block_ptr + mut)->mutation_type_ptr_ == mutation_type_ptr)
			{
				if (++match_count == 1)
					first_match = mut;
			}
		}
		
		// Now allocate the result vector and assemble it
		if (match_count == 1)
		{
			return EidosValue_SP(new (gEidosValuePool->AllocateChunk()) EidosValue_Object_singleton(mut_block_ptr + first_match, gSLiM_Mutation_Class));
		}
		else
		{
			EidosValue_Object_vector *vec = (new (gEidosValuePool->AllocateChunk()) EidosValue_Object_vector(gSLiM_Mutation_Class))->resize_no_initialize(match_count);
			EidosValue_SP result_SP = EidosValue_SP(vec);
			
			if (match_count != 0)
			{
				int set_index = 0;
				
				for (mut_index = 0; mut_index < mutation_count; ++mut_index)
				{
					MutationIndex mut = mutation_registry[mut_index];
					
					if ((mut_block_ptr + mut)->mutation_type_ptr_ == mutation_type_ptr)
						vec->set_object_element_no_check(mut_block_ptr + mut, set_index++);
				}
			}
			
			return result_SP;
		}
	}
}
			
//	*********************	- (integer$)countOfMutationsOfType(io<MutationType>$ mutType)
//
EidosValue_SP SLiMSim::ExecuteMethod_countOfMutationsOfType(EidosGlobalStringID p_method_id, const EidosValue_SP *const p_arguments, int p_argument_count, EidosInterpreter &p_interpreter)
{
#pragma unused (p_method_id, p_arguments, p_argument_count, p_interpreter)
	EidosValue *mutType_value = p_arguments[0].get();
	
	MutationType *mutation_type_ptr = SLiM_ExtractMutationTypeFromEidosValue_io(mutType_value, 0, *this, "countOfMutationsOfType()");
	Mutation *mut_block_ptr = gSLiM_Mutation_Block;
	
#ifdef SLIM_KEEP_MUTTYPE_REGISTRIES
	// track calls per generation to SLiMSim::ExecuteMethod_mutationsOfType() and SLiMSim::ExecuteMethod_countOfMutationsOfType()
	bool start_registry = (mutation_type_ptr->muttype_registry_call_count_++ >= 1);
	population_.any_muttype_call_count_used_ = true;
	
	// start a registry if appropriate, so we can hit the fast case below
	if (start_registry && (!population_.keeping_muttype_registries_ || !mutation_type_ptr->keeping_muttype_registry_))
	{
		MutationRun &mutation_registry = population_.mutation_registry_;
		int mutation_count = mutation_registry.size();
		MutationRun &muttype_registry = mutation_type_ptr->muttype_registry_;
		
		for (int mut_index = 0; mut_index < mutation_count; ++mut_index)
		{
			MutationIndex mut = mutation_registry[mut_index];
			
			if ((mut_block_ptr + mut)->mutation_type_ptr_ == mutation_type_ptr)
				muttype_registry.emplace_back(mut);
		}
		
		population_.keeping_muttype_registries_ = true;
		mutation_type_ptr->keeping_muttype_registry_ = true;
	}
	
	if (population_.keeping_muttype_registries_ && mutation_type_ptr->keeping_muttype_registry_)
	{
		// We're already keeping a separate registry for this mutation type (see mutation_type.h), so we can answer this directly
		MutationRun &mutation_registry = mutation_type_ptr->muttype_registry_;
		int mutation_count = mutation_registry.size();
		
		return EidosValue_SP(new (gEidosValuePool->AllocateChunk()) EidosValue_Int_singleton(mutation_count));
	}
	else
#endif
	{
		// Count the number of mutations of the given type
		MutationRun &mutation_registry = population_.mutation_registry_;
		int mutation_count = mutation_registry.size();
		int match_count = 0, mut_index;
		
		for (mut_index = 0; mut_index < mutation_count; ++mut_index)
			if ((mut_block_ptr + mutation_registry[mut_index])->mutation_type_ptr_ == mutation_type_ptr)
				++match_count;
		
		return EidosValue_SP(new (gEidosValuePool->AllocateChunk()) EidosValue_Int_singleton(match_count));
	}
}
			
//	*********************	– (void)outputFixedMutations([Ns$ filePath = NULL], [logical$ append=F])
//
EidosValue_SP SLiMSim::ExecuteMethod_outputFixedMutations(EidosGlobalStringID p_method_id, const EidosValue_SP *const p_arguments, int p_argument_count, EidosInterpreter &p_interpreter)
{
#pragma unused (p_method_id, p_arguments, p_argument_count, p_interpreter)
	EidosValue *filePath_value = p_arguments[0].get();
	EidosValue *append_value = p_arguments[1].get();
	
	std::ostringstream &output_stream = p_interpreter.ExecutionOutputStream();
	
	if (!warned_early_output_)
	{
		if (GenerationStage() == SLiMGenerationStage::kWFStage1ExecuteEarlyScripts)
		{
			output_stream << "#WARNING (SLiMSim::ExecuteMethod_outputFixedMutations): outputFixedMutations() should probably not be called from an early() event in a WF model; the output will reflect state at the beginning of the generation, not the end." << std::endl;
			warned_early_output_ = true;
		}
	}
	
	std::ofstream outfile;
	bool has_file = false;
	std::string outfile_path;
	
	if (filePath_value->Type() != EidosValueType::kValueNULL)
	{
		outfile_path = Eidos_ResolvedPath(filePath_value->StringAtIndex(0, nullptr));
		bool append = append_value->LogicalAtIndex(0, nullptr);
		
		outfile.open(outfile_path.c_str(), append ? (std::ios_base::app | std::ios_base::out) : std::ios_base::out);
		has_file = true;
		
		if (!outfile.is_open())
			EIDOS_TERMINATION << "ERROR (SLiMSim::ExecuteMethod_outputFixedMutations): outputFixedMutations() could not open "<< outfile_path << "." << EidosTerminate();
	}
	
	std::ostream &out = *(has_file ? dynamic_cast<std::ostream *>(&outfile) : dynamic_cast<std::ostream *>(&output_stream));
	
#if DO_MEMORY_CHECKS
	// This method can burn a huge amount of memory and get us killed, if we have a maximum memory usage.  It's nice to
	// try to check for that and terminate with a proper error message, to help the user diagnose the problem.
	int mem_check_counter = 0, mem_check_mod = 100;
	
	if (eidos_do_memory_checks)
		Eidos_CheckRSSAgainstMax("SLiMSim::ExecuteMethod_outputFixedMutations", "(outputFixedMutations(): The memory usage was already out of bounds on entry.)");
#endif
	
	// Output header line
	out << "#OUT: " << generation_ << " F";
	
	if (has_file)
		out << " " << outfile_path;
	
	out << std::endl;
	
	// Output Mutations section
	out << "Mutations:" << std::endl;
	
	std::vector<Substitution*> &subs = population_.substitutions_;
	
	for (unsigned int i = 0; i < subs.size(); i++)
	{
		out << i << " ";
		subs[i]->PrintForSLiMOutput(out);
		
#if DO_MEMORY_CHECKS
		if (eidos_do_memory_checks)
		{
			mem_check_counter++;
			
			if (mem_check_counter % mem_check_mod == 0)
				Eidos_CheckRSSAgainstMax("SLiMSim::ExecuteMethod_outputFixedMutations", "(outputFixedMutations(): Out of memory while outputting substitution objects.)");
		}
#endif
	}
	
	if (has_file)
		outfile.close(); 
	
	return gStaticEidosValueVOID;
}
			
//	*********************	– (void)outputFull([Ns$ filePath = NULL], [logical$ binary = F], [logical$ append=F], [logical$ spatialPositions = T], [logical$ ages = T])
//
EidosValue_SP SLiMSim::ExecuteMethod_outputFull(EidosGlobalStringID p_method_id, const EidosValue_SP *const p_arguments, int p_argument_count, EidosInterpreter &p_interpreter)
{
#pragma unused (p_method_id, p_arguments, p_argument_count, p_interpreter)
	EidosValue *filePath_value = p_arguments[0].get();
	EidosValue *binary_value = p_arguments[1].get();
	EidosValue *append_value = p_arguments[2].get();
	EidosValue *spatialPositions_value = p_arguments[3].get();
	EidosValue *ages_value = p_arguments[4].get();
	
	if (!warned_early_output_)
	{
		if (GenerationStage() == SLiMGenerationStage::kWFStage1ExecuteEarlyScripts)
		{
			p_interpreter.ExecutionOutputStream() << "#WARNING (SLiMSim::ExecuteMethod_outputFull): outputFull() should probably not be called from an early() event in a WF model; the output will reflect state at the beginning of the generation, not the end." << std::endl;
			warned_early_output_ = true;
		}
	}
	
	bool use_binary = binary_value->LogicalAtIndex(0, nullptr);
	bool output_spatial_positions = spatialPositions_value->LogicalAtIndex(0, nullptr);
	bool output_ages = ages_value->LogicalAtIndex(0, nullptr);
	
	if (filePath_value->Type() == EidosValueType::kValueNULL)
	{
		if (use_binary)
			EIDOS_TERMINATION << "ERROR (SLiMSim::ExecuteMethod_outputFull): outputFull() cannot output in binary format to the standard output stream; specify a file for output." << EidosTerminate();
		
		std::ostringstream &output_stream = p_interpreter.ExecutionOutputStream();
		
		output_stream << "#OUT: " << generation_ << " A" << std::endl;
		population_.PrintAll(output_stream, output_spatial_positions, output_ages);
	}
	else
	{
		std::string outfile_path = Eidos_ResolvedPath(filePath_value->StringAtIndex(0, nullptr));
		bool append = append_value->LogicalAtIndex(0, nullptr);
		std::ofstream outfile;
		
		if (use_binary && append)
			EIDOS_TERMINATION << "ERROR (SLiMSim::ExecuteMethod_outputFull): outputFull() cannot append in binary format." << EidosTerminate();
		
		if (use_binary)
			outfile.open(outfile_path.c_str(), std::ios::out | std::ios::binary);
		else
			outfile.open(outfile_path.c_str(), append ? (std::ios_base::app | std::ios_base::out) : std::ios_base::out);
		
		if (outfile.is_open())
		{
			if (use_binary)
			{
				population_.PrintAllBinary(outfile, output_spatial_positions, output_ages);
			}
			else
			{
				// We no longer have input parameters to print; possibly this should print all the initialize...() functions called...
				//				const std::vector<std::string> &input_parameters = p_sim.InputParameters();
				//				
				//				for (int i = 0; i < input_parameters.size(); i++)
				//					outfile << input_parameters[i] << endl;
				
				outfile << "#OUT: " << generation_ << " A " << outfile_path << std::endl;
				population_.PrintAll(outfile, output_spatial_positions, output_ages);
			}
			
			outfile.close(); 
		}
		else
		{
			EIDOS_TERMINATION << "ERROR (SLiMSim::ExecuteMethod_outputFull): outputFull() could not open "<< outfile_path << "." << EidosTerminate();
		}
	}
	
	return gStaticEidosValueVOID;
}
			
//	*********************	– (void)outputMutations(object<Mutation> mutations, [Ns$ filePath = NULL], [logical$ append=F])
//
EidosValue_SP SLiMSim::ExecuteMethod_outputMutations(EidosGlobalStringID p_method_id, const EidosValue_SP *const p_arguments, int p_argument_count, EidosInterpreter &p_interpreter)
{
#pragma unused (p_method_id, p_arguments, p_argument_count, p_interpreter)
	EidosValue *mutations_value = p_arguments[0].get();
	EidosValue *filePath_value = p_arguments[1].get();
	EidosValue *append_value = p_arguments[2].get();
	
	std::ostringstream &output_stream = p_interpreter.ExecutionOutputStream();
	
	if (!warned_early_output_)
	{
		if (GenerationStage() == SLiMGenerationStage::kWFStage1ExecuteEarlyScripts)
		{
			output_stream << "#WARNING (SLiMSim::ExecuteMethod_outputMutations): outputMutations() should probably not be called from an early() event in a WF model; the output will reflect state at the beginning of the generation, not the end." << std::endl;
			warned_early_output_ = true;
		}
	}
	
	std::ofstream outfile;
	bool has_file = false;
	
	if (filePath_value->Type() != EidosValueType::kValueNULL)
	{
		std::string outfile_path = Eidos_ResolvedPath(filePath_value->StringAtIndex(0, nullptr));
		bool append = append_value->LogicalAtIndex(0, nullptr);
		
		outfile.open(outfile_path.c_str(), append ? (std::ios_base::app | std::ios_base::out) : std::ios_base::out);
		has_file = true;
		
		if (!outfile.is_open())
			EIDOS_TERMINATION << "ERROR (SLiMSim::ExecuteMethod_outputMutations): outputMutations() could not open "<< outfile_path << "." << EidosTerminate();
	}
	
	std::ostream &out = *(has_file ? (std::ostream *)&outfile : (std::ostream *)&output_stream);
	
	// Extract all of the Mutation objects in mutations; would be nice if there was a simpler way to do this
	EidosValue_Object *mutations_object = (EidosValue_Object *)mutations_value;
	int mutations_count = mutations_object->Count();
	std::vector<Mutation *> mutations;
	
	for (int mutation_index = 0; mutation_index < mutations_count; mutation_index++)
		mutations.emplace_back((Mutation *)(mutations_object->ObjectElementAtIndex(mutation_index, nullptr)));
	
	// find all polymorphisms of the mutations that are to be tracked
	Mutation *mut_block_ptr = gSLiM_Mutation_Block;
	
	if (mutations_count > 0)
	{
		for (const std::pair<const slim_objectid_t,Subpopulation*> &subpop_pair : population_)
		{
			Subpopulation *subpop = subpop_pair.second;
			PolymorphismMap polymorphisms;
			
			for (slim_popsize_t i = 0; i < 2 * subpop->parent_subpop_size_; i++)	// go through all parents
			{
				Genome &genome = *subpop->parent_genomes_[i];
				int mutrun_count = genome.mutrun_count_;
				
				for (int run_index = 0; run_index < mutrun_count; ++run_index)
				{
					MutationRun *mutrun = genome.mutruns_[run_index].get();
					int mut_count = mutrun->size();
					const MutationIndex *mut_ptr = mutrun->begin_pointer_const();
					
					for (int mut_index = 0; mut_index < mut_count; ++mut_index)
					{
						Mutation *scan_mutation = mut_block_ptr + mut_ptr[mut_index];
						
						// do a linear search for each mutation, ouch; but this is output code, so it doesn't need to be fast, probably.
						if (std::find(mutations.begin(), mutations.end(), scan_mutation) != mutations.end())
							AddMutationToPolymorphismMap(&polymorphisms, scan_mutation);
					}
				}
			}
			
			// output the frequencies of these mutations in each subpopulation; note the format here comes from the old tracked mutations code
			// NOTE the format of this output changed because print_no_id() added the mutation_id_ to its output; BCH 11 June 2016
			for (const PolymorphismPair &polymorphism_pair : polymorphisms) 
			{ 
				out << "#OUT: " << generation_ << " T p" << subpop_pair.first << " ";
				polymorphism_pair.second.Print_NoID(out);
			}
		}
	}
	
	if (has_file)
		outfile.close(); 
	
	return gStaticEidosValueVOID;
}
			
//	*********************	- (integer$)readFromPopulationFile(string$ filePath)
//
EidosValue_SP SLiMSim::ExecuteMethod_readFromPopulationFile(EidosGlobalStringID p_method_id, const EidosValue_SP *const p_arguments, int p_argument_count, EidosInterpreter &p_interpreter)
{
#pragma unused (p_method_id, p_arguments, p_argument_count, p_interpreter)
	SLiMGenerationStage gen_stage = GenerationStage();
	
	if ((gen_stage != SLiMGenerationStage::kWFStage1ExecuteEarlyScripts) && (gen_stage != SLiMGenerationStage::kWFStage5ExecuteLateScripts) &&
		(gen_stage != SLiMGenerationStage::kNonWFStage2ExecuteEarlyScripts) && (gen_stage != SLiMGenerationStage::kNonWFStage6ExecuteLateScripts))
		EIDOS_TERMINATION << "ERROR (SLiMSim::ExecuteMethod_readFromPopulationFile): readFromPopulationFile() may only be called from an early() or late() event." << EidosTerminate();
	
	EidosValue *filePath_value = p_arguments[0].get();
	
	if (!warned_early_read_)
	{
		if (GenerationStage() == SLiMGenerationStage::kWFStage1ExecuteEarlyScripts)
		{
			p_interpreter.ExecutionOutputStream() << "#WARNING (SLiMSim::ExecuteMethod_readFromPopulationFile): readFromPopulationFile() should probably not be called from an early() event in a WF model; fitness values will not be recalculated prior to offspring generation unless recalculateFitness() is called." << std::endl;
			warned_early_read_ = true;
		}
		if (GenerationStage() == SLiMGenerationStage::kNonWFStage6ExecuteLateScripts)
		{
			p_interpreter.ExecutionOutputStream() << "#WARNING (SLiMSim::ExecuteMethod_readFromPopulationFile): readFromPopulationFile() should probably not be called from a late() event in a nonWF model; fitness values will not be recalculated prior to offspring generation unless recalculateFitness() is called." << std::endl;
			warned_early_read_ = true;
		}
	}
	
	std::string file_path = Eidos_ResolvedPath(filePath_value->StringAtIndex(0, nullptr));
	
	// first we clear out all variables of type Subpopulation etc. from the symbol table; they will all be invalid momentarily
	// note that we do this not only in our constants table, but in the user's variables as well; we can leave no stone unturned
	// FIXME: Note that we presently have no way of clearing out EidosScribe/SLiMgui references (the variable browser, in particular),
	// and so EidosConsoleWindowController has to do an ugly and only partly effective hack to work around this issue.
	const char *file_path_cstr = file_path.c_str();
	slim_generation_t file_generation = InitializePopulationFromFile(file_path_cstr, &p_interpreter);
	
	return EidosValue_SP(new (gEidosValuePool->AllocateChunk()) EidosValue_Int_singleton(file_generation));
}
			
//	*********************	– (void)recalculateFitness([Ni$ generation = NULL])
//
EidosValue_SP SLiMSim::ExecuteMethod_recalculateFitness(EidosGlobalStringID p_method_id, const EidosValue_SP *const p_arguments, int p_argument_count, EidosInterpreter &p_interpreter)
{
#pragma unused (p_method_id, p_arguments, p_argument_count, p_interpreter)
	EidosValue *generation_value = p_arguments[0].get();
	
	// Trigger a fitness recalculation.  This is suggested after making a change that would modify fitness values, such as altering
	// a selection coefficient or dominance coefficient, changing the mutation type for a mutation, etc.  It will have the side
	// effect of calling fitness() callbacks, so this is quite a heavyweight operation.
	slim_generation_t gen = (generation_value->Type() != EidosValueType::kValueNULL) ? SLiMCastToGenerationTypeOrRaise(generation_value->IntAtIndex(0, nullptr)) : generation_;
	
	population_.RecalculateFitness(gen);
	
	return gStaticEidosValueVOID;
}
			
//	*********************	– (object<SLiMEidosBlock>$)registerEarlyEvent(Nis$ id, string$ source, [Ni$ start = NULL], [Ni$ end = NULL])
//	*********************	– (object<SLiMEidosBlock>$)registerLateEvent(Nis$ id, string$ source, [Ni$ start = NULL], [Ni$ end = NULL])
//
EidosValue_SP SLiMSim::ExecuteMethod_registerEarlyLateEvent(EidosGlobalStringID p_method_id, const EidosValue_SP *const p_arguments, int p_argument_count, EidosInterpreter &p_interpreter)
{
#pragma unused (p_method_id, p_arguments, p_argument_count, p_interpreter)
	EidosValue *id_value = p_arguments[0].get();
	EidosValue *source_value = p_arguments[1].get();
	EidosValue *start_value = p_arguments[2].get();
	EidosValue *end_value = p_arguments[3].get();
	
	slim_objectid_t script_id = -1;		// used if the id is NULL, to indicate an anonymous block
	std::string script_string = source_value->StringAtIndex(0, nullptr);
	slim_generation_t start_generation = ((start_value->Type() != EidosValueType::kValueNULL) ? SLiMCastToGenerationTypeOrRaise(start_value->IntAtIndex(0, nullptr)) : 1);
	slim_generation_t end_generation = ((end_value->Type() != EidosValueType::kValueNULL) ? SLiMCastToGenerationTypeOrRaise(end_value->IntAtIndex(0, nullptr)) : SLIM_MAX_GENERATION + 1);
	
	if (id_value->Type() != EidosValueType::kValueNULL)
		script_id = SLiM_ExtractObjectIDFromEidosValue_is(id_value, 0, 's');
	
	if (start_generation > end_generation)
		EIDOS_TERMINATION << "ERROR (SLiMSim::ExecuteMethod_registerEarlyLateEvent): register" << ((p_method_id == gID_registerEarlyEvent) ? "Early" : "Late") << "Event() requires start <= end." << EidosTerminate();
	
	SLiMEidosBlock *new_script_block = new SLiMEidosBlock(script_id, script_string, (p_method_id == gID_registerEarlyEvent) ? SLiMEidosBlockType::SLiMEidosEventEarly : SLiMEidosBlockType::SLiMEidosEventLate, start_generation, end_generation);
	
	AddScriptBlock(new_script_block, &p_interpreter, nullptr);		// takes ownership from us
	
	return new_script_block->SelfSymbolTableEntry().second;
}

//	*********************	– (object<SLiMEidosBlock>$)registerFitnessCallback(Nis$ id, string$ source, Nio<MutationType>$ mutType, [Nio<Subpopulation>$ subpop = NULL], [Ni$ start = NULL], [Ni$ end = NULL])
//
EidosValue_SP SLiMSim::ExecuteMethod_registerFitnessCallback(EidosGlobalStringID p_method_id, const EidosValue_SP *const p_arguments, int p_argument_count, EidosInterpreter &p_interpreter)
{
#pragma unused (p_method_id, p_arguments, p_argument_count, p_interpreter)
	EidosValue *id_value = p_arguments[0].get();
	EidosValue *source_value = p_arguments[1].get();
	EidosValue *mutType_value = p_arguments[2].get();
	EidosValue *subpop_value = p_arguments[3].get();
	EidosValue *start_value = p_arguments[4].get();
	EidosValue *end_value = p_arguments[5].get();
	
	slim_objectid_t script_id = -1;		// used if id_value is NULL, to indicate an anonymous block
	std::string script_string = source_value->StringAtIndex(0, nullptr);
	slim_objectid_t mut_type_id = -2;	// used if mutType_value is NULL, to indicate a global fitness() callback
	slim_objectid_t subpop_id = -1;		// used if subpop_value is NULL, to indicate applicability to all subpops
	slim_generation_t start_generation = ((start_value->Type() != EidosValueType::kValueNULL) ? SLiMCastToGenerationTypeOrRaise(start_value->IntAtIndex(0, nullptr)) : 1);
	slim_generation_t end_generation = ((end_value->Type() != EidosValueType::kValueNULL) ? SLiMCastToGenerationTypeOrRaise(end_value->IntAtIndex(0, nullptr)) : SLIM_MAX_GENERATION + 1);
	
	if (id_value->Type() != EidosValueType::kValueNULL)
		script_id = SLiM_ExtractObjectIDFromEidosValue_is(id_value, 0, 's');
	
	if (mutType_value->Type() != EidosValueType::kValueNULL)
		mut_type_id = (mutType_value->Type() == EidosValueType::kValueInt) ? SLiMCastToObjectidTypeOrRaise(mutType_value->IntAtIndex(0, nullptr)) : ((MutationType *)mutType_value->ObjectElementAtIndex(0, nullptr))->mutation_type_id_;
	
	if (subpop_value->Type() != EidosValueType::kValueNULL)
		subpop_id = (subpop_value->Type() == EidosValueType::kValueInt) ? SLiMCastToObjectidTypeOrRaise(subpop_value->IntAtIndex(0, nullptr)) : ((Subpopulation *)subpop_value->ObjectElementAtIndex(0, nullptr))->subpopulation_id_;
	
	if (start_generation > end_generation)
		EIDOS_TERMINATION << "ERROR (SLiMSim::ExecuteMethod_registerFitnessCallback): registerFitnessCallback() requires start <= end." << EidosTerminate();
	
	SLiMEidosBlockType block_type = ((mut_type_id == -2) ? SLiMEidosBlockType::SLiMEidosFitnessGlobalCallback : SLiMEidosBlockType::SLiMEidosFitnessCallback);
	
	SLiMEidosBlock *new_script_block = new SLiMEidosBlock(script_id, script_string, block_type, start_generation, end_generation);
	
	new_script_block->mutation_type_id_ = mut_type_id;
	new_script_block->subpopulation_id_ = subpop_id;
	
	AddScriptBlock(new_script_block, &p_interpreter, nullptr);		// takes ownership from us
	
	return new_script_block->SelfSymbolTableEntry().second;
}

//	*********************	– (object<SLiMEidosBlock>$)registerInteractionCallback(Nis$ id, string$ source, io<InteractionType>$ intType, [Nio<Subpopulation>$ subpop = NULL], [Ni$ start = NULL], [Ni$ end = NULL])
//
EidosValue_SP SLiMSim::ExecuteMethod_registerInteractionCallback(EidosGlobalStringID p_method_id, const EidosValue_SP *const p_arguments, int p_argument_count, EidosInterpreter &p_interpreter)
{
#pragma unused (p_method_id, p_arguments, p_argument_count, p_interpreter)
	EidosValue *id_value = p_arguments[0].get();
	EidosValue *source_value = p_arguments[1].get();
	EidosValue *intType_value = p_arguments[2].get();
	EidosValue *subpop_value = p_arguments[3].get();
	EidosValue *start_value = p_arguments[4].get();
	EidosValue *end_value = p_arguments[5].get();
	
	slim_objectid_t script_id = -1;		// used if the id is NULL, to indicate an anonymous block
	std::string script_string = source_value->StringAtIndex(0, nullptr);
	slim_objectid_t int_type_id = (intType_value->Type() == EidosValueType::kValueInt) ? SLiMCastToObjectidTypeOrRaise(intType_value->IntAtIndex(0, nullptr)) : ((InteractionType *)intType_value->ObjectElementAtIndex(0, nullptr))->interaction_type_id_;
	slim_objectid_t subpop_id = -1;
	slim_generation_t start_generation = ((start_value->Type() != EidosValueType::kValueNULL) ? SLiMCastToGenerationTypeOrRaise(start_value->IntAtIndex(0, nullptr)) : 1);
	slim_generation_t end_generation = ((end_value->Type() != EidosValueType::kValueNULL) ? SLiMCastToGenerationTypeOrRaise(end_value->IntAtIndex(0, nullptr)) : SLIM_MAX_GENERATION + 1);
	
	if (id_value->Type() != EidosValueType::kValueNULL)
		script_id = SLiM_ExtractObjectIDFromEidosValue_is(id_value, 0, 's');
	
	if (subpop_value->Type() != EidosValueType::kValueNULL)
		subpop_id = (subpop_value->Type() == EidosValueType::kValueInt) ? SLiMCastToObjectidTypeOrRaise(subpop_value->IntAtIndex(0, nullptr)) : ((Subpopulation *)subpop_value->ObjectElementAtIndex(0, nullptr))->subpopulation_id_;
	
	if (start_generation > end_generation)
		EIDOS_TERMINATION << "ERROR (SLiMSim::ExecuteMethod_registerInteractionCallback): registerInteractionCallback() requires start <= end." << EidosTerminate();
	
	SLiMEidosBlock *new_script_block = new SLiMEidosBlock(script_id, script_string, SLiMEidosBlockType::SLiMEidosInteractionCallback, start_generation, end_generation);
	
	new_script_block->interaction_type_id_ = int_type_id;
	new_script_block->subpopulation_id_ = subpop_id;
	
	AddScriptBlock(new_script_block, &p_interpreter, nullptr);		// takes ownership from us
	
	return new_script_block->SelfSymbolTableEntry().second;
}

//	*********************	– (object<SLiMEidosBlock>$)registerMateChoiceCallback(Nis$ id, string$ source, [Nio<Subpopulation>$ subpop = NULL], [Ni$ start = NULL], [Ni$ end = NULL])
//	*********************	– (object<SLiMEidosBlock>$)registerModifyChildCallback(Nis$ id, string$ source, [Nio<Subpopulation>$ subpop = NULL], [Ni$ start = NULL], [Ni$ end = NULL])
//	*********************	– (object<SLiMEidosBlock>$)registerRecombinationCallback(Nis$ id, string$ source, [Nio<Subpopulation>$ subpop = NULL], [Ni$ start = NULL], [Ni$ end = NULL])
//
EidosValue_SP SLiMSim::ExecuteMethod_registerMateModifyRecCallback(EidosGlobalStringID p_method_id, const EidosValue_SP *const p_arguments, int p_argument_count, EidosInterpreter &p_interpreter)
{
#pragma unused (p_method_id, p_arguments, p_argument_count, p_interpreter)
	if (p_method_id == gID_registerMateChoiceCallback)
		if (ModelType() == SLiMModelType::kModelTypeNonWF)
			EIDOS_TERMINATION << "ERROR (SLiMSim::ExecuteMethod_registerMateModifyRecCallback): method -registerMateChoiceCallback() is not available in nonWF models." << EidosTerminate();
	
	EidosValue *id_value = p_arguments[0].get();
	EidosValue *source_value = p_arguments[1].get();
	EidosValue *subpop_value = p_arguments[2].get();
	EidosValue *start_value = p_arguments[3].get();
	EidosValue *end_value = p_arguments[4].get();
	
	slim_objectid_t script_id = -1;		// used if the id is NULL, to indicate an anonymous block
	std::string script_string = source_value->StringAtIndex(0, nullptr);
	slim_objectid_t subpop_id = -1;
	slim_generation_t start_generation = ((start_value->Type() != EidosValueType::kValueNULL) ? SLiMCastToGenerationTypeOrRaise(start_value->IntAtIndex(0, nullptr)) : 1);
	slim_generation_t end_generation = ((end_value->Type() != EidosValueType::kValueNULL) ? SLiMCastToGenerationTypeOrRaise(end_value->IntAtIndex(0, nullptr)) : SLIM_MAX_GENERATION + 1);
	
	if (id_value->Type() != EidosValueType::kValueNULL)
		script_id = SLiM_ExtractObjectIDFromEidosValue_is(id_value, 0, 's');
	
	if (subpop_value->Type() != EidosValueType::kValueNULL)
		subpop_id = (subpop_value->Type() == EidosValueType::kValueInt) ? SLiMCastToObjectidTypeOrRaise(subpop_value->IntAtIndex(0, nullptr)) : ((Subpopulation *)subpop_value->ObjectElementAtIndex(0, nullptr))->subpopulation_id_;
	
	if (start_generation > end_generation)
		EIDOS_TERMINATION << "ERROR (SLiMSim::ExecuteMethod_registerMateModifyRecCallback): " << Eidos_StringForGlobalStringID(p_method_id) << "() requires start <= end." << EidosTerminate();
	
	SLiMEidosBlockType block_type;
	
	if (p_method_id == gID_registerMateChoiceCallback)					block_type = SLiMEidosBlockType::SLiMEidosMateChoiceCallback;
	else if (p_method_id == gID_registerModifyChildCallback)			block_type = SLiMEidosBlockType::SLiMEidosModifyChildCallback;
	else /* if (p_method_id == gID_registerRecombinationCallback) */	block_type = SLiMEidosBlockType::SLiMEidosRecombinationCallback;
	
	SLiMEidosBlock *new_script_block = new SLiMEidosBlock(script_id, script_string, block_type, start_generation, end_generation);
	
	new_script_block->subpopulation_id_ = subpop_id;
	
	AddScriptBlock(new_script_block, &p_interpreter, nullptr);		// takes ownership from us
	
	return new_script_block->SelfSymbolTableEntry().second;
}

//	*********************	– (object<SLiMEidosBlock>$)registerReproductionCallback(Nis$ id, string$ source, [Nio<Subpopulation>$ subpop = NULL], [Ns$ sex = NULL], [Ni$ start = NULL], [Ni$ end = NULL])
//
EidosValue_SP SLiMSim::ExecuteMethod_registerReproductionCallback(EidosGlobalStringID p_method_id, const EidosValue_SP *const p_arguments, int p_argument_count, EidosInterpreter &p_interpreter)
{
#pragma unused (p_method_id, p_arguments, p_argument_count, p_interpreter)
	if (ModelType() == SLiMModelType::kModelTypeWF)
		EIDOS_TERMINATION << "ERROR (SLiMSim::ExecuteMethod_registerReproductionCallback): method -registerReproductionCallback() is not available in WF models." << EidosTerminate();
	
	EidosValue *id_value = p_arguments[0].get();
	EidosValue *source_value = p_arguments[1].get();
	EidosValue *subpop_value = p_arguments[2].get();
	EidosValue *sex_value = p_arguments[3].get();
	EidosValue *start_value = p_arguments[4].get();
	EidosValue *end_value = p_arguments[5].get();
	
	slim_objectid_t script_id = -1;		// used if the id is NULL, to indicate an anonymous block
	std::string script_string = source_value->StringAtIndex(0, nullptr);
	slim_objectid_t subpop_id = -1;
	IndividualSex sex_specificity = IndividualSex::kUnspecified;
	slim_generation_t start_generation = ((start_value->Type() != EidosValueType::kValueNULL) ? SLiMCastToGenerationTypeOrRaise(start_value->IntAtIndex(0, nullptr)) : 1);
	slim_generation_t end_generation = ((end_value->Type() != EidosValueType::kValueNULL) ? SLiMCastToGenerationTypeOrRaise(end_value->IntAtIndex(0, nullptr)) : SLIM_MAX_GENERATION + 1);
	
	if (id_value->Type() != EidosValueType::kValueNULL)
		script_id = SLiM_ExtractObjectIDFromEidosValue_is(id_value, 0, 's');
	
	if (subpop_value->Type() != EidosValueType::kValueNULL)
		subpop_id = (subpop_value->Type() == EidosValueType::kValueInt) ? SLiMCastToObjectidTypeOrRaise(subpop_value->IntAtIndex(0, nullptr)) : ((Subpopulation *)subpop_value->ObjectElementAtIndex(0, nullptr))->subpopulation_id_;
	
	if (sex_value->Type() != EidosValueType::kValueNULL)
	{
		std::string sex_string = sex_value->StringAtIndex(0, nullptr);
		
		if (sex_string == "M")			sex_specificity = IndividualSex::kMale;
		else if (sex_string == "F")		sex_specificity = IndividualSex::kFemale;
		else
			EIDOS_TERMINATION << "ERROR (SLiMSim::ExecuteMethod_registerReproductionCallback): registerReproductionCallback() requires sex to be 'M', 'F', or NULL." << EidosTerminate();
		
		if (!sex_enabled_)
			EIDOS_TERMINATION << "ERROR (SLiMSim::ExecuteMethod_registerReproductionCallback): registerReproductionCallback() requires sex to be NULL in non-sexual models." << EidosTerminate();
	}
	
	if (start_generation > end_generation)
		EIDOS_TERMINATION << "ERROR (SLiMSim::ExecuteMethod_registerReproductionCallback): registerReproductionCallback() requires start <= end." << EidosTerminate();
	
	SLiMEidosBlockType block_type = SLiMEidosBlockType::SLiMEidosReproductionCallback;
	SLiMEidosBlock *new_script_block = new SLiMEidosBlock(script_id, script_string, block_type, start_generation, end_generation);
	
	new_script_block->subpopulation_id_ = subpop_id;
	new_script_block->sex_specificity_ = sex_specificity;
	
	AddScriptBlock(new_script_block, &p_interpreter, nullptr);		// takes ownership from us
	
	return new_script_block->SelfSymbolTableEntry().second;
}

//	*********************	– (object<SLiMEidosBlock>)rescheduleScriptBlock(object<SLiMEidosBlock>$ block, [Ni$ start = NULL], [Ni$ end = NULL], [Ni generations = NULL])
//
EidosValue_SP SLiMSim::ExecuteMethod_rescheduleScriptBlock(EidosGlobalStringID p_method_id, const EidosValue_SP *const p_arguments, int p_argument_count, EidosInterpreter &p_interpreter)
{
#pragma unused (p_method_id, p_arguments, p_argument_count, p_interpreter)
	EidosValue *block_value = (EidosValue_Object *)p_arguments[0].get();
	EidosValue *start_value = p_arguments[1].get();
	EidosValue *end_value = p_arguments[2].get();
	EidosValue *generations_value = p_arguments[3].get();
	
	SLiMEidosBlock *block = (SLiMEidosBlock *)block_value->ObjectElementAtIndex(0, nullptr);
	bool start_null = (start_value->Type() == EidosValueType::kValueNULL);
	bool end_null = (end_value->Type() == EidosValueType::kValueNULL);
	bool generations_null = (generations_value->Type() == EidosValueType::kValueNULL);
	
	if (block->type_ == SLiMEidosBlockType::SLiMEidosUserDefinedFunction)
	{
		// this should never be hit, because the user should have to way to get a reference to a function block
		EIDOS_TERMINATION << "ERROR (SLiMSim::ExecuteMethod_rescheduleScriptBlock): (internal error) rescheduleScriptBlock() cannot be called on user-defined function script blocks." << EidosTerminate();
	}
	
	if ((!start_null || !end_null) && generations_null)
	{
		// start/end case; this is simple
		
		slim_generation_t start = (start_null ? 1 : SLiMCastToGenerationTypeOrRaise(start_value->IntAtIndex(0, nullptr)));
		slim_generation_t end = (end_null ? SLIM_MAX_GENERATION + 1 : SLiMCastToGenerationTypeOrRaise(end_value->IntAtIndex(0, nullptr)));
		
		if (start > end)
			EIDOS_TERMINATION << "ERROR (SLiMSim::ExecuteMethod_rescheduleScriptBlock): reschedule() requires start <= end." << EidosTerminate();
		
		block->start_generation_ = start;
		block->end_generation_ = end;
		last_script_block_gen_cached_ = false;
		script_block_types_cached_ = false;
		scripts_changed_ = true;
		
		return EidosValue_SP(new (gEidosValuePool->AllocateChunk()) EidosValue_Object_singleton(block, gSLiM_SLiMEidosBlock_Class));
	}
	else if (!generations_null && (start_null && end_null))
	{
		// generations case; this is complicated
		
		// first, fetch the generations and make sure they are in bounds
		std::vector<slim_generation_t> generations;
		int gen_count = generations_value->Count();
		
		if (gen_count < 1)
			EIDOS_TERMINATION << "ERROR (SLiMSim::ExecuteMethod_rescheduleScriptBlock): reschedule() requires at least one generation; use deregisterScriptBlock() to remove a script block from the simulation." << EidosTerminate();
		
		generations.reserve(gen_count);
		
		for (int gen_index = 0; gen_index < gen_count; ++gen_index)
			generations.push_back(SLiMCastToGenerationTypeOrRaise(generations_value->IntAtIndex(gen_index, nullptr)));
		
		// next, sort the generation list
		std::sort(generations.begin(), generations.end());
		
		// finally, go through the generation vector and schedule blocks for sequential runs
		EidosValue_Object_vector *vec = (new (gEidosValuePool->AllocateChunk()) EidosValue_Object_vector(gSLiM_SLiMEidosBlock_Class));
		EidosValue_SP result_SP = EidosValue_SP(vec);
		bool first_block = true;
		
		slim_generation_t start = -10;
		slim_generation_t end = -10;
		int gen_index = 0;
		
		// I'm sure there's a prettier algorithm for finding the sequential runs, but I'm not seeing it right now.
		// The tricky thing is that I want there to be only a single place in the code where a block is scheduled;
		// it seems easy to write a version where blocks get scheduled in two places, a main case and a tail case.
		while (true)
		{
			slim_generation_t gen = generations[gen_index];
			bool reached_end_in_seq = false;
			
			if (gen == end + 1)			// sequential value seen; move on to the next sequential value
			{
				end++;
				
				if (++gen_index < gen_count)
					continue;
				reached_end_in_seq = true;
			}
			else if (gen <= end)
			{
				EIDOS_TERMINATION << "ERROR (SLiMSim::ExecuteMethod_rescheduleScriptBlock): reschedule() requires that the generation vector contain unique values; the same generation cannot be used twice." << EidosTerminate();
			}
			
			// make new block and move on to start the next sequence
		makeBlock:
			if ((start != -10) && (end != -10))
			{
				// start and end define the range of the block to schedule; first_block
				// determines whether we use the existing block or make a new one
				if (first_block)
				{
					block->start_generation_ = start;
					block->end_generation_ = end;
					first_block = false;
					last_script_block_gen_cached_ = false;
					script_block_types_cached_ = false;
					scripts_changed_ = true;
					
					vec->push_object_element(block);
				}
				else
				{
					SLiMEidosBlock *new_script_block = new SLiMEidosBlock(-1, block->compound_statement_node_->token_->token_string_, block->type_, start, end);
					
					AddScriptBlock(new_script_block, &p_interpreter, nullptr);		// takes ownership from us
					
					vec->push_object_element(new_script_block);
				}
			}
			
			start = gen;
			end = gen;
			++gen_index;
			
			if ((gen_index == gen_count) && !reached_end_in_seq)
				goto makeBlock;
			else if (gen_index >= gen_count)
				break;
		}
		
		return result_SP;
	}
	else
	{
		EIDOS_TERMINATION << "ERROR (SLiMSim::ExecuteMethod_rescheduleScriptBlock): reschedule() requires that either start/end or generations be supplied, but not both." << EidosTerminate();
	}
}

//	*********************	- (void)simulationFinished(void)
//
EidosValue_SP SLiMSim::ExecuteMethod_simulationFinished(EidosGlobalStringID p_method_id, const EidosValue_SP *const p_arguments, int p_argument_count, EidosInterpreter &p_interpreter)
{
#pragma unused (p_method_id, p_arguments, p_argument_count, p_interpreter)
	
	sim_declared_finished_ = true;
	
	return gStaticEidosValueVOID;
}

// TREE SEQUENCE RECORDING
//	*********************	- (void)treeSeqSimplify(void)
//
EidosValue_SP SLiMSim::ExecuteMethod_treeSeqSimplify(EidosGlobalStringID p_method_id, const EidosValue_SP *const p_arguments, int p_argument_count, EidosInterpreter &p_interpreter)
{
#pragma unused (p_method_id, p_arguments, p_argument_count, p_interpreter)
	if (!recording_tree_)
		EIDOS_TERMINATION << "ERROR (SLiMSim::ExecuteMethod_treeSeqSimplify): treeSeqSimplify() may only be called when tree recording is enabled." << EidosTerminate();
	
	SLiMGenerationStage gen_stage = GenerationStage();
	
	if ((gen_stage != SLiMGenerationStage::kWFStage1ExecuteEarlyScripts) && (gen_stage != SLiMGenerationStage::kWFStage5ExecuteLateScripts) &&
		(gen_stage != SLiMGenerationStage::kNonWFStage2ExecuteEarlyScripts) && (gen_stage != SLiMGenerationStage::kNonWFStage6ExecuteLateScripts))
		EIDOS_TERMINATION << "ERROR (SLiMSim::ExecuteMethod_treeSeqSimplify): treeSeqSimplify() may only be called from an early() or late() event." << EidosTerminate();
	
	SimplifyTreeSequence();
	
	return gStaticEidosValueVOID;
}

// TREE SEQUENCE RECORDING
//	*********************	- (void)treeSeqRememberIndividuals(object<Individual> individuals)
//
EidosValue_SP SLiMSim::ExecuteMethod_treeSeqRememberIndividuals(EidosGlobalStringID p_method_id, const EidosValue_SP *const p_arguments, int p_argument_count, EidosInterpreter &p_interpreter)
{
#pragma unused (p_method_id, p_argument_count, p_interpreter)
	EidosValue_Object *individuals_value = (EidosValue_Object *)p_arguments[0].get();
	int ind_count = individuals_value->Count();
	
	if (!recording_tree_)
		EIDOS_TERMINATION << "ERROR (SLiMSim::ExecuteMethod_treeSeqRememberIndividuals): treeSeqRememberIndividuals() may only be called when tree recording is enabled." << EidosTerminate();
	
	SLiMGenerationStage gen_stage = GenerationStage();
	
	if ((gen_stage != SLiMGenerationStage::kWFStage1ExecuteEarlyScripts) && (gen_stage != SLiMGenerationStage::kWFStage5ExecuteLateScripts) &&
		(gen_stage != SLiMGenerationStage::kNonWFStage2ExecuteEarlyScripts) && (gen_stage != SLiMGenerationStage::kNonWFStage6ExecuteLateScripts))
		EIDOS_TERMINATION << "ERROR (SLiMSim::ExecuteMethod_treeSeqRememberIndividuals): treeSeqRememberIndividuals() may only be called from an early() or late() event." << EidosTerminate();
	
	std::vector<slim_pedigreeid_t> individual_IDs;
	
	for (int ind_index = 0; ind_index < ind_count; ind_index++)
	{
		Individual *ind = (Individual *)(individuals_value->ObjectElementAtIndex(ind_index, nullptr));
		
		individual_IDs.emplace_back(ind->PedigreeID());
	}
	
	RememberIndividuals(individual_IDs);
	
	return gStaticEidosValueVOID;
}

// TREE SEQUENCE RECORDING
//	*********************	- (void)treeSeqOutput(string$ path, [logical$ binary = T], [logical$ simplify = T])
//
EidosValue_SP SLiMSim::ExecuteMethod_treeSeqOutput(EidosGlobalStringID p_method_id, const EidosValue_SP *const p_arguments, int p_argument_count, EidosInterpreter &p_interpreter)
{
#pragma unused (p_method_id, p_argument_count, p_interpreter)
	EidosValue *path_value = p_arguments[0].get();
	EidosValue *binary_value = p_arguments[1].get();
	EidosValue *simplify_value = p_arguments[2].get();
	
	if (!recording_tree_)
		EIDOS_TERMINATION << "ERROR (SLiMSim::ExecuteMethod_treeSeqOutput): treeSeqOutput() may only be called when tree recording is enabled." << EidosTerminate();
	
	SLiMGenerationStage gen_stage = GenerationStage();
	
	if ((gen_stage != SLiMGenerationStage::kWFStage1ExecuteEarlyScripts) && (gen_stage != SLiMGenerationStage::kWFStage5ExecuteLateScripts) &&
		(gen_stage != SLiMGenerationStage::kNonWFStage2ExecuteEarlyScripts) && (gen_stage != SLiMGenerationStage::kNonWFStage6ExecuteLateScripts))
		EIDOS_TERMINATION << "ERROR (SLiMSim::ExecuteMethod_treeSeqOutput): treeSeqOutput() may only be called from an early() or late() event." << EidosTerminate();
	
	std::string path_string = path_value->StringAtIndex(0, nullptr);
	bool binary = binary_value->LogicalAtIndex(0, nullptr);
	bool simplify = simplify_value->LogicalAtIndex(0, nullptr);
	
	WriteTreeSequence(path_string, binary, simplify);
	
	return gStaticEidosValueVOID;
}


//
//	SLiMSim_Class
//
#pragma mark -
#pragma mark SLiMSim_Class
#pragma mark -

class SLiMSim_Class : public SLiMEidosDictionary_Class
{
public:
	SLiMSim_Class(const SLiMSim_Class &p_original) = delete;	// no copy-construct
	SLiMSim_Class& operator=(const SLiMSim_Class&) = delete;	// no copying
	inline SLiMSim_Class(void) { }
	
	virtual const std::string &ElementType(void) const;
	
	virtual const std::vector<const EidosPropertySignature *> *Properties(void) const;
	virtual const std::vector<const EidosMethodSignature *> *Methods(void) const;
};

EidosObjectClass *gSLiM_SLiMSim_Class = new SLiMSim_Class();


const std::string &SLiMSim_Class::ElementType(void) const
{
	return gStr_SLiMSim;
}

const std::vector<const EidosPropertySignature *> *SLiMSim_Class::Properties(void) const
{
	static std::vector<const EidosPropertySignature *> *properties = nullptr;
	
	if (!properties)
	{
		properties = new std::vector<const EidosPropertySignature *>(*EidosObjectClass::Properties());
		
		properties->emplace_back((EidosPropertySignature *)(new EidosPropertySignature(gStr_chromosome,				true,	kEidosValueMaskObject | kEidosValueMaskSingleton, gSLiM_Chromosome_Class)));
		properties->emplace_back((EidosPropertySignature *)(new EidosPropertySignature(gStr_chromosomeType,			true,	kEidosValueMaskString | kEidosValueMaskSingleton)));
		properties->emplace_back((EidosPropertySignature *)(new EidosPropertySignature(gStr_dimensionality,			true,	kEidosValueMaskString | kEidosValueMaskSingleton)));
		properties->emplace_back((EidosPropertySignature *)(new EidosPropertySignature(gStr_periodicity,			true,	kEidosValueMaskString | kEidosValueMaskSingleton)));
		properties->emplace_back((EidosPropertySignature *)(new EidosPropertySignature(gStr_genomicElementTypes,	true,	kEidosValueMaskObject, gSLiM_GenomicElementType_Class)));
		properties->emplace_back((EidosPropertySignature *)(new EidosPropertySignature(gStr_inSLiMgui,				true,	kEidosValueMaskLogical | kEidosValueMaskSingleton)));
		properties->emplace_back((EidosPropertySignature *)(new EidosPropertySignature(gStr_interactionTypes,		true,	kEidosValueMaskObject, gSLiM_InteractionType_Class)));
		properties->emplace_back((EidosPropertySignature *)(new EidosPropertySignature(gStr_modelType,				true,	kEidosValueMaskString | kEidosValueMaskSingleton)));
		properties->emplace_back((EidosPropertySignature *)(new EidosPropertySignature(gStr_mutations,				true,	kEidosValueMaskObject, gSLiM_Mutation_Class)));
		properties->emplace_back((EidosPropertySignature *)(new EidosPropertySignature(gStr_mutationTypes,			true,	kEidosValueMaskObject, gSLiM_MutationType_Class)));
		properties->emplace_back((EidosPropertySignature *)(new EidosPropertySignature(gStr_scriptBlocks,			true,	kEidosValueMaskObject, gSLiM_SLiMEidosBlock_Class)));
		properties->emplace_back((EidosPropertySignature *)(new EidosPropertySignature(gStr_sexEnabled,				true,	kEidosValueMaskLogical | kEidosValueMaskSingleton)));
		properties->emplace_back((EidosPropertySignature *)(new EidosPropertySignature(gStr_subpopulations,			true,	kEidosValueMaskObject, gSLiM_Subpopulation_Class)));
		properties->emplace_back((EidosPropertySignature *)(new EidosPropertySignature(gStr_substitutions,			true,	kEidosValueMaskObject, gSLiM_Substitution_Class)));
		properties->emplace_back((EidosPropertySignature *)(new EidosPropertySignature(gStr_dominanceCoeffX,		false,	kEidosValueMaskFloat | kEidosValueMaskSingleton)));
		properties->emplace_back((EidosPropertySignature *)(new EidosPropertySignature(gStr_generation,				false,	kEidosValueMaskInt | kEidosValueMaskSingleton)));
		properties->emplace_back((EidosPropertySignature *)(new EidosPropertySignature(gStr_tag,					false,	kEidosValueMaskInt | kEidosValueMaskSingleton)));
		
		std::sort(properties->begin(), properties->end(), CompareEidosPropertySignatures);
	}
	
	return properties;
}

const std::vector<const EidosMethodSignature *> *SLiMSim_Class::Methods(void) const
{
	static std::vector<const EidosMethodSignature *> *methods = nullptr;
	
	if (!methods)
	{
		methods = new std::vector<const EidosMethodSignature *>(*SLiMEidosDictionary_Class::Methods());
		
		methods->emplace_back((EidosInstanceMethodSignature *)(new EidosInstanceMethodSignature(gStr_addSubpop, kEidosValueMaskObject | kEidosValueMaskSingleton, gSLiM_Subpopulation_Class))->AddIntString_S("subpopID")->AddInt_S("size")->AddFloat_OS("sexRatio", gStaticEidosValue_Float0Point5));
		methods->emplace_back((EidosInstanceMethodSignature *)(new EidosInstanceMethodSignature(gStr_addSubpopSplit, kEidosValueMaskObject | kEidosValueMaskSingleton, gSLiM_Subpopulation_Class))->AddIntString_S("subpopID")->AddInt_S("size")->AddIntObject_S("sourceSubpop", gSLiM_Subpopulation_Class)->AddFloat_OS("sexRatio", gStaticEidosValue_Float0Point5));
		methods->emplace_back((EidosInstanceMethodSignature *)(new EidosInstanceMethodSignature(gStr_countOfMutationsOfType, kEidosValueMaskInt | kEidosValueMaskSingleton))->AddIntObject_S("mutType", gSLiM_MutationType_Class));
		methods->emplace_back((EidosInstanceMethodSignature *)(new EidosInstanceMethodSignature(gStr_deregisterScriptBlock, kEidosValueMaskVOID))->AddIntObject("scriptBlocks", gSLiM_SLiMEidosBlock_Class));
		methods->emplace_back((EidosInstanceMethodSignature *)(new EidosInstanceMethodSignature(gStr_mutationFrequencies, kEidosValueMaskFloat))->AddObject_N("subpops", gSLiM_Subpopulation_Class)->AddObject_ON("mutations", gSLiM_Mutation_Class, gStaticEidosValueNULL));
		methods->emplace_back((EidosInstanceMethodSignature *)(new EidosInstanceMethodSignature(gStr_mutationCounts, kEidosValueMaskInt))->AddObject_N("subpops", gSLiM_Subpopulation_Class)->AddObject_ON("mutations", gSLiM_Mutation_Class, gStaticEidosValueNULL));
		methods->emplace_back((EidosInstanceMethodSignature *)(new EidosInstanceMethodSignature(gStr_mutationsOfType, kEidosValueMaskObject, gSLiM_Mutation_Class))->AddIntObject_S("mutType", gSLiM_MutationType_Class));
		methods->emplace_back((EidosInstanceMethodSignature *)(new EidosInstanceMethodSignature(gStr_outputFixedMutations, kEidosValueMaskVOID))->AddString_OSN("filePath", gStaticEidosValueNULL)->AddLogical_OS("append", gStaticEidosValue_LogicalF));
		methods->emplace_back((EidosInstanceMethodSignature *)(new EidosInstanceMethodSignature(gStr_outputFull, kEidosValueMaskVOID))->AddString_OSN("filePath", gStaticEidosValueNULL)->AddLogical_OS("binary", gStaticEidosValue_LogicalF)->AddLogical_OS("append", gStaticEidosValue_LogicalF)->AddLogical_OS("spatialPositions", gStaticEidosValue_LogicalT)->AddLogical_OS("ages", gStaticEidosValue_LogicalT));
		methods->emplace_back((EidosInstanceMethodSignature *)(new EidosInstanceMethodSignature(gStr_outputMutations, kEidosValueMaskVOID))->AddObject("mutations", gSLiM_Mutation_Class)->AddString_OSN("filePath", gStaticEidosValueNULL)->AddLogical_OS("append", gStaticEidosValue_LogicalF));
		methods->emplace_back((EidosInstanceMethodSignature *)(new EidosInstanceMethodSignature(gStr_readFromPopulationFile, kEidosValueMaskInt | kEidosValueMaskSingleton))->AddString_S("filePath"));
		methods->emplace_back((EidosInstanceMethodSignature *)(new EidosInstanceMethodSignature(gStr_recalculateFitness, kEidosValueMaskVOID))->AddInt_OSN("generation", gStaticEidosValueNULL));
		methods->emplace_back((EidosInstanceMethodSignature *)(new EidosInstanceMethodSignature(gStr_registerEarlyEvent, kEidosValueMaskObject | kEidosValueMaskSingleton, gSLiM_SLiMEidosBlock_Class))->AddIntString_SN("id")->AddString_S("source")->AddInt_OSN("start", gStaticEidosValueNULL)->AddInt_OSN("end", gStaticEidosValueNULL));
		methods->emplace_back((EidosInstanceMethodSignature *)(new EidosInstanceMethodSignature(gStr_registerLateEvent, kEidosValueMaskObject | kEidosValueMaskSingleton, gSLiM_SLiMEidosBlock_Class))->AddIntString_SN("id")->AddString_S("source")->AddInt_OSN("start", gStaticEidosValueNULL)->AddInt_OSN("end", gStaticEidosValueNULL));
		methods->emplace_back((EidosInstanceMethodSignature *)(new EidosInstanceMethodSignature(gStr_registerFitnessCallback, kEidosValueMaskObject | kEidosValueMaskSingleton, gSLiM_SLiMEidosBlock_Class))->AddIntString_SN("id")->AddString_S("source")->AddIntObject_SN("mutType", gSLiM_MutationType_Class)->AddIntObject_OSN("subpop", gSLiM_Subpopulation_Class, gStaticEidosValueNULL)->AddInt_OSN("start", gStaticEidosValueNULL)->AddInt_OSN("end", gStaticEidosValueNULL));
		methods->emplace_back((EidosInstanceMethodSignature *)(new EidosInstanceMethodSignature(gStr_registerInteractionCallback, kEidosValueMaskObject | kEidosValueMaskSingleton, gSLiM_SLiMEidosBlock_Class))->AddIntString_SN("id")->AddString_S("source")->AddIntObject_S("intType", gSLiM_InteractionType_Class)->AddIntObject_OSN("subpop", gSLiM_Subpopulation_Class, gStaticEidosValueNULL)->AddInt_OSN("start", gStaticEidosValueNULL)->AddInt_OSN("end", gStaticEidosValueNULL));
		methods->emplace_back((EidosInstanceMethodSignature *)(new EidosInstanceMethodSignature(gStr_registerMateChoiceCallback, kEidosValueMaskObject | kEidosValueMaskSingleton, gSLiM_SLiMEidosBlock_Class))->AddIntString_SN("id")->AddString_S("source")->AddIntObject_OSN("subpop", gSLiM_Subpopulation_Class, gStaticEidosValueNULL)->AddInt_OSN("start", gStaticEidosValueNULL)->AddInt_OSN("end", gStaticEidosValueNULL));
		methods->emplace_back((EidosInstanceMethodSignature *)(new EidosInstanceMethodSignature(gStr_registerModifyChildCallback, kEidosValueMaskObject | kEidosValueMaskSingleton, gSLiM_SLiMEidosBlock_Class))->AddIntString_SN("id")->AddString_S("source")->AddIntObject_OSN("subpop", gSLiM_Subpopulation_Class, gStaticEidosValueNULL)->AddInt_OSN("start", gStaticEidosValueNULL)->AddInt_OSN("end", gStaticEidosValueNULL));
		methods->emplace_back((EidosInstanceMethodSignature *)(new EidosInstanceMethodSignature(gStr_registerRecombinationCallback, kEidosValueMaskObject | kEidosValueMaskSingleton, gSLiM_SLiMEidosBlock_Class))->AddIntString_SN("id")->AddString_S("source")->AddIntObject_OSN("subpop", gSLiM_Subpopulation_Class, gStaticEidosValueNULL)->AddInt_OSN("start", gStaticEidosValueNULL)->AddInt_OSN("end", gStaticEidosValueNULL));
		methods->emplace_back((EidosInstanceMethodSignature *)(new EidosInstanceMethodSignature(gStr_registerReproductionCallback, kEidosValueMaskObject | kEidosValueMaskSingleton, gSLiM_SLiMEidosBlock_Class))->AddIntString_SN("id")->AddString_S("source")->AddIntObject_OSN("subpop", gSLiM_Subpopulation_Class, gStaticEidosValueNULL)->AddString_OSN("sex", gStaticEidosValueNULL)->AddInt_OSN("start", gStaticEidosValueNULL)->AddInt_OSN("end", gStaticEidosValueNULL));
		methods->emplace_back((EidosInstanceMethodSignature *)(new EidosInstanceMethodSignature(gStr_rescheduleScriptBlock, kEidosValueMaskObject, gSLiM_SLiMEidosBlock_Class))->AddObject_S("block", gSLiM_SLiMEidosBlock_Class)->AddInt_OSN("start", gStaticEidosValueNULL)->AddInt_OSN("end", gStaticEidosValueNULL)->AddInt_ON("generations", gStaticEidosValueNULL));
		methods->emplace_back((EidosInstanceMethodSignature *)(new EidosInstanceMethodSignature(gStr_simulationFinished, kEidosValueMaskVOID)));
		methods->emplace_back((EidosInstanceMethodSignature *)(new EidosInstanceMethodSignature(gStr_treeSeqSimplify, kEidosValueMaskVOID)));
		methods->emplace_back((EidosInstanceMethodSignature *)(new EidosInstanceMethodSignature(gStr_treeSeqRememberIndividuals, kEidosValueMaskVOID))->AddObject("individuals", gSLiM_Individual_Class));
		methods->emplace_back((EidosInstanceMethodSignature *)(new EidosInstanceMethodSignature(gStr_treeSeqOutput, kEidosValueMaskVOID))->AddString_S("path")->AddLogical_OS("binary", gStaticEidosValue_LogicalT)->AddLogical_OS("simplify", gStaticEidosValue_LogicalT));
							  
		std::sort(methods->begin(), methods->end(), CompareEidosCallSignatures);
	}
	
	return methods;
}



























































<|MERGE_RESOLUTION|>--- conflicted
+++ resolved
@@ -27,10 +27,6 @@
 #include "individual.h"
 #include "polymorphism.h"
 #include "subpopulation.h"
-<<<<<<< HEAD
-
-=======
->>>>>>> 8d8e82bc
 
 #include <iostream>
 #include <fstream>
@@ -1526,17 +1522,10 @@
 					{
 						added_constant = 0.0;
 					}
-<<<<<<< HEAD
 					
 					// parse an optional divisor at the end, ... / div
 					double denominator = NAN;
 					
-=======
-					
-					// parse an optional divisor at the end, ... / div
-					double denominator = NAN;
-					
->>>>>>> 8d8e82bc
 					if ((expr_node->token_->token_type_ == EidosTokenType::kTokenDiv) && (expr_node->children_.size() == 2))
 					{
 						const EidosASTNode *numerator_node = expr_node->children_[0];
@@ -3559,7 +3548,6 @@
 
 // other tree sequence methods should probably be implemented here, unless you just make them inline forwards to code in treerec...
 
-<<<<<<< HEAD
 void
 SLiMSim::handle_error(std::string msg, int err)
 {
@@ -3635,20 +3623,6 @@
 
 }
 
-=======
-void SLiMSim::SimplifyTreeSequence(void)
-{
-	// This gets called by CheckAutoSimplification() when it chooses to simplify, and also gets called when
-	// the user makes a treeSeqSimplify() call.  It should call out to whatever code on the tree sequence side
-	// actually causes a simplification to occur.
-	
-	std::cout << Generation() << ": ***** Simplifying tree" << std::endl;		// FIXME replace me
-	
-	// Reset our auto-simplification counter to start counting up to the simplification interval again
-	simplify_elapsed_ = 0;
-}
-
->>>>>>> 8d8e82bc
 void SLiMSim::StartTreeRecording(void)
 {
 	// Record any initial information needed about the simulation here.  Not sure what information you need.
@@ -3707,14 +3681,6 @@
 	//Set ivar to indicate the first recombination has not been called, (this lets us know which parent each recombination is referring to
 	FirstRecombinationCalled = false;
 
-}
-
-void SLiMSim::RetractNewIndividual()
-{
-	// This is called when a new child, introduced by SetCurrentNewIndividual(), gets rejected by a modifyChild()
-	// callback.  We will have logged recombination breakpoints and new mutations into our tables, and now want
-	// to back those changes out by re-setting the active row index for the tables.
-	
 }
 
 void SLiMSim::RetractNewIndividual()
@@ -3813,7 +3779,6 @@
 		
 		left = right;
 	}
-<<<<<<< HEAD
 	
 	right = (double)chromosome_.last_position_+1;
 	node_id_t parent = (node_id_t) (p_start_strand_2 ? genome2MSPID : genome1MSPID);
@@ -3822,16 +3787,6 @@
 		handle_error("add_edge", tree_return_value_);
 	}
 		
-=======
-	else if (p_breakpoints)
-	{
-		std::cout << Generation() << ":   No recombination (use parental strand " << (p_start_strand_2 ? 2 : 1) << ")" << std::endl;
-	}
-	else
-	{
-		std::cout << Generation() << ":   No parental genome" << std::endl;
-	}
->>>>>>> 8d8e82bc
 }
 
 void SLiMSim::CheckAutoSimplification(void)
@@ -3896,7 +3851,6 @@
 
 void SLiMSim::WriteTreeSequence(std::string &p_recording_tree_path, bool p_binary, bool p_simplify)
 {
-<<<<<<< HEAD
     // If p_binary, then write out to that path;
     // otherwise, create p_recording_tree_path as a directory,
     // and write out to text files in that directory
@@ -3933,26 +3887,6 @@
 		}
     }
 }	
-=======
-	// Write the recorded tree sequence stuff to p_recording_tree_path.
-	if (p_simplify)
-		SimplifyTreeSequence();
-	
-	// Standardize the path, resolving a leading ~ and maybe other things
-	std::string path = Eidos_ResolvedPath(p_recording_tree_path);
-	
-	if (p_binary)
-	{
-		// Write a binary file to the specified path
-		std::cout << Generation() << ": ***** Writing binary tree sequence file to path " << p_recording_tree_path << std::endl;
-	}
-	else
-	{
-		// Create a folder at the specified path and then create files inside with standard names
-		std::cout << Generation() << ": ***** Writing text tree sequence file to path " << p_recording_tree_path << std::endl;
-	}
-}
->>>>>>> 8d8e82bc
 
 void SLiMSim::RememberIndividuals(std::vector<slim_pedigreeid_t> p_individual_ids)
 {
