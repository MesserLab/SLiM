//
//  main.cpp
//  eidos
//
//  Created by Ben Haller on 9/15/15.
//  Copyright (c) 2015-2020 Philipp Messer.  All rights reserved.
//	A product of the Messer Lab, http://messerlab.org/slim/
//

#include <iostream>
#include <fstream>
#include <string.h>
#include <string>
#include <ctime>
#include <stdio.h>
#include <unistd.h>
#include <sys/stat.h>

#include "eidos_globals.h"
#include "eidos_interpreter.h"
#include "eidos_test.h"

#ifdef EIDOS_SLIM_OPEN_MP
#include "omp.h"
#endif


void PrintUsageAndDie();

void PrintUsageAndDie()
{
	std::cout << "usage: eidos -version | -usage | -testEidos | [-time] [-mem] <script file>" << std::endl;
	// note -maxthreads is not documented here at the moment...
	exit(0);
}

int main(int argc, const char * argv[])
{
	// command-line Eidos generally terminates rather than throwing
	gEidosTerminateThrows = false;
	
	// parse command-line arguments
	const char *input_file = nullptr;
	bool keep_time = false, keep_mem = false;
	
<<<<<<< HEAD
#ifdef EIDOS_SLIM_OPEN_MP
	long max_thread_count = omp_get_max_threads();
	bool changed_max_thread_count = false;
#endif
=======
	// "slim" with no arguments prints usage, *unless* stdin is not a tty, in which case we're running the stdin script
	if ((argc == 1) && isatty(fileno(stdin)))
		PrintUsageAndDie();
>>>>>>> 1c85d00a
	
	for (int arg_index = 1; arg_index < argc; ++arg_index)
	{
		const char *arg = argv[arg_index];
		
		// -time or -t: take a time measurement and output it at the end of execution
		if (strcmp(arg, "-time") == 0 || strcmp(arg, "-t") == 0)
		{
			keep_time = true;
			
			continue;
		}
		
		// -mem or -m: take a peak memory usage measurement and output it at the end of execution
		if (strcmp(arg, "-mem") == 0 || strcmp(arg, "-m") == 0)
		{
			keep_mem = true;
			
			continue;
		}
		
		// -version or -v: print version information
		if (strcmp(arg, "-version") == 0 || strcmp(arg, "-v") == 0)
		{
			std::cout << "Eidos version " << EIDOS_VERSION_STRING << ", built " << __DATE__ << " " __TIME__ << std::endl;
			exit(0);
		}
		
		// -testEidos or -te: run Eidos tests and quit
		if (strcmp(arg, "-testEidos") == 0 || strcmp(arg, "-te") == 0)
		{
			gEidosTerminateThrows = true;
#ifdef EIDOS_SLIM_OPEN_MP
			Eidos_WarmUpOpenMP(std::cout, changed_max_thread_count, (int)max_thread_count, true);
#endif
			Eidos_WarmUp();
			Eidos_FinishWarmUp();
			
			int test_result = RunEidosTests();
			
			Eidos_FlushFiles();
			exit(test_result);
		}
		
		// -usage or -u: print usage information
		if (strcmp(arg, "-usage") == 0 || strcmp(arg, "-u") == 0 || strcmp(arg, "-?") == 0)
		{
			PrintUsageAndDie();
		}
		
		if (strcmp(arg, "-maxthreads") == 0)
		{
#ifdef EIDOS_SLIM_OPEN_MP
			if (++arg_index == argc)
				PrintUsageAndDie();
			
			max_thread_count = strtol(argv[arg_index], NULL, 10);
			changed_max_thread_count = true;
			
			if ((max_thread_count < 1) || (max_thread_count > 1024))
			{
				std::cout << "The -maxthreads command-line option enforces a range of [0, 1024] (edit main.cpp to raise this arbitrary limit, if you are sure you know what you're doing)." << std::endl;
				exit(0);
			}
			
			continue;
#else
			std::cout << "The -maxthreads command-line option may only be specified when running an OpenMP build." << std::endl;
			exit(0);
#endif
		}
		
		// this is the fall-through, which should be the input file, and should be the last argument given
		if (arg_index + 1 != argc)
			PrintUsageAndDie();
		
		input_file = argv[arg_index];
	}
	
	// check that we got what we need
	if (!input_file && isatty(fileno(stdin)))
		PrintUsageAndDie();
	
	// announce if we are running a debug build, etc.
#ifdef DEBUG
	std::cout << "// ********** DEBUG defined – you are not using a release build of Eidos" << std::endl << std::endl;
#endif
	
#ifdef EIDOS_SLIM_OPEN_MP
	Eidos_WarmUpOpenMP(std::cout, changed_max_thread_count, (int)max_thread_count, true);
#endif
	
	// keep time (we do this whether or not the -time flag was passed)
	std::clock_t begin = std::clock();
	
	// keep memory usage information, if asked to
	size_t initial_mem_usage = 0;
	size_t peak_mem_usage = 0;
	
	if (keep_mem)
	{
		// note we subtract the size of our memory-tracking buffer, here and below
		initial_mem_usage = Eidos_GetCurrentRSS();
	}
	
	// warm up and load the script
	Eidos_WarmUp();
	Eidos_FinishWarmUp();
	EidosScript::ClearErrorPosition();
	
	EidosScript *script = nullptr;
	
	if (!input_file)
	{
		// no input file supplied; either the user forgot (if stdin is a tty) or they're piping a script into stdin
		// we checked for the tty case above, so here we assume stdin will supply the script
		std::stringstream buffer;
		
		buffer << std::cin.rdbuf();
		
		script = new EidosScript(buffer.str());
	}
	else
	{
		// BCH 1/18/2020: check that input_file is a valid path to a file that we can access before opening it
		{
			FILE *fp = fopen(input_file, "r");
			
			if (!fp)
				EIDOS_TERMINATION << std::endl << "ERROR (main): could not open input file: " << input_file << "." << EidosTerminate();
			
			struct stat fileInfo;
			int retval = fstat(fileno(fp), &fileInfo);
			
			if (retval != 0)
				EIDOS_TERMINATION << std::endl << "ERROR (main): could not access input file: " << input_file << "." << EidosTerminate();
			
			// BCH 30 March 2020: adding S_ISFIFO() as a permitted file type here, to re-enable redirection of input
			if (!S_ISREG(fileInfo.st_mode) && !S_ISFIFO(fileInfo.st_mode))
			{
				fclose(fp);
				EIDOS_TERMINATION << std::endl << "ERROR (main): input file " << input_file << " is not a regular file or a fifo (it might be a directory or other special file)." << EidosTerminate();
			}
			fclose(fp);
		}
		
		std::ifstream infile(input_file);
		
		if (!infile.is_open())
			EIDOS_TERMINATION << "ERROR (eidos): could not open input file: " << input_file << "." << EidosTerminate();
		
		infile.seekg(0, std::fstream::beg);
		std::stringstream buffer;
		
		buffer << infile.rdbuf();
		
		script = new EidosScript(buffer.str());
	}
	
	// set up top-level error-reporting info
	gEidosCurrentScript = script;
	gEidosExecutingRuntimeScript = false;
	
	script->Tokenize();
	script->ParseInterpreterBlockToAST(true);
	
	// reset error position indicators used by SLiMgui
	EidosScript::ClearErrorPosition();

	EidosSymbolTable *variable_symbols = new EidosSymbolTable(EidosSymbolTableType::kVariablesTable, gEidosConstantsSymbolTable);
	EidosFunctionMap function_map(*EidosInterpreter::BuiltInFunctionMap());
	EidosInterpreter interpreter(*script, *variable_symbols, function_map, nullptr);
	
	EidosValue_SP result = interpreter.EvaluateInterpreterBlock(true, true);	// print output, return the last statement value (result not used)
	std::string output = interpreter.ExecutionOutput();
	
	std::cout << output << std::endl;
	
	Eidos_FlushFiles();
	
	// end timing and print elapsed time
	std::clock_t end = std::clock();
	double time_spent = static_cast<double>(end - begin) / CLOCKS_PER_SEC;
	
	if (keep_time)
		std::cout << "// ********** CPU time used: " << time_spent << std::endl;
	
	// print memory usage stats
	if (keep_mem)
	{
		peak_mem_usage = Eidos_GetPeakRSS();
		
		std::cout << "// ********** Initial memory usage: " << initial_mem_usage << " bytes (" << initial_mem_usage / 1024.0 << "K, " << initial_mem_usage / (1024.0 * 1024) << "MB)" << std::endl;
		std::cout << "// ********** Peak memory usage: " << peak_mem_usage << " bytes (" << peak_mem_usage / 1024.0 << "K, " << peak_mem_usage / (1024.0 * 1024) << "MB)" << std::endl;
	}
	
	return EXIT_SUCCESS;
}

























































<|MERGE_RESOLUTION|>--- conflicted
+++ resolved
@@ -43,16 +43,14 @@
 	const char *input_file = nullptr;
 	bool keep_time = false, keep_mem = false;
 	
-<<<<<<< HEAD
 #ifdef EIDOS_SLIM_OPEN_MP
 	long max_thread_count = omp_get_max_threads();
 	bool changed_max_thread_count = false;
 #endif
-=======
+	
 	// "slim" with no arguments prints usage, *unless* stdin is not a tty, in which case we're running the stdin script
 	if ((argc == 1) && isatty(fileno(stdin)))
 		PrintUsageAndDie();
->>>>>>> 1c85d00a
 	
 	for (int arg_index = 1; arg_index < argc; ++arg_index)
 	{
