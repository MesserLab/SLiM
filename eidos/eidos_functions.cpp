//
//  eidos_functions.cpp
//  Eidos
//
//  Created by Ben Haller on 4/6/15.
//  Copyright (c) 2015-2020 Philipp Messer.  All rights reserved.
//	A product of the Messer Lab, http://messerlab.org/slim/
//

//	This file is part of Eidos.
//
//	Eidos is free software: you can redistribute it and/or modify it under the terms of the GNU General Public License as published by
//	the Free Software Foundation, either version 3 of the License, or (at your option) any later version.
//
//	Eidos is distributed in the hope that it will be useful, but WITHOUT ANY WARRANTY; without even the implied warranty of
//	MERCHANTABILITY or FITNESS FOR A PARTICULAR PURPOSE.  See the GNU General Public License for more details.
//
//	You should have received a copy of the GNU General Public License along with Eidos.  If not, see <http://www.gnu.org/licenses/>.


#include "eidos_functions.h"
#include "eidos_call_signature.h"
#include "eidos_test_element.h"
#include "eidos_interpreter.h"
#include "eidos_rng.h"
#include "eidos_beep.h"

#include <ctime>
#include <chrono>
#include <stdio.h>
#include <sys/types.h>
#include <dirent.h>
#include <unistd.h>
#include <stdlib.h>
#include <string.h>
#include <fstream>
#include <stdexcept>
#include <algorithm>
#include <vector>
#include <utility>
#include <numeric>
#include <sys/stat.h>
#include <sys/param.h>

#include "string.h"

#include "gsl_linalg.h"
#include "gsl_errno.h"
#include "gsl_cdf.h"

<<<<<<< HEAD
#ifdef EIDOS_SLIM_OPEN_MP
#include "omp.h"
#endif
=======
#include "../eidos_zlib/zlib.h"
>>>>>>> 1c85d00a


// BCH 20 October 2016: continuing to try to fix problems with gcc 5.4.0 on Linux without breaking other
// builds.  We will switch to including <cmath> and using the std:: namespace math functions, since on
// that platform <cmath> is included as a side effect even if we don't include it ourselves, and on
// that platform that actually (incorrectly) undefines the global functions defined by math.h.  On other
// platforms, we get the global math.h functions defined as well, so we can't use using to select the
// <cmath> functions, we have to specify them explicitly.
// BCH 21 May 2017: since this continues to come up as an issue, it's worth adding a bit more commentary.
// New code introduced on OS X may not correctly use the std:: namespace qualifier for math functions,
// because it is not required in Xcode, and then the build breaks on Linux.  This problem is made worse
// by the fact that gsl_math.h includes math.h, so that brings in the C functions in the global namespace.
// We can't change that, because the GSL is C code and needs to use the C math library; it has not been
// validated against the C++ math library as far as I know, so changing it to use cmath would be
// dangerous.  So I think we need to just tolerate this build issue and fix it when it arises.
#include <cmath>


// From stackoverflow: http://stackoverflow.com/questions/2342162/stdstring-formatting-like-sprintf/
// I chose to use iFreilicht's answer, which requires C++11.  BCH 26 April 2016
#include <memory>
#include <iostream>
#include <string>
#include <cstdio>
#include <cinttypes>

template<typename ... Args>
std::string EidosStringFormat(const std::string& format, Args ... args)
{
	size_t size = snprintf(nullptr, 0, format.c_str(), args ...) + 1;	// Extra space for '\0'
	std::unique_ptr<char[]> buf(new char[size]); 
	snprintf(buf.get(), size, format.c_str(), args ...);
	return std::string(buf.get(), buf.get() + size - 1);				// We don't want the '\0' inside
}


//
//	Construct our built-in function map
//

// We allocate all of our function signatures once and keep them forever, for faster EidosInterpreter startup
const std::vector<EidosFunctionSignature_CSP> &EidosInterpreter::BuiltInFunctions(void)
{
	static std::vector<EidosFunctionSignature_CSP> *signatures = nullptr;
	
	if (!signatures)
	{
		signatures = new std::vector<EidosFunctionSignature_CSP>;
		
		// ************************************************************************************
		//
		//	math functions
		//
		
		signatures->emplace_back((EidosFunctionSignature *)(new EidosFunctionSignature("abs",				Eidos_ExecuteFunction_abs,			kEidosValueMaskNumeric))->AddNumeric("x"));
		signatures->emplace_back((EidosFunctionSignature *)(new EidosFunctionSignature("acos",				Eidos_ExecuteFunction_acos,			kEidosValueMaskFloat))->AddNumeric("x"));
		signatures->emplace_back((EidosFunctionSignature *)(new EidosFunctionSignature("asin",				Eidos_ExecuteFunction_asin,			kEidosValueMaskFloat))->AddNumeric("x"));
		signatures->emplace_back((EidosFunctionSignature *)(new EidosFunctionSignature("atan",				Eidos_ExecuteFunction_atan,			kEidosValueMaskFloat))->AddNumeric("x"));
		signatures->emplace_back((EidosFunctionSignature *)(new EidosFunctionSignature("atan2",				Eidos_ExecuteFunction_atan2,		kEidosValueMaskFloat))->AddNumeric("x")->AddNumeric("y"));
		signatures->emplace_back((EidosFunctionSignature *)(new EidosFunctionSignature("ceil",				Eidos_ExecuteFunction_ceil,			kEidosValueMaskFloat))->AddFloat("x"));
		signatures->emplace_back((EidosFunctionSignature *)(new EidosFunctionSignature("cos",				Eidos_ExecuteFunction_cos,			kEidosValueMaskFloat))->AddNumeric("x"));
		signatures->emplace_back((EidosFunctionSignature *)(new EidosFunctionSignature("cumProduct",		Eidos_ExecuteFunction_cumProduct,	kEidosValueMaskNumeric))->AddNumeric("x"));
		signatures->emplace_back((EidosFunctionSignature *)(new EidosFunctionSignature("cumSum",			Eidos_ExecuteFunction_cumSum,		kEidosValueMaskNumeric))->AddNumeric("x"));
		signatures->emplace_back((EidosFunctionSignature *)(new EidosFunctionSignature("exp",				Eidos_ExecuteFunction_exp,			kEidosValueMaskFloat))->AddNumeric("x"));
		signatures->emplace_back((EidosFunctionSignature *)(new EidosFunctionSignature("floor",				Eidos_ExecuteFunction_floor,		kEidosValueMaskFloat))->AddFloat("x"));
		signatures->emplace_back((EidosFunctionSignature *)(new EidosFunctionSignature("integerDiv",		Eidos_ExecuteFunction_integerDiv,	kEidosValueMaskInt))->AddInt("x")->AddInt("y"));
		signatures->emplace_back((EidosFunctionSignature *)(new EidosFunctionSignature("integerMod",		Eidos_ExecuteFunction_integerMod,	kEidosValueMaskInt))->AddInt("x")->AddInt("y"));
		signatures->emplace_back((EidosFunctionSignature *)(new EidosFunctionSignature("isFinite",			Eidos_ExecuteFunction_isFinite,		kEidosValueMaskLogical))->AddFloat("x"));
		signatures->emplace_back((EidosFunctionSignature *)(new EidosFunctionSignature("isInfinite",		Eidos_ExecuteFunction_isInfinite,	kEidosValueMaskLogical))->AddFloat("x"));
		signatures->emplace_back((EidosFunctionSignature *)(new EidosFunctionSignature("isNAN",				Eidos_ExecuteFunction_isNAN,		kEidosValueMaskLogical))->AddFloat("x"));
		signatures->emplace_back((EidosFunctionSignature *)(new EidosFunctionSignature("log",				Eidos_ExecuteFunction_log,			kEidosValueMaskFloat))->AddNumeric("x"));
		signatures->emplace_back((EidosFunctionSignature *)(new EidosFunctionSignature("log10",				Eidos_ExecuteFunction_log10,		kEidosValueMaskFloat))->AddNumeric("x"));
		signatures->emplace_back((EidosFunctionSignature *)(new EidosFunctionSignature("log2",				Eidos_ExecuteFunction_log2,			kEidosValueMaskFloat))->AddNumeric("x"));
		signatures->emplace_back((EidosFunctionSignature *)(new EidosFunctionSignature("product",			Eidos_ExecuteFunction_product,		kEidosValueMaskNumeric | kEidosValueMaskSingleton))->AddNumeric("x"));
		signatures->emplace_back((EidosFunctionSignature *)(new EidosFunctionSignature("round",				Eidos_ExecuteFunction_round,		kEidosValueMaskFloat))->AddFloat("x"));
		signatures->emplace_back((EidosFunctionSignature *)(new EidosFunctionSignature("setUnion",			Eidos_ExecuteFunction_setUnion,		kEidosValueMaskAny))->AddAny("x")->AddAny("y"));
		signatures->emplace_back((EidosFunctionSignature *)(new EidosFunctionSignature("setIntersection",	Eidos_ExecuteFunction_setIntersection,	kEidosValueMaskAny))->AddAny("x")->AddAny("y"));
		signatures->emplace_back((EidosFunctionSignature *)(new EidosFunctionSignature("setDifference",		Eidos_ExecuteFunction_setDifference,	kEidosValueMaskAny))->AddAny("x")->AddAny("y"));
		signatures->emplace_back((EidosFunctionSignature *)(new EidosFunctionSignature("setSymmetricDifference",	Eidos_ExecuteFunction_setSymmetricDifference,	kEidosValueMaskAny))->AddAny("x")->AddAny("y"));
		signatures->emplace_back((EidosFunctionSignature *)(new EidosFunctionSignature("sin",				Eidos_ExecuteFunction_sin,			kEidosValueMaskFloat))->AddNumeric("x"));
		signatures->emplace_back((EidosFunctionSignature *)(new EidosFunctionSignature("sqrt",				Eidos_ExecuteFunction_sqrt,			kEidosValueMaskFloat))->AddNumeric("x"));
		signatures->emplace_back((EidosFunctionSignature *)(new EidosFunctionSignature("sum",				Eidos_ExecuteFunction_sum,			kEidosValueMaskNumeric | kEidosValueMaskSingleton))->AddLogicalEquiv("x"));
		signatures->emplace_back((EidosFunctionSignature *)(new EidosFunctionSignature("sumExact",			Eidos_ExecuteFunction_sumExact,		kEidosValueMaskFloat | kEidosValueMaskSingleton))->AddFloat("x"));
		signatures->emplace_back((EidosFunctionSignature *)(new EidosFunctionSignature("tan",				Eidos_ExecuteFunction_tan,			kEidosValueMaskFloat))->AddNumeric("x"));
		signatures->emplace_back((EidosFunctionSignature *)(new EidosFunctionSignature("trunc",				Eidos_ExecuteFunction_trunc,		kEidosValueMaskFloat))->AddFloat("x"));
		
		
		// ************************************************************************************
		//
		//	statistics functions
		//
		
		signatures->emplace_back((EidosFunctionSignature *)(new EidosFunctionSignature("cor",				Eidos_ExecuteFunction_cor,			kEidosValueMaskFloat | kEidosValueMaskSingleton))->AddNumeric("x")->AddNumeric("y"));
		signatures->emplace_back((EidosFunctionSignature *)(new EidosFunctionSignature("cov",				Eidos_ExecuteFunction_cov,			kEidosValueMaskFloat | kEidosValueMaskSingleton))->AddNumeric("x")->AddNumeric("y"));
		signatures->emplace_back((EidosFunctionSignature *)(new EidosFunctionSignature("max",				Eidos_ExecuteFunction_max,			kEidosValueMaskAnyBase | kEidosValueMaskSingleton))->AddAnyBase("x")->AddEllipsis());
		signatures->emplace_back((EidosFunctionSignature *)(new EidosFunctionSignature("mean",				Eidos_ExecuteFunction_mean,			kEidosValueMaskFloat | kEidosValueMaskSingleton))->AddLogicalEquiv("x"));
		signatures->emplace_back((EidosFunctionSignature *)(new EidosFunctionSignature("min",				Eidos_ExecuteFunction_min,			kEidosValueMaskAnyBase | kEidosValueMaskSingleton))->AddAnyBase("x")->AddEllipsis());
		signatures->emplace_back((EidosFunctionSignature *)(new EidosFunctionSignature("pmax",				Eidos_ExecuteFunction_pmax,			kEidosValueMaskAnyBase))->AddAnyBase("x")->AddAnyBase("y"));
		signatures->emplace_back((EidosFunctionSignature *)(new EidosFunctionSignature("pmin",				Eidos_ExecuteFunction_pmin,			kEidosValueMaskAnyBase))->AddAnyBase("x")->AddAnyBase("y"));
		signatures->emplace_back((EidosFunctionSignature *)(new EidosFunctionSignature("range",				Eidos_ExecuteFunction_range,		kEidosValueMaskNumeric))->AddNumeric("x")->AddEllipsis());
		signatures->emplace_back((EidosFunctionSignature *)(new EidosFunctionSignature("sd",				Eidos_ExecuteFunction_sd,			kEidosValueMaskFloat | kEidosValueMaskSingleton))->AddNumeric("x"));
		signatures->emplace_back((EidosFunctionSignature *)(new EidosFunctionSignature("ttest",				Eidos_ExecuteFunction_ttest,		kEidosValueMaskFloat | kEidosValueMaskSingleton))->AddFloat("x")->AddFloat_ON("y", gStaticEidosValueNULL)->AddFloat_OSN("mu", gStaticEidosValueNULL));
		signatures->emplace_back((EidosFunctionSignature *)(new EidosFunctionSignature("var",				Eidos_ExecuteFunction_var,			kEidosValueMaskFloat | kEidosValueMaskSingleton))->AddNumeric("x"));
		
		
		// ************************************************************************************
		//
		//	distribution draw / density functions
		//
		
		signatures->emplace_back((EidosFunctionSignature *)(new EidosFunctionSignature("dmvnorm",			Eidos_ExecuteFunction_dmvnorm,		kEidosValueMaskFloat))->AddFloat("x")->AddNumeric("mu")->AddNumeric("sigma"));
		signatures->emplace_back((EidosFunctionSignature *)(new EidosFunctionSignature("dbeta",				Eidos_ExecuteFunction_dbeta,		kEidosValueMaskFloat))->AddFloat("x")->AddNumeric("alpha")->AddNumeric("beta"));
		signatures->emplace_back((EidosFunctionSignature *)(new EidosFunctionSignature("dexp",				Eidos_ExecuteFunction_dexp,			kEidosValueMaskFloat))->AddFloat("x")->AddNumeric_O("mu", gStaticEidosValue_Float1));
		signatures->emplace_back((EidosFunctionSignature *)(new EidosFunctionSignature("dgamma",			Eidos_ExecuteFunction_dgamma,		kEidosValueMaskFloat))->AddFloat("x")->AddNumeric("mean")->AddNumeric("shape"));
		signatures->emplace_back((EidosFunctionSignature *)(new EidosFunctionSignature("dnorm",				Eidos_ExecuteFunction_dnorm,		kEidosValueMaskFloat))->AddFloat("x")->AddNumeric_O("mean", gStaticEidosValue_Float0)->AddNumeric_O("sd", gStaticEidosValue_Float1));
		signatures->emplace_back((EidosFunctionSignature *)(new EidosFunctionSignature("pnorm",				Eidos_ExecuteFunction_pnorm,		kEidosValueMaskFloat))->AddFloat("q")->AddNumeric_O("mean", gStaticEidosValue_Float0)->AddNumeric_O("sd", gStaticEidosValue_Float1));
		signatures->emplace_back((EidosFunctionSignature *)(new EidosFunctionSignature("qnorm",				Eidos_ExecuteFunction_qnorm,		kEidosValueMaskFloat))->AddFloat("p")->AddNumeric_O("mean", gStaticEidosValue_Float0)->AddNumeric_O("sd", gStaticEidosValue_Float1));
		signatures->emplace_back((EidosFunctionSignature *)(new EidosFunctionSignature("rbeta",				Eidos_ExecuteFunction_rbeta,		kEidosValueMaskFloat))->AddInt_S(gEidosStr_n)->AddNumeric("alpha")->AddNumeric("beta"));
		signatures->emplace_back((EidosFunctionSignature *)(new EidosFunctionSignature("rbinom",			Eidos_ExecuteFunction_rbinom,		kEidosValueMaskInt))->AddInt_S(gEidosStr_n)->AddInt("size")->AddFloat("prob"));
		signatures->emplace_back((EidosFunctionSignature *)(new EidosFunctionSignature("rcauchy",			Eidos_ExecuteFunction_rcauchy,		kEidosValueMaskFloat))->AddInt_S(gEidosStr_n)->AddNumeric_O("location", gStaticEidosValue_Float0)->AddNumeric_O("scale", gStaticEidosValue_Float1));
		signatures->emplace_back((EidosFunctionSignature *)(new EidosFunctionSignature("rdunif",			Eidos_ExecuteFunction_rdunif,		kEidosValueMaskInt))->AddInt_S(gEidosStr_n)->AddInt_O("min", gStaticEidosValue_Integer0)->AddInt_O("max", gStaticEidosValue_Integer1));
		signatures->emplace_back((EidosFunctionSignature *)(new EidosFunctionSignature("rexp",				Eidos_ExecuteFunction_rexp,			kEidosValueMaskFloat))->AddInt_S(gEidosStr_n)->AddNumeric_O("mu", gStaticEidosValue_Float1));
		signatures->emplace_back((EidosFunctionSignature *)(new EidosFunctionSignature("rgamma",			Eidos_ExecuteFunction_rgamma,		kEidosValueMaskFloat))->AddInt_S(gEidosStr_n)->AddNumeric("mean")->AddNumeric("shape"));
		signatures->emplace_back((EidosFunctionSignature *)(new EidosFunctionSignature("rgeom",				Eidos_ExecuteFunction_rgeom,		kEidosValueMaskInt))->AddInt_S(gEidosStr_n)->AddFloat("p"));
		signatures->emplace_back((EidosFunctionSignature *)(new EidosFunctionSignature("rlnorm",			Eidos_ExecuteFunction_rlnorm,		kEidosValueMaskFloat))->AddInt_S(gEidosStr_n)->AddNumeric_O("meanlog", gStaticEidosValue_Float0)->AddNumeric_O("sdlog", gStaticEidosValue_Float1));
		signatures->emplace_back((EidosFunctionSignature *)(new EidosFunctionSignature("rmvnorm",			Eidos_ExecuteFunction_rmvnorm,		kEidosValueMaskFloat))->AddInt_S(gEidosStr_n)->AddNumeric("mu")->AddNumeric("sigma"));
		signatures->emplace_back((EidosFunctionSignature *)(new EidosFunctionSignature("rnorm",				Eidos_ExecuteFunction_rnorm,		kEidosValueMaskFloat))->AddInt_S(gEidosStr_n)->AddNumeric_O("mean", gStaticEidosValue_Float0)->AddNumeric_O("sd", gStaticEidosValue_Float1));
		signatures->emplace_back((EidosFunctionSignature *)(new EidosFunctionSignature("rpois",				Eidos_ExecuteFunction_rpois,		kEidosValueMaskInt))->AddInt_S(gEidosStr_n)->AddNumeric("lambda"));
		signatures->emplace_back((EidosFunctionSignature *)(new EidosFunctionSignature("runif",				Eidos_ExecuteFunction_runif,		kEidosValueMaskFloat))->AddInt_S(gEidosStr_n)->AddNumeric_O("min", gStaticEidosValue_Float0)->AddNumeric_O("max", gStaticEidosValue_Float1));
		signatures->emplace_back((EidosFunctionSignature *)(new EidosFunctionSignature("rweibull",			Eidos_ExecuteFunction_rweibull,		kEidosValueMaskFloat))->AddInt_S(gEidosStr_n)->AddNumeric("lambda")->AddNumeric("k"));
		
		
		// ************************************************************************************
		//
		//	vector construction functions
		//
		
		signatures->emplace_back((EidosFunctionSignature *)(new EidosFunctionSignature(gEidosStr_c,			Eidos_ExecuteFunction_c,			kEidosValueMaskAny))->AddEllipsis());
		signatures->emplace_back((EidosFunctionSignature *)(new EidosFunctionSignature(gEidosStr_float,		Eidos_ExecuteFunction_float,		kEidosValueMaskFloat))->AddInt_S("length"));
		signatures->emplace_back((EidosFunctionSignature *)(new EidosFunctionSignature(gEidosStr_integer,	Eidos_ExecuteFunction_integer,		kEidosValueMaskInt))->AddInt_S("length")->AddInt_OS("fill1", gStaticEidosValue_Integer0)->AddInt_OS("fill2", gStaticEidosValue_Integer1)->AddInt_ON("fill2Indices", gStaticEidosValueNULL));
		signatures->emplace_back((EidosFunctionSignature *)(new EidosFunctionSignature(gEidosStr_logical,	Eidos_ExecuteFunction_logical,		kEidosValueMaskLogical))->AddInt_S("length"));
		signatures->emplace_back((EidosFunctionSignature *)(new EidosFunctionSignature(gEidosStr_object,	Eidos_ExecuteFunction_object,		kEidosValueMaskObject, gEidos_UndefinedClassObject)));
		signatures->emplace_back((EidosFunctionSignature *)(new EidosFunctionSignature("rep",				Eidos_ExecuteFunction_rep,			kEidosValueMaskAny))->AddAny("x")->AddInt_S("count"));
		signatures->emplace_back((EidosFunctionSignature *)(new EidosFunctionSignature("repEach",			Eidos_ExecuteFunction_repEach,		kEidosValueMaskAny))->AddAny("x")->AddInt("count"));
		signatures->emplace_back((EidosFunctionSignature *)(new EidosFunctionSignature("sample",			Eidos_ExecuteFunction_sample,		kEidosValueMaskAny))->AddAny("x")->AddInt_S("size")->AddLogical_OS("replace", gStaticEidosValue_LogicalF)->AddNumeric_ON(gEidosStr_weights, gStaticEidosValueNULL));
		signatures->emplace_back((EidosFunctionSignature *)(new EidosFunctionSignature("seq",				Eidos_ExecuteFunction_seq,			kEidosValueMaskNumeric))->AddNumeric_S("from")->AddNumeric_S("to")->AddNumeric_OSN("by", gStaticEidosValueNULL)->AddInt_OSN("length", gStaticEidosValueNULL));
		signatures->emplace_back((EidosFunctionSignature *)(new EidosFunctionSignature("seqAlong",			Eidos_ExecuteFunction_seqAlong,		kEidosValueMaskInt))->AddAny("x"));
		signatures->emplace_back((EidosFunctionSignature *)(new EidosFunctionSignature("seqLen",			Eidos_ExecuteFunction_seqLen,		kEidosValueMaskInt))->AddInt_S("length"));
		signatures->emplace_back((EidosFunctionSignature *)(new EidosFunctionSignature(gEidosStr_string,	Eidos_ExecuteFunction_string,		kEidosValueMaskString))->AddInt_S("length"));
		
		
		// ************************************************************************************
		//
		//	value inspection/manipulation functions
		//
		
		signatures->emplace_back((EidosFunctionSignature *)(new EidosFunctionSignature("all",				Eidos_ExecuteFunction_all,			kEidosValueMaskLogical | kEidosValueMaskSingleton))->AddLogical("x")->AddEllipsis());
		signatures->emplace_back((EidosFunctionSignature *)(new EidosFunctionSignature("any",				Eidos_ExecuteFunction_any,			kEidosValueMaskLogical | kEidosValueMaskSingleton))->AddLogical("x")->AddEllipsis());
		signatures->emplace_back((EidosFunctionSignature *)(new EidosFunctionSignature("cat",				Eidos_ExecuteFunction_cat,			kEidosValueMaskVOID))->AddAny("x")->AddString_OS("sep", gStaticEidosValue_StringSpace));
		signatures->emplace_back((EidosFunctionSignature *)(new EidosFunctionSignature("catn",				Eidos_ExecuteFunction_catn,			kEidosValueMaskVOID))->AddAny_O("x", gStaticEidosValue_StringEmpty)->AddString_OS("sep", gStaticEidosValue_StringSpace));
		signatures->emplace_back((EidosFunctionSignature *)(new EidosFunctionSignature("format",			Eidos_ExecuteFunction_format,		kEidosValueMaskString))->AddString_S("format")->AddNumeric("x"));
		signatures->emplace_back((EidosFunctionSignature *)(new EidosFunctionSignature("identical",			Eidos_ExecuteFunction_identical,	kEidosValueMaskLogical | kEidosValueMaskSingleton))->AddAny("x")->AddAny("y"));
		signatures->emplace_back((EidosFunctionSignature *)(new EidosFunctionSignature("ifelse",			Eidos_ExecuteFunction_ifelse,		kEidosValueMaskAny))->AddLogical("test")->AddAny("trueValues")->AddAny("falseValues"));
		signatures->emplace_back((EidosFunctionSignature *)(new EidosFunctionSignature("match",				Eidos_ExecuteFunction_match,		kEidosValueMaskInt))->AddAny("x")->AddAny("table"));
		signatures->emplace_back((EidosFunctionSignature *)(new EidosFunctionSignature("nchar",				Eidos_ExecuteFunction_nchar,		kEidosValueMaskInt))->AddString("x"));
		signatures->emplace_back((EidosFunctionSignature *)(new EidosFunctionSignature("order",				Eidos_ExecuteFunction_order,		kEidosValueMaskInt))->AddAnyBase("x")->AddLogical_OS("ascending", gStaticEidosValue_LogicalT));
		signatures->emplace_back((EidosFunctionSignature *)(new EidosFunctionSignature("paste",				Eidos_ExecuteFunction_paste,		kEidosValueMaskString | kEidosValueMaskSingleton))->AddAny("x")->AddString_OS("sep", gStaticEidosValue_StringSpace));
		signatures->emplace_back((EidosFunctionSignature *)(new EidosFunctionSignature("paste0",			Eidos_ExecuteFunction_paste0,		kEidosValueMaskString | kEidosValueMaskSingleton))->AddAny("x"));
		signatures->emplace_back((EidosFunctionSignature *)(new EidosFunctionSignature("print",				Eidos_ExecuteFunction_print,		kEidosValueMaskVOID))->AddAny("x"));
		signatures->emplace_back((EidosFunctionSignature *)(new EidosFunctionSignature("rev",				Eidos_ExecuteFunction_rev,			kEidosValueMaskAny))->AddAny("x"));
		signatures->emplace_back((EidosFunctionSignature *)(new EidosFunctionSignature(gEidosStr_size,		Eidos_ExecuteFunction_size_length,	kEidosValueMaskInt | kEidosValueMaskSingleton))->AddAny("x"));
		signatures->emplace_back((EidosFunctionSignature *)(new EidosFunctionSignature(gEidosStr_length,	Eidos_ExecuteFunction_size_length,	kEidosValueMaskInt | kEidosValueMaskSingleton))->AddAny("x"));
		signatures->emplace_back((EidosFunctionSignature *)(new EidosFunctionSignature("sort",				Eidos_ExecuteFunction_sort,			kEidosValueMaskAnyBase))->AddAnyBase("x")->AddLogical_OS("ascending", gStaticEidosValue_LogicalT));
		signatures->emplace_back((EidosFunctionSignature *)(new EidosFunctionSignature("sortBy",			Eidos_ExecuteFunction_sortBy,		kEidosValueMaskObject))->AddObject("x", nullptr)->AddString_S("property")->AddLogical_OS("ascending", gStaticEidosValue_LogicalT));
		signatures->emplace_back((EidosFunctionSignature *)(new EidosFunctionSignature(gEidosStr_str,		Eidos_ExecuteFunction_str,			kEidosValueMaskVOID))->AddAny("x"));
		signatures->emplace_back((EidosFunctionSignature *)(new EidosFunctionSignature("strsplit",			Eidos_ExecuteFunction_strsplit,		kEidosValueMaskString))->AddString_S("x")->AddString_OS("sep", gStaticEidosValue_StringSpace));
		signatures->emplace_back((EidosFunctionSignature *)(new EidosFunctionSignature("substr",			Eidos_ExecuteFunction_substr,		kEidosValueMaskString))->AddString("x")->AddInt("first")->AddInt_ON("last", gStaticEidosValueNULL));
		signatures->emplace_back((EidosFunctionSignature *)(new EidosFunctionSignature("unique",			Eidos_ExecuteFunction_unique,		kEidosValueMaskAny))->AddAny("x")->AddLogical_OS("preserveOrder", gStaticEidosValue_LogicalT));
		signatures->emplace_back((EidosFunctionSignature *)(new EidosFunctionSignature("which",				Eidos_ExecuteFunction_which,		kEidosValueMaskInt))->AddLogical("x"));
		signatures->emplace_back((EidosFunctionSignature *)(new EidosFunctionSignature("whichMax",			Eidos_ExecuteFunction_whichMax,		kEidosValueMaskInt | kEidosValueMaskSingleton))->AddAnyBase("x"));
		signatures->emplace_back((EidosFunctionSignature *)(new EidosFunctionSignature("whichMin",			Eidos_ExecuteFunction_whichMin,		kEidosValueMaskInt | kEidosValueMaskSingleton))->AddAnyBase("x"));
		
		
		// ************************************************************************************
		//
		//	value type testing/coercion functions
		//
		
		signatures->emplace_back((EidosFunctionSignature *)(new EidosFunctionSignature("asFloat",			Eidos_ExecuteFunction_asFloat,		kEidosValueMaskFloat))->AddAnyBase("x"));
		signatures->emplace_back((EidosFunctionSignature *)(new EidosFunctionSignature("asInteger",			Eidos_ExecuteFunction_asInteger,	kEidosValueMaskInt))->AddAnyBase("x"));
		signatures->emplace_back((EidosFunctionSignature *)(new EidosFunctionSignature("asLogical",			Eidos_ExecuteFunction_asLogical,	kEidosValueMaskLogical))->AddAnyBase("x"));
		signatures->emplace_back((EidosFunctionSignature *)(new EidosFunctionSignature("asString",			Eidos_ExecuteFunction_asString,		kEidosValueMaskString))->AddAnyBase("x"));
		signatures->emplace_back((EidosFunctionSignature *)(new EidosFunctionSignature("elementType",		Eidos_ExecuteFunction_elementType,	kEidosValueMaskString | kEidosValueMaskSingleton))->AddAny("x"));
		signatures->emplace_back((EidosFunctionSignature *)(new EidosFunctionSignature("isFloat",			Eidos_ExecuteFunction_isFloat,		kEidosValueMaskLogical | kEidosValueMaskSingleton))->AddAny("x"));
		signatures->emplace_back((EidosFunctionSignature *)(new EidosFunctionSignature("isInteger",			Eidos_ExecuteFunction_isInteger,	kEidosValueMaskLogical | kEidosValueMaskSingleton))->AddAny("x"));
		signatures->emplace_back((EidosFunctionSignature *)(new EidosFunctionSignature("isLogical",			Eidos_ExecuteFunction_isLogical,	kEidosValueMaskLogical | kEidosValueMaskSingleton))->AddAny("x"));
		signatures->emplace_back((EidosFunctionSignature *)(new EidosFunctionSignature("isNULL",			Eidos_ExecuteFunction_isNULL,		kEidosValueMaskLogical | kEidosValueMaskSingleton))->AddAny("x"));
		signatures->emplace_back((EidosFunctionSignature *)(new EidosFunctionSignature("isObject",			Eidos_ExecuteFunction_isObject,		kEidosValueMaskLogical | kEidosValueMaskSingleton))->AddAny("x"));
		signatures->emplace_back((EidosFunctionSignature *)(new EidosFunctionSignature("isString",			Eidos_ExecuteFunction_isString,		kEidosValueMaskLogical | kEidosValueMaskSingleton))->AddAny("x"));
		signatures->emplace_back((EidosFunctionSignature *)(new EidosFunctionSignature("type",				Eidos_ExecuteFunction_type,			kEidosValueMaskString | kEidosValueMaskSingleton))->AddAny("x"));
		
		
		// ************************************************************************************
		//
		//	matrix and array functions
		//
		
		signatures->emplace_back((EidosFunctionSignature *)(new EidosFunctionSignature("array",				Eidos_ExecuteFunction_array,		kEidosValueMaskAny))->AddAny("data")->AddInt("dim"));
		signatures->emplace_back((EidosFunctionSignature *)(new EidosFunctionSignature("cbind",				Eidos_ExecuteFunction_cbind,		kEidosValueMaskAny))->AddEllipsis());
		signatures->emplace_back((EidosFunctionSignature *)(new EidosFunctionSignature("dim",				Eidos_ExecuteFunction_dim,			kEidosValueMaskInt))->AddAny("x"));
		signatures->emplace_back((EidosFunctionSignature *)(new EidosFunctionSignature("drop",				Eidos_ExecuteFunction_drop,			kEidosValueMaskAny))->AddAny("x"));
		signatures->emplace_back((EidosFunctionSignature *)(new EidosFunctionSignature("matrix",			Eidos_ExecuteFunction_matrix,		kEidosValueMaskAny))->AddAny("data")->AddInt_OSN("nrow", gStaticEidosValueNULL)->AddInt_OSN("ncol", gStaticEidosValueNULL)->AddLogical_OS("byrow", gStaticEidosValue_LogicalF));
		signatures->emplace_back((EidosFunctionSignature *)(new EidosFunctionSignature("matrixMult",		Eidos_ExecuteFunction_matrixMult,	kEidosValueMaskNumeric))->AddNumeric("x")->AddNumeric("y"));
		signatures->emplace_back((EidosFunctionSignature *)(new EidosFunctionSignature("ncol",				Eidos_ExecuteFunction_ncol,			kEidosValueMaskInt | kEidosValueMaskSingleton))->AddAny("x"));
		signatures->emplace_back((EidosFunctionSignature *)(new EidosFunctionSignature("nrow",				Eidos_ExecuteFunction_nrow,			kEidosValueMaskInt | kEidosValueMaskSingleton))->AddAny("x"));
		signatures->emplace_back((EidosFunctionSignature *)(new EidosFunctionSignature("rbind",				Eidos_ExecuteFunction_rbind,		kEidosValueMaskAny))->AddEllipsis());
		signatures->emplace_back((EidosFunctionSignature *)(new EidosFunctionSignature("t",					Eidos_ExecuteFunction_t,			kEidosValueMaskAny))->AddAny("x"));
		
		
		// ************************************************************************************
		//
		//	color manipulation functions
		//
		
		signatures->emplace_back((EidosFunctionSignature *)(new EidosFunctionSignature("cmColors",			Eidos_ExecuteFunction_cmColors,		kEidosValueMaskString))->AddInt_S(gEidosStr_n));
		signatures->emplace_back((EidosFunctionSignature *)(new EidosFunctionSignature("heatColors",		Eidos_ExecuteFunction_heatColors,		kEidosValueMaskString))->AddInt_S(gEidosStr_n));
		signatures->emplace_back((EidosFunctionSignature *)(new EidosFunctionSignature("rainbow",			Eidos_ExecuteFunction_rainbow,		kEidosValueMaskString))->AddInt_S(gEidosStr_n)->AddFloat_OS(gEidosStr_s, gStaticEidosValue_Float1)->AddFloat_OS("v", gStaticEidosValue_Float1)->AddFloat_OS(gEidosStr_start, gStaticEidosValue_Float0)->AddFloat_OSN(gEidosStr_end, gStaticEidosValueNULL)->AddLogical_OS("ccw", gStaticEidosValue_LogicalT));
		signatures->emplace_back((EidosFunctionSignature *)(new EidosFunctionSignature("terrainColors",		Eidos_ExecuteFunction_terrainColors,		kEidosValueMaskString))->AddInt_S(gEidosStr_n));
		signatures->emplace_back((EidosFunctionSignature *)(new EidosFunctionSignature("hsv2rgb",			Eidos_ExecuteFunction_hsv2rgb,		kEidosValueMaskFloat))->AddFloat("hsv"));
		signatures->emplace_back((EidosFunctionSignature *)(new EidosFunctionSignature("rgb2hsv",			Eidos_ExecuteFunction_rgb2hsv,		kEidosValueMaskFloat))->AddFloat("rgb"));
		signatures->emplace_back((EidosFunctionSignature *)(new EidosFunctionSignature("rgb2color",			Eidos_ExecuteFunction_rgb2color,	kEidosValueMaskString))->AddFloat("rgb"));
		signatures->emplace_back((EidosFunctionSignature *)(new EidosFunctionSignature("color2rgb",			Eidos_ExecuteFunction_color2rgb,	kEidosValueMaskFloat))->AddString(gEidosStr_color));
		
		
		// ************************************************************************************
		//
		//	miscellaneous functions
		//
		
		signatures->emplace_back((EidosFunctionSignature *)(new EidosFunctionSignature(gEidosStr_apply,		Eidos_ExecuteFunction_apply,		kEidosValueMaskAny))->AddAny("x")->AddInt("margin")->AddString_S("lambdaSource"));
		signatures->emplace_back((EidosFunctionSignature *)(new EidosFunctionSignature(gEidosStr_sapply,	Eidos_ExecuteFunction_sapply,		kEidosValueMaskAny))->AddAny("x")->AddString_S("lambdaSource")->AddString_OS("simplify", EidosValue_String_SP(new (gEidosValuePool->AllocateChunk()) EidosValue_String_singleton("vector"))));
		signatures->emplace_back((EidosFunctionSignature *)(new EidosFunctionSignature("beep",				Eidos_ExecuteFunction_beep,			kEidosValueMaskVOID))->AddString_OSN("soundName", gStaticEidosValueNULL));
		signatures->emplace_back((EidosFunctionSignature *)(new EidosFunctionSignature("citation",			Eidos_ExecuteFunction_citation,		kEidosValueMaskVOID)));
		signatures->emplace_back((EidosFunctionSignature *)(new EidosFunctionSignature("clock",				Eidos_ExecuteFunction_clock,		kEidosValueMaskFloat | kEidosValueMaskSingleton))->AddString_OS("type", EidosValue_String_SP(new (gEidosValuePool->AllocateChunk()) EidosValue_String_singleton("cpu"))));
		signatures->emplace_back((EidosFunctionSignature *)(new EidosFunctionSignature("date",				Eidos_ExecuteFunction_date,			kEidosValueMaskString | kEidosValueMaskSingleton)));
		signatures->emplace_back((EidosFunctionSignature *)(new EidosFunctionSignature("defineConstant",	Eidos_ExecuteFunction_defineConstant,	kEidosValueMaskVOID))->AddString_S("symbol")->AddAnyBase("value"));
		signatures->emplace_back((EidosFunctionSignature *)(new EidosFunctionSignature(gEidosStr_doCall,	Eidos_ExecuteFunction_doCall,		kEidosValueMaskAny | kEidosValueMaskVOID))->AddString_S("functionName")->AddEllipsis());
		signatures->emplace_back((EidosFunctionSignature *)(new EidosFunctionSignature(gEidosStr_executeLambda,	Eidos_ExecuteFunction_executeLambda,	kEidosValueMaskAny | kEidosValueMaskVOID))->AddString_S("lambdaSource")->AddArgWithDefault(kEidosValueMaskLogical | kEidosValueMaskString | kEidosValueMaskOptional | kEidosValueMaskSingleton, "timed", nullptr, gStaticEidosValue_LogicalF));
		signatures->emplace_back((EidosFunctionSignature *)(new EidosFunctionSignature(gEidosStr__executeLambda_OUTER,	Eidos_ExecuteFunction__executeLambda_OUTER,	kEidosValueMaskAny | kEidosValueMaskVOID))->AddString_S("lambdaSource")->AddArgWithDefault(kEidosValueMaskLogical | kEidosValueMaskString | kEidosValueMaskOptional | kEidosValueMaskSingleton, "timed", nullptr, gStaticEidosValue_LogicalF));
		signatures->emplace_back((EidosFunctionSignature *)(new EidosFunctionSignature("exists",			Eidos_ExecuteFunction_exists,		kEidosValueMaskLogical))->AddString("symbol"));
		signatures->emplace_back((EidosFunctionSignature *)(new EidosFunctionSignature("functionSignature",	Eidos_ExecuteFunction_functionSignature,	kEidosValueMaskVOID))->AddString_OSN("functionName", gStaticEidosValueNULL));
		signatures->emplace_back((EidosFunctionSignature *)(new EidosFunctionSignature(gEidosStr_ls,		Eidos_ExecuteFunction_ls,			kEidosValueMaskVOID)));
		signatures->emplace_back((EidosFunctionSignature *)(new EidosFunctionSignature("license",			Eidos_ExecuteFunction_license,		kEidosValueMaskVOID)));
		signatures->emplace_back((EidosFunctionSignature *)(new EidosFunctionSignature(gEidosStr_rm,		Eidos_ExecuteFunction_rm,			kEidosValueMaskVOID))->AddString_ON("variableNames", gStaticEidosValueNULL)->AddLogical_OS("removeConstants", gStaticEidosValue_LogicalF));
		signatures->emplace_back((EidosFunctionSignature *)(new EidosFunctionSignature("setSeed",			Eidos_ExecuteFunction_setSeed,		kEidosValueMaskVOID))->AddInt_S("seed"));
		signatures->emplace_back((EidosFunctionSignature *)(new EidosFunctionSignature("getSeed",			Eidos_ExecuteFunction_getSeed,		kEidosValueMaskInt | kEidosValueMaskSingleton)));
		signatures->emplace_back((EidosFunctionSignature *)(new EidosFunctionSignature("stop",				Eidos_ExecuteFunction_stop,			kEidosValueMaskVOID))->AddString_OSN("message", gStaticEidosValueNULL));
		signatures->emplace_back((EidosFunctionSignature *)(new EidosFunctionSignature("suppressWarnings",	Eidos_ExecuteFunction_suppressWarnings,			kEidosValueMaskLogical | kEidosValueMaskSingleton))->AddLogical_S("suppress"));
		signatures->emplace_back((EidosFunctionSignature *)(new EidosFunctionSignature("system",			Eidos_ExecuteFunction_system,		kEidosValueMaskString))->AddString_S("command")->AddString_O("args", gStaticEidosValue_StringEmpty)->AddString_O("input", gStaticEidosValue_StringEmpty)->AddLogical_OS("stderr", gStaticEidosValue_LogicalF)->AddLogical_OS("wait", gStaticEidosValue_LogicalT));
		signatures->emplace_back((EidosFunctionSignature *)(new EidosFunctionSignature("time",				Eidos_ExecuteFunction_time,			kEidosValueMaskString | kEidosValueMaskSingleton)));
		signatures->emplace_back((EidosFunctionSignature *)(new EidosFunctionSignature("usage",				Eidos_ExecuteFunction_usage,			kEidosValueMaskFloat | kEidosValueMaskSingleton))->AddLogical_OS("peak", gStaticEidosValue_LogicalF));
		signatures->emplace_back((EidosFunctionSignature *)(new EidosFunctionSignature("version",			Eidos_ExecuteFunction_version,		kEidosValueMaskFloat))->AddLogical_OS("print", gStaticEidosValue_LogicalT));
		
		
		// ************************************************************************************
		//
		//	filesystem access functions
		//
		
		signatures->emplace_back((EidosFunctionSignature *)(new EidosFunctionSignature("createDirectory",	Eidos_ExecuteFunction_createDirectory,	kEidosValueMaskLogical | kEidosValueMaskSingleton))->AddString_S("path"));
		signatures->emplace_back((EidosFunctionSignature *)(new EidosFunctionSignature("filesAtPath",		Eidos_ExecuteFunction_filesAtPath,	kEidosValueMaskString))->AddString_S("path")->AddLogical_OS("fullPaths", gStaticEidosValue_LogicalF));
		signatures->emplace_back((EidosFunctionSignature *)(new EidosFunctionSignature("getwd",				Eidos_ExecuteFunction_getwd,		kEidosValueMaskString | kEidosValueMaskSingleton)));
		signatures->emplace_back((EidosFunctionSignature *)(new EidosFunctionSignature("deleteFile",		Eidos_ExecuteFunction_deleteFile,	kEidosValueMaskLogical | kEidosValueMaskSingleton))->AddString_S("filePath"));
		signatures->emplace_back((EidosFunctionSignature *)(new EidosFunctionSignature("fileExists",		Eidos_ExecuteFunction_fileExists,	kEidosValueMaskLogical | kEidosValueMaskSingleton))->AddString_S("filePath"));
		signatures->emplace_back((EidosFunctionSignature *)(new EidosFunctionSignature("readFile",			Eidos_ExecuteFunction_readFile,		kEidosValueMaskString))->AddString_S("filePath"));
		signatures->emplace_back((EidosFunctionSignature *)(new EidosFunctionSignature("setwd",				Eidos_ExecuteFunction_setwd,		kEidosValueMaskString | kEidosValueMaskSingleton))->AddString_S("path"));
		signatures->emplace_back((EidosFunctionSignature *)(new EidosFunctionSignature("writeFile",			Eidos_ExecuteFunction_writeFile,	kEidosValueMaskLogical | kEidosValueMaskSingleton))->AddString_S("filePath")->AddString("contents")->AddLogical_OS("append", gStaticEidosValue_LogicalF)->AddLogical_OS("compress", gStaticEidosValue_LogicalF));
		signatures->emplace_back((EidosFunctionSignature *)(new EidosFunctionSignature("writeTempFile",		Eidos_ExecuteFunction_writeTempFile,	kEidosValueMaskString | kEidosValueMaskSingleton))->AddString_S("prefix")->AddString_S("suffix")->AddString("contents")->AddLogical_OS("compress", gStaticEidosValue_LogicalF));

		
		// ************************************************************************************
		//
		//	built-in user-defined functions
		//
		{
			EidosFunctionSignature *source_signature = (EidosFunctionSignature *)(new EidosFunctionSignature("source",	nullptr,	kEidosValueMaskVOID))->AddString_S("filePath");
			EidosScript *source_script = new EidosScript("{ _executeLambda_OUTER(paste(readFile(filePath), '\\n')); return; }");
			
			source_script->Tokenize();
			source_script->ParseInterpreterBlockToAST(false);
			
			source_signature->body_script_ = source_script;
			
			signatures->emplace_back(source_signature);
		}
		
		
		// ************************************************************************************
		//
		//	object instantiation
		//
		
		signatures->emplace_back((EidosFunctionSignature *)(new EidosFunctionSignature("_Test",				Eidos_ExecuteFunction__Test,		kEidosValueMaskObject | kEidosValueMaskSingleton, gEidosTestElement_Class))->AddInt_S("yolk"));
		
		
		// alphabetize, mostly to be nice to the auto-completion feature
		std::sort(signatures->begin(), signatures->end(), CompareEidosFunctionSignatures);
	}
	
	return *signatures;
}

EidosFunctionMap *EidosInterpreter::s_built_in_function_map_ = nullptr;

void EidosInterpreter::CacheBuiltInFunctionMap(void)
{
	// The built-in function map is statically allocated for faster EidosInterpreter startup
	
	if (!s_built_in_function_map_)
	{
		const std::vector<EidosFunctionSignature_CSP> &built_in_functions = EidosInterpreter::BuiltInFunctions();
		
		s_built_in_function_map_ = new EidosFunctionMap;
		
		for (const EidosFunctionSignature_CSP &sig : built_in_functions)
			s_built_in_function_map_->insert(EidosFunctionMapPair(sig->call_name_, sig));
	}
}


//
//	Executing function calls
//

EidosValue_SP ConcatenateEidosValues(const EidosValue_SP *const p_arguments, int p_argument_count, bool p_allow_null, bool p_allow_void)
{
	// This function expects an error range to be set bracketing it externally,
	// so no blame token is needed here.
	
	EidosValueType highest_type = EidosValueType::kValueVOID;	// start at the lowest
	bool has_object_type = false, has_nonobject_type = false, all_invisible = true;
	const EidosObjectClass *element_class = gEidos_UndefinedClassObject;
	int reserve_size = 0;
	
	// First figure out our return type, which is the highest-promotion type among all our arguments
	for (int arg_index = 0; arg_index < p_argument_count; ++arg_index)
	{
		EidosValue *arg_value = p_arguments[arg_index].get();
		EidosValueType arg_type = arg_value->Type();
		int arg_value_count = arg_value->Count();
		
		reserve_size += arg_value_count;
		
		if (arg_type == EidosValueType::kValueVOID && !p_allow_void)
			EIDOS_TERMINATION << "ERROR (ConcatenateEidosValues): void is not allowed to be used in this context." << EidosTerminate(nullptr);
		if (arg_type == EidosValueType::kValueNULL && !p_allow_null)
			EIDOS_TERMINATION << "ERROR (ConcatenateEidosValues): NULL is not allowed to be used in this context." << EidosTerminate(nullptr);
		
		// The highest type includes arguments of zero length; doing c(3, 7, string(0)) should produce a string vector
		if (arg_type > highest_type)
			highest_type = arg_type;
		
		if (!arg_value->Invisible())
			all_invisible = false;
		
		if (arg_type == EidosValueType::kValueObject)
		{
			const EidosObjectClass *this_element_class = ((EidosValue_Object *)arg_value)->Class();
			
			if (this_element_class != gEidos_UndefinedClassObject)	// undefined objects do not conflict with other object types
			{
				if (element_class == gEidos_UndefinedClassObject)
				{
					// we haven't seen a (defined) object type yet, so remember what type we're dealing with
					element_class = this_element_class;
				}
				else
				{
					// we've already seen a object type, so check that this one is the same type
					if (element_class != this_element_class)
						EIDOS_TERMINATION << "ERROR (ConcatenateEidosValues): objects of different types cannot be mixed." << EidosTerminate(nullptr);
				}
			}
			
			has_object_type = true;
		}
		else if ((arg_type != EidosValueType::kValueNULL) && (arg_type != EidosValueType::kValueVOID))
			has_nonobject_type = true;
	}
	
	if (has_object_type && has_nonobject_type)
		EIDOS_TERMINATION << "ERROR (ConcatenateEidosValues): object and non-object types cannot be mixed." << EidosTerminate(nullptr);
	
	if (highest_type == EidosValueType::kValueVOID)
	{
		// If VOID is disallowed by p_allow_void, we will not return it.  Otherwise, if all the values we concatenated are VOID,
		// we return VOID; the result of a vectorized method call where every call returns VOID is VOID, for instance.
		return gStaticEidosValueVOID;
	}
	if (highest_type == EidosValueType::kValueNULL)
	{
		// If we've got nothing but NULL, then return NULL; preserve invisibility
		if (all_invisible)
			return gStaticEidosValueNULLInvisible;
		else
			return gStaticEidosValueNULL;
	}
	
	// Create an object of the right return type, concatenate all the arguments together, and return it
	// Note that NULLs here concatenate away silently because their Count()==0; a bit dangerous!
	if (highest_type == EidosValueType::kValueLogical)
	{
		EidosValue_Logical *result = (new (gEidosValuePool->AllocateChunk()) EidosValue_Logical())->resize_no_initialize(reserve_size);
		EidosValue_Logical_SP result_SP = EidosValue_Logical_SP(result);
		int result_set_index = 0;
		
		for (int arg_index = 0; arg_index < p_argument_count; ++arg_index)
		{
			EidosValue *arg_value = p_arguments[arg_index].get();
			
			if (arg_value == gStaticEidosValue_LogicalF)
			{
				result->set_logical_no_check(false, result_set_index++);
			}
			else if (arg_value == gStaticEidosValue_LogicalT)
			{
				result->set_logical_no_check(true, result_set_index++);
			}
			else
			{
				int arg_value_count = arg_value->Count();
				
				if (arg_value_count)	// weeds out NULL; otherwise we must have a logical vector
				{
					const eidos_logical_t *arg_data = arg_value->LogicalVector()->data();
					
					// Unlike the integer and float cases below, memcpy() is much faster for logical values
					// on OS X 10.12.6, Xcode 8.3; about 1.5 times faster, in fact.  So it is a win here.
					
					//for (int value_index = 0; value_index < arg_value_count; ++value_index)
					//	result->set_logical_no_check(arg_data[value_index], result_set_index++);
					memcpy(result->data() + result_set_index, arg_data, arg_value_count * sizeof(eidos_logical_t));
					result_set_index += arg_value_count;
				}
			}
		}
		
		return result_SP;
	}
	else if (highest_type == EidosValueType::kValueInt)
	{
		EidosValue_Int_vector *result = (new (gEidosValuePool->AllocateChunk()) EidosValue_Int_vector())->resize_no_initialize(reserve_size);
		EidosValue_Int_vector_SP result_SP = EidosValue_Int_vector_SP(result);
		int result_set_index = 0;
		
		for (int arg_index = 0; arg_index < p_argument_count; ++arg_index)
		{
			EidosValue *arg_value = p_arguments[arg_index].get();
			int arg_value_count = arg_value->Count();
			
			if (arg_value_count == 1)
			{
				result->set_int_no_check(arg_value->IntAtIndex(0, nullptr), result_set_index++);
			}
			else if (arg_value_count)
			{
				if (arg_value->Type() == EidosValueType::kValueInt)
				{
					// Speed up integer arguments, which are probably common since our result is integer
					const int64_t *arg_data = arg_value->IntVector()->data();
					
					// Annoyingly, memcpy() is actually *slower* here on OS X 10.12.6, Xcode 8.3; a test of the
					// memcpy() version runs in ~53.3 seconds versus ~48.4 seconds for the loop.  So the Clang
					// optimizer is smarter than the built-in memcpy() implementation, I guess.
					
					for (int value_index = 0; value_index < arg_value_count; ++value_index)
						result->set_int_no_check(arg_data[value_index], result_set_index++);
					//memcpy(result->data() + result_set_index, arg_data, arg_value_count * sizeof(int64_t));
					//result_set_index += arg_value_count;
				}
				else
				{
					for (int value_index = 0; value_index < arg_value_count; ++value_index)
						result->set_int_no_check(arg_value->IntAtIndex(value_index, nullptr), result_set_index++);
				}
			}
		}
		
		return result_SP;
	}
	else if (highest_type == EidosValueType::kValueFloat)
	{
		EidosValue_Float_vector *result = (new (gEidosValuePool->AllocateChunk()) EidosValue_Float_vector())->resize_no_initialize(reserve_size);
		EidosValue_Float_vector_SP result_SP = EidosValue_Float_vector_SP(result);
		int result_set_index = 0;
		
		for (int arg_index = 0; arg_index < p_argument_count; ++arg_index)
		{
			EidosValue *arg_value = p_arguments[arg_index].get();
			int arg_value_count = arg_value->Count();
			
			if (arg_value_count == 1)
			{
				result->set_float_no_check(arg_value->FloatAtIndex(0, nullptr), result_set_index++);
			}
			else if (arg_value_count)
			{
				if (arg_value->Type() == EidosValueType::kValueFloat)
				{
					// Speed up float arguments, which are probably common since our result is float
					const double *arg_data = arg_value->FloatVector()->data();
					
					// Annoyingly, memcpy() is actually *slower* here on OS X 10.12.6, Xcode 8.3; a test of the
					// memcpy() version runs in ~53.3 seconds versus ~48.4 seconds for the loop.  So the Clang
					// optimizer is smarter than the built-in memcpy() implementation, I guess.
					
					for (int value_index = 0; value_index < arg_value_count; ++value_index)
						result->set_float_no_check(arg_data[value_index], result_set_index++);
					//memcpy(result->data() + result_set_index, arg_data, arg_value_count * sizeof(double));
					//result_set_index += arg_value_count;
				}
				else
				{
					for (int value_index = 0; value_index < arg_value_count; ++value_index)
						result->set_float_no_check(arg_value->FloatAtIndex(value_index, nullptr), result_set_index++);
				}
			}
		}
		
		return result_SP;
	}
	else if (highest_type == EidosValueType::kValueString)
	{
		EidosValue_String_vector *result = (new (gEidosValuePool->AllocateChunk()) EidosValue_String_vector())->Reserve(reserve_size);
		EidosValue_String_vector_SP result_SP = EidosValue_String_vector_SP(result);
		
		for (int arg_index = 0; arg_index < p_argument_count; ++arg_index)
		{
			EidosValue *arg_value = p_arguments[arg_index].get();
			int arg_value_count = arg_value->Count();
			
			if (arg_value_count == 1)
			{
				result->PushString(arg_value->StringAtIndex(0, nullptr));
			}
			else if (arg_value_count)
			{
				if (arg_value->Type() == EidosValueType::kValueString)
				{
					// Speed up string arguments, which are probably common since our result is string
					const std::vector<std::string> &arg_vec = *arg_value->StringVector();
					
					for (int value_index = 0; value_index < arg_value_count; ++value_index)
						result->PushString(arg_vec[value_index]);
				}
				else
				{
					for (int value_index = 0; value_index < arg_value_count; ++value_index)
						result->PushString(arg_value->StringAtIndex(value_index, nullptr));
				}
			}
		}
		
		return result_SP;
	}
	else if (has_object_type)
	{
		EidosValue_Object_vector *result = (new (gEidosValuePool->AllocateChunk()) EidosValue_Object_vector(element_class))->resize_no_initialize(reserve_size);
		EidosValue_Object_vector_SP result_SP = EidosValue_Object_vector_SP(result);
		int result_set_index = 0;
		
		for (int arg_index = 0; arg_index < p_argument_count; ++arg_index)
		{
			EidosValue *arg_value = p_arguments[arg_index].get();
			int arg_value_count = arg_value->Count();
			
			if (arg_value_count == 1)
			{
				result->set_object_element_no_check(arg_value->ObjectElementAtIndex(0, nullptr), result_set_index++);
			}
			else if (arg_value_count)
			{
				EidosObjectElement * const *arg_data = arg_value->ObjectElementVector()->data();
				
				// Given the lack of win for memcpy() for integer and float above, I'm not even going to bother checking it for
				// EidosObjectElement*, since there would also be the complexity of retain/release and DeclareClass() to deal with...
				
				// When retain/release of EidosObjectElement is enabled, we go through the accessors so the copied pointers get retained
				for (int value_index = 0; value_index < arg_value_count; ++value_index)
					result->set_object_element_no_check(arg_data[value_index], result_set_index++);
			}
		}
		
		return result_SP;
	}
	else
	{
		EIDOS_TERMINATION << "ERROR (ConcatenateEidosValues): type '" << highest_type << "' is not supported by ConcatenateEidosValues()." << EidosTerminate(nullptr);
	}
	
	return EidosValue_SP(nullptr);
}

EidosValue_SP UniqueEidosValue(const EidosValue *p_x_value, bool p_force_new_vector, bool p_preserve_order)
{
	EidosValue_SP result_SP(nullptr);
	
	const EidosValue *x_value = p_x_value;
	EidosValueType x_type = x_value->Type();
	int x_count = x_value->Count();
	
	if (x_count == 0)
	{
		result_SP = x_value->NewMatchingType();
	}
	else if (x_count == 1)
	{
		if (p_force_new_vector)
			result_SP = x_value->VectorBasedCopy();
		else
			result_SP = x_value->CopyValues();
	}
	else if (x_type == EidosValueType::kValueLogical)
	{
		const eidos_logical_t *logical_data = x_value->LogicalVector()->data();
		bool containsF = false, containsT = false;
		
		if (logical_data[0])
		{
			// We have a true, look for a false
			containsT = true;
			
			for (int value_index = 1; value_index < x_count; ++value_index)
				if (!logical_data[value_index])
				{
					containsF = true;
					break;
				}
		}
		else
		{
			// We have a false, look for a true
			containsF = true;
			
			for (int value_index = 1; value_index < x_count; ++value_index)
				if (logical_data[value_index])
				{
					containsT = true;
					break;
				}
		}
		
		if (containsF && !containsT)
			result_SP = (p_force_new_vector ? EidosValue_SP(gStaticEidosValue_LogicalF->VectorBasedCopy()) : (EidosValue_SP)gStaticEidosValue_LogicalF);
		else if (containsT && !containsF)
			result_SP = (p_force_new_vector ? EidosValue_SP(gStaticEidosValue_LogicalT->VectorBasedCopy()) : (EidosValue_SP)gStaticEidosValue_LogicalT);
		else if (!containsT && !containsF)
			result_SP = (p_force_new_vector ? EidosValue_SP(gStaticEidosValue_Logical_ZeroVec->VectorBasedCopy()) : (EidosValue_SP)gStaticEidosValue_Logical_ZeroVec);
		else	// containsT && containsF
		{
			// In this case, we need to be careful to preserve the order of occurrence
			EidosValue_Logical *logical_result = (new (gEidosValuePool->AllocateChunk()) EidosValue_Logical())->resize_no_initialize(2);
			result_SP = EidosValue_SP(logical_result);
			
			logical_result->set_logical_no_check(logical_data[0], 0);
			logical_result->set_logical_no_check(!logical_data[0], 1);
		}
	}
	else if (x_type == EidosValueType::kValueInt)
	{
		// We have x_count != 1, so the type of x_value must be EidosValue_Int_vector; we can use the fast API
		const int64_t *int_data = x_value->IntVector()->data();
		EidosValue_Int_vector *int_result = new (gEidosValuePool->AllocateChunk()) EidosValue_Int_vector();
		result_SP = EidosValue_SP(int_result);
		
		if (p_preserve_order)
		{
			for (int value_index = 0; value_index < x_count; ++value_index)
			{
				int64_t value = int_data[value_index];
				int scan_index;
				
				for (scan_index = 0; scan_index < value_index; ++scan_index)
				{
					if (value == int_data[scan_index])
						break;
				}
				
				if (scan_index == value_index)
					int_result->push_int(value);
			}
		}
		else
		{
			std::vector<int64_t> dup_vec(int_data, int_data + x_count);
			
			std::sort(dup_vec.begin(), dup_vec.end());
			
			auto unique_iter = std::unique(dup_vec.begin(), dup_vec.end());
			size_t unique_count = unique_iter - dup_vec.begin();
			int64_t *dup_ptr = dup_vec.data();
			
			int_result->resize_no_initialize(unique_count);
			
			for (size_t unique_index = 0; unique_index < unique_count; ++unique_index)
				int_result->set_int_no_check(dup_ptr[unique_index], unique_index);
		}
	}
	else if (x_type == EidosValueType::kValueFloat)
	{
		// We have x_count != 1, so the type of x_value must be EidosValue_Float_vector; we can use the fast API
		const double *float_data = x_value->FloatVector()->data();
		EidosValue_Float_vector *float_result = new (gEidosValuePool->AllocateChunk()) EidosValue_Float_vector();
		result_SP = EidosValue_SP(float_result);
		
		if (p_preserve_order)
		{
			for (int value_index = 0; value_index < x_count; ++value_index)
			{
				double value = float_data[value_index];
				int scan_index;
				
				for (scan_index = 0; scan_index < value_index; ++scan_index)
				{
					if (value == float_data[scan_index])
						break;
				}
				
				if (scan_index == value_index)
					float_result->push_float(value);
			}
		}
		else
		{
			std::vector<double> dup_vec(float_data, float_data + x_count);
			
			std::sort(dup_vec.begin(), dup_vec.end());
			
			auto unique_iter = std::unique(dup_vec.begin(), dup_vec.end());
			size_t unique_count = unique_iter - dup_vec.begin();
			double *dup_ptr = dup_vec.data();
			
			float_result->resize_no_initialize(unique_count);
			
			for (size_t unique_index = 0; unique_index < unique_count; ++unique_index)
				float_result->set_float_no_check(dup_ptr[unique_index], unique_index);
		}
	}
	else if (x_type == EidosValueType::kValueString)
	{
		// We have x_count != 1, so the type of x_value must be EidosValue_String_vector; we can use the fast API
		const std::vector<std::string> &string_vec = *x_value->StringVector();
		EidosValue_String_vector *string_result = new (gEidosValuePool->AllocateChunk()) EidosValue_String_vector();
		result_SP = EidosValue_SP(string_result);
		
		if (p_preserve_order)
		{
			for (int value_index = 0; value_index < x_count; ++value_index)
			{
				std::string value = string_vec[value_index];
				int scan_index;
				
				for (scan_index = 0; scan_index < value_index; ++scan_index)
				{
					if (value == string_vec[scan_index])
						break;
				}
				
				if (scan_index == value_index)
					string_result->PushString(value);
			}
		}
		else
		{
			std::vector<std::string> dup_vec = string_vec;
			
			std::sort(dup_vec.begin(), dup_vec.end());
			
			auto unique_iter = std::unique(dup_vec.begin(), dup_vec.end());
			
			for (auto iter = dup_vec.begin(); iter != unique_iter; ++iter)
				string_result->PushString(*iter);
		}
	}
	else if (x_type == EidosValueType::kValueObject)
	{
		// We have x_count != 1, so the type of x_value must be EidosValue_Object_vector; we can use the fast API
		EidosObjectElement * const *object_data = x_value->ObjectElementVector()->data();
		EidosValue_Object_vector *object_result = new (gEidosValuePool->AllocateChunk()) EidosValue_Object_vector(((EidosValue_Object *)x_value)->Class());
		result_SP = EidosValue_SP(object_result);
		
		if (p_preserve_order)
		{
			for (int value_index = 0; value_index < x_count; ++value_index)
			{
				EidosObjectElement *value = object_data[value_index];
				int scan_index;
				
				for (scan_index = 0; scan_index < value_index; ++scan_index)
				{
					if (value == object_data[scan_index])
						break;
				}
				
				if (scan_index == value_index)
					object_result->push_object_element(value);
			}
		}
		else
		{
			std::vector<EidosObjectElement*> dup_vec(object_data, object_data + x_count);
			
			std::sort(dup_vec.begin(), dup_vec.end());
			
			auto unique_iter = std::unique(dup_vec.begin(), dup_vec.end());
			size_t unique_count = unique_iter - dup_vec.begin();
			EidosObjectElement * const *dup_ptr = dup_vec.data();
			
			object_result->resize_no_initialize(unique_count);
			
			for (size_t unique_index = 0; unique_index < unique_count; ++unique_index)
				object_result->set_object_element_no_check(dup_ptr[unique_index], unique_index);
		}
	}
	
	return result_SP;
}



// ************************************************************************************
//
//	math functions
//
#pragma mark -
#pragma mark Math functions
#pragma mark -


//	(numeric)abs(numeric x)
EidosValue_SP Eidos_ExecuteFunction_abs(const EidosValue_SP *const p_arguments, __attribute__((unused)) int p_argument_count, __attribute__((unused)) EidosInterpreter &p_interpreter)
{
	EidosValue_SP result_SP(nullptr);
	
	EidosValue *x_value = p_arguments[0].get();
	EidosValueType x_type = x_value->Type();
	int x_count = x_value->Count();
	
	if (x_type == EidosValueType::kValueInt)
	{
		if (x_count == 1)
		{
			// This is an overflow-safe version of:
			//result = new (gEidosValuePool->AllocateChunk()) EidosValue_Int_singleton(llabs(x_value->IntAtIndex(0, nullptr)));
			
			int64_t operand = x_value->IntAtIndex(0, nullptr);
			
			// the absolute value of INT64_MIN cannot be represented in int64_t
			if (operand == INT64_MIN)
				EIDOS_TERMINATION << "ERROR (Eidos_ExecuteFunction_abs): function abs() cannot take the absolute value of the most negative integer." << EidosTerminate(nullptr);
			
			int64_t abs_result = llabs(operand);
			
			result_SP = EidosValue_SP(new (gEidosValuePool->AllocateChunk()) EidosValue_Int_singleton(abs_result));
		}
		else
		{
			// We have x_count != 1, so the type of x_value must be EidosValue_Int_vector; we can use the fast API
			const int64_t *int_data = x_value->IntVector()->data();
			EidosValue_Int_vector *int_result = (new (gEidosValuePool->AllocateChunk()) EidosValue_Int_vector())->resize_no_initialize(x_count);
			result_SP = EidosValue_SP(int_result);
			
			for (int value_index = 0; value_index < x_count; ++value_index)
			{
				// This is an overflow-safe version of:
				//int_result->set_int_no_check(llabs(int_vec[value_index]), value_index);
				
				int64_t operand = int_data[value_index];
				
				// the absolute value of INT64_MIN cannot be represented in int64_t
				if (operand == INT64_MIN)
					EIDOS_TERMINATION << "ERROR (Eidos_ExecuteFunction_abs): function abs() cannot take the absolute value of the most negative integer." << EidosTerminate(nullptr);
				
				int64_t abs_result = llabs(operand);
				
				int_result->set_int_no_check(abs_result, value_index);
			}
		}
	}
	else if (x_type == EidosValueType::kValueFloat)
	{
		if (x_count == 1)
		{
			result_SP = EidosValue_SP(new (gEidosValuePool->AllocateChunk()) EidosValue_Float_singleton(fabs(x_value->FloatAtIndex(0, nullptr))));
		}
		else
		{
			// We have x_count != 1, so the type of x_value must be EidosValue_Float_vector; we can use the fast API
			const double *float_data = x_value->FloatVector()->data();
			EidosValue_Float_vector *float_result = (new (gEidosValuePool->AllocateChunk()) EidosValue_Float_vector())->resize_no_initialize(x_count);
			result_SP = EidosValue_SP(float_result);
			
			for (int value_index = 0; value_index < x_count; ++value_index)
				float_result->set_float_no_check(fabs(float_data[value_index]), value_index);
		}
	}
	
	result_SP->CopyDimensionsFromValue(x_value);
	
	return result_SP;
}

//	(float)acos(numeric x)
EidosValue_SP Eidos_ExecuteFunction_acos(const EidosValue_SP *const p_arguments, __attribute__((unused)) int p_argument_count, __attribute__((unused)) EidosInterpreter &p_interpreter)
{
	EidosValue_SP result_SP(nullptr);
	
	EidosValue *x_value = p_arguments[0].get();
	int x_count = x_value->Count();
	
	if (x_count == 1)
	{
		result_SP = EidosValue_SP(new (gEidosValuePool->AllocateChunk()) EidosValue_Float_singleton(acos(x_value->FloatAtIndex(0, nullptr))));
	}
	else
	{
		EidosValue_Float_vector *float_result = (new (gEidosValuePool->AllocateChunk()) EidosValue_Float_vector())->resize_no_initialize(x_count);
		result_SP = EidosValue_SP(float_result);
		
		for (int value_index = 0; value_index < x_count; ++value_index)
			float_result->set_float_no_check(acos(x_value->FloatAtIndex(value_index, nullptr)), value_index);
	}
	
	result_SP->CopyDimensionsFromValue(x_value);
	
	return result_SP;
}

//	(float)asin(numeric x)
EidosValue_SP Eidos_ExecuteFunction_asin(const EidosValue_SP *const p_arguments, __attribute__((unused)) int p_argument_count, __attribute__((unused)) EidosInterpreter &p_interpreter)
{
	EidosValue_SP result_SP(nullptr);
	
	EidosValue *x_value = p_arguments[0].get();
	int x_count = x_value->Count();
	
	if (x_count == 1)
	{
		result_SP = EidosValue_SP(new (gEidosValuePool->AllocateChunk()) EidosValue_Float_singleton(asin(x_value->FloatAtIndex(0, nullptr))));
	}
	else
	{
		EidosValue_Float_vector *float_result = (new (gEidosValuePool->AllocateChunk()) EidosValue_Float_vector())->resize_no_initialize(x_count);
		result_SP = EidosValue_SP(float_result);
		
		for (int value_index = 0; value_index < x_count; ++value_index)
			float_result->set_float_no_check(asin(x_value->FloatAtIndex(value_index, nullptr)), value_index);
	}
	
	result_SP->CopyDimensionsFromValue(x_value);
	
	return result_SP;
}

//	(float)atan(numeric x)
EidosValue_SP Eidos_ExecuteFunction_atan(const EidosValue_SP *const p_arguments, __attribute__((unused)) int p_argument_count, __attribute__((unused)) EidosInterpreter &p_interpreter)
{
	EidosValue_SP result_SP(nullptr);
	
	EidosValue *x_value = p_arguments[0].get();
	int x_count = x_value->Count();
	
	if (x_count == 1)
	{
		result_SP = EidosValue_SP(new (gEidosValuePool->AllocateChunk()) EidosValue_Float_singleton(atan(x_value->FloatAtIndex(0, nullptr))));
	}
	else
	{
		EidosValue_Float_vector *float_result = (new (gEidosValuePool->AllocateChunk()) EidosValue_Float_vector())->resize_no_initialize(x_count);
		result_SP = EidosValue_SP(float_result);
		
		for (int value_index = 0; value_index < x_count; ++value_index)
			float_result->set_float_no_check(atan(x_value->FloatAtIndex(value_index, nullptr)), value_index);
	}
	
	result_SP->CopyDimensionsFromValue(x_value);
	
	return result_SP;
}

//	(float)atan2(numeric x, numeric y)
EidosValue_SP Eidos_ExecuteFunction_atan2(const EidosValue_SP *const p_arguments, __attribute__((unused)) int p_argument_count, __attribute__((unused)) EidosInterpreter &p_interpreter)
{
	EidosValue_SP result_SP(nullptr);
	
	EidosValue *x_value = p_arguments[0].get();
	int x_count = x_value->Count();
	EidosValue *y_value = p_arguments[1].get();
	int y_count = y_value->Count();
	
	if (x_count != y_count)
		EIDOS_TERMINATION << "ERROR (Eidos_ExecuteFunction_atan2): function atan2() requires arguments of equal length." << EidosTerminate(nullptr);
	
	// matrices/arrays must be conformable, and we need to decide here which operand's dimensionality will be used for the result
	int x_dimcount = x_value->DimensionCount();
	int y_dimcount = y_value->DimensionCount();
	EidosValue_SP result_dim_source(EidosValue::BinaryOperationDimensionSource(x_value, y_value));
	
	if ((x_dimcount > 1) && (y_dimcount > 1) && !EidosValue::MatchingDimensions(x_value, y_value))
		EIDOS_TERMINATION << "ERROR (Eidos_ExecuteFunction_atan2): non-conformable array operands in atan2()." << EidosTerminate(nullptr);
	
	if (x_count == 1)
	{
		result_SP = EidosValue_SP(new (gEidosValuePool->AllocateChunk()) EidosValue_Float_singleton(atan2(x_value->FloatAtIndex(0, nullptr), y_value->FloatAtIndex(0, nullptr))));
	}
	else
	{
		EidosValue_Float_vector *float_result = (new (gEidosValuePool->AllocateChunk()) EidosValue_Float_vector())->resize_no_initialize(x_count);
		result_SP = EidosValue_SP(float_result);
		
		for (int value_index = 0; value_index < x_count; ++value_index)
			float_result->set_float_no_check(atan2(x_value->FloatAtIndex(value_index, nullptr), y_value->FloatAtIndex(value_index, nullptr)), value_index);
	}
	
	// Copy dimensions from whichever operand we chose at the beginning
	result_SP->CopyDimensionsFromValue(result_dim_source.get());
	
	return result_SP;
}

//	(float)ceil(float x)
EidosValue_SP Eidos_ExecuteFunction_ceil(const EidosValue_SP *const p_arguments, __attribute__((unused)) int p_argument_count, __attribute__((unused)) EidosInterpreter &p_interpreter)
{
	EidosValue_SP result_SP(nullptr);
	
	EidosValue *x_value = p_arguments[0].get();
	int x_count = x_value->Count();
	
	if (x_count == 1)
	{
		result_SP = EidosValue_SP(new (gEidosValuePool->AllocateChunk()) EidosValue_Float_singleton(ceil(x_value->FloatAtIndex(0, nullptr))));
	}
	else
	{
		// We have x_count != 1 and x_value is guaranteed to be an EidosValue_Float, so we can use the fast API
		const double *float_data = x_value->FloatVector()->data();
		EidosValue_Float_vector *float_result = (new (gEidosValuePool->AllocateChunk()) EidosValue_Float_vector())->resize_no_initialize(x_count);
		result_SP = EidosValue_SP(float_result);
		
		for (int value_index = 0; value_index < x_count; ++value_index)
			float_result->set_float_no_check(ceil(float_data[value_index]), value_index);
	}
	
	result_SP->CopyDimensionsFromValue(x_value);
	
	return result_SP;
}

//	(float)cos(numeric x)
EidosValue_SP Eidos_ExecuteFunction_cos(const EidosValue_SP *const p_arguments, __attribute__((unused)) int p_argument_count, __attribute__((unused)) EidosInterpreter &p_interpreter)
{
	EidosValue_SP result_SP(nullptr);
	
	EidosValue *x_value = p_arguments[0].get();
	int x_count = x_value->Count();
	
	if (x_count == 1)
	{
		result_SP = EidosValue_SP(new (gEidosValuePool->AllocateChunk()) EidosValue_Float_singleton(cos(x_value->FloatAtIndex(0, nullptr))));
	}
	else
	{
		EidosValue_Float_vector *float_result = (new (gEidosValuePool->AllocateChunk()) EidosValue_Float_vector())->resize_no_initialize(x_count);
		result_SP = EidosValue_SP(float_result);
		
		for (int value_index = 0; value_index < x_count; ++value_index)
			float_result->set_float_no_check(cos(x_value->FloatAtIndex(value_index, nullptr)), value_index);
	}
	
	result_SP->CopyDimensionsFromValue(x_value);
	
	return result_SP;
}

//	(numeric)cumProduct(numeric x)
EidosValue_SP Eidos_ExecuteFunction_cumProduct(const EidosValue_SP *const p_arguments, __attribute__((unused)) int p_argument_count, __attribute__((unused)) EidosInterpreter &p_interpreter)
{
	EidosValue_SP result_SP(nullptr);
	
	EidosValue *x_value = p_arguments[0].get();
	EidosValueType x_type = x_value->Type();
	int x_count = x_value->Count();
	
	if (x_type == EidosValueType::kValueInt)
	{
		if (x_count == 1)
		{
			result_SP = EidosValue_SP(new (gEidosValuePool->AllocateChunk()) EidosValue_Int_singleton(x_value->IntAtIndex(0, nullptr)));
		}
		else
		{
			// We have x_count != 1, so the type of x_value must be EidosValue_Int_vector; we can use the fast API
			const int64_t *int_data = x_value->IntVector()->data();
			int64_t product = 1;
			EidosValue_Int_vector *int_result = (new (gEidosValuePool->AllocateChunk()) EidosValue_Int_vector())->resize_no_initialize(x_count);
			result_SP = EidosValue_SP(int_result);
			
			for (int value_index = 0; value_index < x_count; ++value_index)
			{
				int64_t operand = int_data[value_index];
				
				bool overflow = Eidos_mul_overflow(product, operand, &product);
				
				if (overflow)
					EIDOS_TERMINATION << "ERROR (Eidos_ExecuteFunction_cumProduct): integer multiplication overflow in function cumProduct()." << EidosTerminate(nullptr);
				
				int_result->set_int_no_check(product, value_index);
			}
		}
	}
	else if (x_type == EidosValueType::kValueFloat)
	{
		if (x_count == 1)
		{
			result_SP = EidosValue_SP(new (gEidosValuePool->AllocateChunk()) EidosValue_Float_singleton(x_value->FloatAtIndex(0, nullptr)));
		}
		else
		{
			// We have x_count != 1, so the type of x_value must be EidosValue_Float_vector; we can use the fast API
			const double *float_data = x_value->FloatVector()->data();
			double product = 1.0;
			EidosValue_Float_vector *float_result = (new (gEidosValuePool->AllocateChunk()) EidosValue_Float_vector())->resize_no_initialize(x_count);
			result_SP = EidosValue_SP(float_result);
			
			for (int value_index = 0; value_index < x_count; ++value_index)
			{
				product *= float_data[value_index];
				float_result->set_float_no_check(product, value_index);
			}
		}
	}
	
	result_SP->CopyDimensionsFromValue(x_value);
	
	return result_SP;
}

//	(numeric)cumSum(numeric x)
EidosValue_SP Eidos_ExecuteFunction_cumSum(const EidosValue_SP *const p_arguments, __attribute__((unused)) int p_argument_count, __attribute__((unused)) EidosInterpreter &p_interpreter)
{
	EidosValue_SP result_SP(nullptr);
	
	EidosValue *x_value = p_arguments[0].get();
	EidosValueType x_type = x_value->Type();
	int x_count = x_value->Count();
	
	if (x_type == EidosValueType::kValueInt)
	{
		if (x_count == 1)
		{
			result_SP = EidosValue_SP(new (gEidosValuePool->AllocateChunk()) EidosValue_Int_singleton(x_value->IntAtIndex(0, nullptr)));
		}
		else
		{
			// We have x_count != 1, so the type of x_value must be EidosValue_Int_vector; we can use the fast API
			const int64_t *int_data = x_value->IntVector()->data();
			int64_t sum = 0;
			EidosValue_Int_vector *int_result = (new (gEidosValuePool->AllocateChunk()) EidosValue_Int_vector())->resize_no_initialize(x_count);
			result_SP = EidosValue_SP(int_result);
			
			for (int value_index = 0; value_index < x_count; ++value_index)
			{
				int64_t operand = int_data[value_index];
				
				bool overflow = Eidos_add_overflow(sum, operand, &sum);
				
				if (overflow)
					EIDOS_TERMINATION << "ERROR (Eidos_ExecuteFunction_cumSum): integer addition overflow in function cumSum()." << EidosTerminate(nullptr);
				
				int_result->set_int_no_check(sum, value_index);
			}
		}
	}
	else if (x_type == EidosValueType::kValueFloat)
	{
		if (x_count == 1)
		{
			result_SP = EidosValue_SP(new (gEidosValuePool->AllocateChunk()) EidosValue_Float_singleton(x_value->FloatAtIndex(0, nullptr)));
		}
		else
		{
			// We have x_count != 1, so the type of x_value must be EidosValue_Float_vector; we can use the fast API
			const double *float_data = x_value->FloatVector()->data();
			double sum = 0.0;
			EidosValue_Float_vector *float_result = (new (gEidosValuePool->AllocateChunk()) EidosValue_Float_vector())->resize_no_initialize(x_count);
			result_SP = EidosValue_SP(float_result);
			
			for (int value_index = 0; value_index < x_count; ++value_index)
			{
				sum += float_data[value_index];
				float_result->set_float_no_check(sum, value_index);
			}
		}
	}
	
	result_SP->CopyDimensionsFromValue(x_value);
	
	return result_SP;
}

//	(float)exp(numeric x)
EidosValue_SP Eidos_ExecuteFunction_exp(const EidosValue_SP *const p_arguments, __attribute__((unused)) int p_argument_count, __attribute__((unused)) EidosInterpreter &p_interpreter)
{
	EidosValue_SP result_SP(nullptr);
	
	EidosValue *x_value = p_arguments[0].get();
	int x_count = x_value->Count();
	
	if (x_count == 1)
	{
		result_SP = EidosValue_SP(new (gEidosValuePool->AllocateChunk()) EidosValue_Float_singleton(exp(x_value->FloatAtIndex(0, nullptr))));
	}
	else
	{
		EidosValue_Float_vector *float_result = (new (gEidosValuePool->AllocateChunk()) EidosValue_Float_vector())->resize_no_initialize(x_count);
		result_SP = EidosValue_SP(float_result);
		
		for (int value_index = 0; value_index < x_count; ++value_index)
			float_result->set_float_no_check(exp(x_value->FloatAtIndex(value_index, nullptr)), value_index);
	}
	
	result_SP->CopyDimensionsFromValue(x_value);
	
	return result_SP;
}

//	(float)floor(float x)
EidosValue_SP Eidos_ExecuteFunction_floor(const EidosValue_SP *const p_arguments, __attribute__((unused)) int p_argument_count, __attribute__((unused)) EidosInterpreter &p_interpreter)
{
	EidosValue_SP result_SP(nullptr);
	
	EidosValue *x_value = p_arguments[0].get();
	int x_count = x_value->Count();
	
	if (x_count == 1)
	{
		result_SP = EidosValue_SP(new (gEidosValuePool->AllocateChunk()) EidosValue_Float_singleton(floor(x_value->FloatAtIndex(0, nullptr))));
	}
	else
	{
		// We have x_count != 1 and x_value is guaranteed to be an EidosValue_Float, so we can use the fast API
		const double *float_data = x_value->FloatVector()->data();
		EidosValue_Float_vector *float_result = (new (gEidosValuePool->AllocateChunk()) EidosValue_Float_vector())->resize_no_initialize(x_count);
		result_SP = EidosValue_SP(float_result);
		
		for (int value_index = 0; value_index < x_count; ++value_index)
			float_result->set_float_no_check(floor(float_data[value_index]), value_index);
	}
	
	result_SP->CopyDimensionsFromValue(x_value);
	
	return result_SP;
}

//	(integer)integerDiv(integer x, integer y)
EidosValue_SP Eidos_ExecuteFunction_integerDiv(const EidosValue_SP *const p_arguments, __attribute__((unused)) int p_argument_count, __attribute__((unused)) EidosInterpreter &p_interpreter)
{
	EidosValue_SP result_SP(nullptr);
	
	EidosValue *x_value = p_arguments[0].get();
	int x_count = x_value->Count();
	EidosValue *y_value = p_arguments[1].get();
	int y_count = y_value->Count();
	
	// matrices/arrays must be conformable, and we need to decide here which operand's dimensionality will be used for the result
	int x_dimcount = x_value->DimensionCount();
	int y_dimcount = y_value->DimensionCount();
	EidosValue_SP result_dim_source(EidosValue::BinaryOperationDimensionSource(x_value, y_value));
	
	if ((x_dimcount > 1) && (y_dimcount > 1) && !EidosValue::MatchingDimensions(x_value, y_value))
		EIDOS_TERMINATION << "ERROR (Eidos_ExecuteFunction_integerDiv): non-conformable array arguments to integerDiv()." << EidosTerminate(nullptr);
	
	if ((x_count == 1) && (y_count == 1))
	{
		int64_t int1 = x_value->IntAtIndex(0, nullptr);
		int64_t int2 = y_value->IntAtIndex(0, nullptr);
		
		if (int2 == 0)
			EIDOS_TERMINATION << "ERROR (Eidos_ExecuteFunction_integerDiv): function integerDiv() cannot perform division by 0." << EidosTerminate(nullptr);
		
		result_SP = EidosValue_SP(new (gEidosValuePool->AllocateChunk()) EidosValue_Int_singleton(int1 / int2));
	}
	else
	{
		if (x_count == y_count)
		{
			const int64_t *int1_data = x_value->IntVector()->data();
			const int64_t *int2_data = y_value->IntVector()->data();
			EidosValue_Int_vector *int_result = (new (gEidosValuePool->AllocateChunk()) EidosValue_Int_vector())->resize_no_initialize(x_count);
			result_SP = EidosValue_SP(int_result);
			
			for (int value_index = 0; value_index < x_count; ++value_index)
			{
				int64_t int1 = int1_data[value_index];
				int64_t int2 = int2_data[value_index];
				
				if (int2 == 0)
					EIDOS_TERMINATION << "ERROR (Eidos_ExecuteFunction_integerDiv): function integerDiv() cannot perform division by 0." << EidosTerminate(nullptr);
				
				int_result->set_int_no_check(int1 / int2, value_index);
			}
		}
		else if (x_count == 1)
		{
			int64_t int1 = x_value->IntAtIndex(0, nullptr);
			const int64_t *int2_data = y_value->IntVector()->data();
			EidosValue_Int_vector *int_result = (new (gEidosValuePool->AllocateChunk()) EidosValue_Int_vector())->resize_no_initialize(y_count);
			result_SP = EidosValue_SP(int_result);
			
			for (int value_index = 0; value_index < y_count; ++value_index)
			{
				int64_t int2 = int2_data[value_index];
				
				if (int2 == 0)
					EIDOS_TERMINATION << "ERROR (Eidos_ExecuteFunction_integerDiv): function integerDiv() cannot perform division by 0." << EidosTerminate(nullptr);
				
				int_result->set_int_no_check(int1 / int2, value_index);
			}
		}
		else if (y_count == 1)
		{
			const int64_t *int1_data = x_value->IntVector()->data();
			int64_t int2 = y_value->IntAtIndex(0, nullptr);
			EidosValue_Int_vector *int_result = (new (gEidosValuePool->AllocateChunk()) EidosValue_Int_vector())->resize_no_initialize(x_count);
			result_SP = EidosValue_SP(int_result);
			
			if (int2 == 0)
				EIDOS_TERMINATION << "ERROR (Eidos_ExecuteFunction_integerDiv): function integerDiv() cannot perform division by 0." << EidosTerminate(nullptr);
			
			// Special-case division by 2, since it is common
			// BCH 13 April 2017: Removing this optimization; it produces inconsistent behavior for negative numerators.
			// This optimization was originally committed on 2 March 2017; it was never in any release version of SLiM.
//			if (int2 == 2)
//			{
//				for (int value_index = 0; value_index < x_count; ++value_index)
//					int_result->set_int_no_check(int1_vec[value_index] >> 1, value_index);
//			}
//			else
//			{
				for (int value_index = 0; value_index < x_count; ++value_index)
					int_result->set_int_no_check(int1_data[value_index] / int2, value_index);
//			}
		}
		else	// if ((x_count != y_count) && (x_count != 1) && (y_count != 1))
		{
			EIDOS_TERMINATION << "ERROR (Eidos_ExecuteFunction_integerDiv): function integerDiv() requires that either (1) both operands have the same size(), or (2) one operand has size() == 1." << EidosTerminate(nullptr);
		}
	}
	
	// Copy dimensions from whichever operand we chose at the beginning
	result_SP->CopyDimensionsFromValue(result_dim_source.get());
	
	return result_SP;
}

//	(integer)integerMod(integer x, integer y)
EidosValue_SP Eidos_ExecuteFunction_integerMod(const EidosValue_SP *const p_arguments, __attribute__((unused)) int p_argument_count, __attribute__((unused)) EidosInterpreter &p_interpreter)
{
	EidosValue_SP result_SP(nullptr);
	
	EidosValue *x_value = p_arguments[0].get();
	int x_count = x_value->Count();
	EidosValue *y_value = p_arguments[1].get();
	int y_count = y_value->Count();
	
	// matrices/arrays must be conformable, and we need to decide here which operand's dimensionality will be used for the result
	int x_dimcount = x_value->DimensionCount();
	int y_dimcount = y_value->DimensionCount();
	EidosValue_SP result_dim_source(EidosValue::BinaryOperationDimensionSource(x_value, y_value));
	
	if ((x_dimcount > 1) && (y_dimcount > 1) && !EidosValue::MatchingDimensions(x_value, y_value))
		EIDOS_TERMINATION << "ERROR (Eidos_ExecuteFunction_integerMod): non-conformable array arguments to integerMod()." << EidosTerminate(nullptr);
	
	if ((x_count == 1) && (y_count == 1))
	{
		int64_t int1 = x_value->IntAtIndex(0, nullptr);
		int64_t int2 = y_value->IntAtIndex(0, nullptr);
		
		if (int2 == 0)
			EIDOS_TERMINATION << "ERROR (Eidos_ExecuteFunction_integerMod): function integerMod() cannot perform modulo by 0." << EidosTerminate(nullptr);
		
		result_SP = EidosValue_SP(new (gEidosValuePool->AllocateChunk()) EidosValue_Int_singleton(int1 % int2));
	}
	else
	{
		if (x_count == y_count)
		{
			const int64_t *int1_data = x_value->IntVector()->data();
			const int64_t *int2_data = y_value->IntVector()->data();
			EidosValue_Int_vector *int_result = (new (gEidosValuePool->AllocateChunk()) EidosValue_Int_vector())->resize_no_initialize(x_count);
			result_SP = EidosValue_SP(int_result);
			
			for (int value_index = 0; value_index < x_count; ++value_index)
			{
				int64_t int1 = int1_data[value_index];
				int64_t int2 = int2_data[value_index];
				
				if (int2 == 0)
					EIDOS_TERMINATION << "ERROR (Eidos_ExecuteFunction_integerMod): function integerMod() cannot perform modulo by 0." << EidosTerminate(nullptr);
				
				int_result->set_int_no_check(int1 % int2, value_index);
			}
		}
		else if (x_count == 1)
		{
			int64_t int1 = x_value->IntAtIndex(0, nullptr);
			const int64_t *int2_data = y_value->IntVector()->data();
			EidosValue_Int_vector *int_result = (new (gEidosValuePool->AllocateChunk()) EidosValue_Int_vector())->resize_no_initialize(y_count);
			result_SP = EidosValue_SP(int_result);
			
			for (int value_index = 0; value_index < y_count; ++value_index)
			{
				int64_t int2 = int2_data[value_index];
				
				if (int2 == 0)
					EIDOS_TERMINATION << "ERROR (Eidos_ExecuteFunction_integerMod): function integerMod() cannot perform modulo by 0." << EidosTerminate(nullptr);
				
				int_result->set_int_no_check(int1 % int2, value_index);
			}
		}
		else if (y_count == 1)
		{
			const int64_t *int1_data = x_value->IntVector()->data();
			int64_t int2 = y_value->IntAtIndex(0, nullptr);
			EidosValue_Int_vector *int_result = (new (gEidosValuePool->AllocateChunk()) EidosValue_Int_vector())->resize_no_initialize(x_count);
			result_SP = EidosValue_SP(int_result);
			
			if (int2 == 0)
				EIDOS_TERMINATION << "ERROR (Eidos_ExecuteFunction_integerMod): function integerMod() cannot perform modulo by 0." << EidosTerminate(nullptr);
			
			// Special-case modulo by 2, since it is common
			// BCH 13 April 2017: Removing this optimization; it produces inconsistent behavior for negative numerators.
			// This optimization was originally committed on 2 March 2017; it was never in any release version of SLiM.
//			if (int2 == 2)
//			{
//				for (int value_index = 0; value_index < x_count; ++value_index)
//					int_result->set_int_no_check(int1_vec[value_index] & (int64_t)0x01, value_index);
//			}
//			else
//			{
				for (int value_index = 0; value_index < x_count; ++value_index)
					int_result->set_int_no_check(int1_data[value_index] % int2, value_index);
//			}
		}
		else	// if ((x_count != y_count) && (x_count != 1) && (y_count != 1))
		{
			EIDOS_TERMINATION << "ERROR (Eidos_ExecuteFunction_integerMod): function integerMod() requires that either (1) both operands have the same size(), or (2) one operand has size() == 1." << EidosTerminate(nullptr);
		}
	}
	
	// Copy dimensions from whichever operand we chose at the beginning
	result_SP->CopyDimensionsFromValue(result_dim_source.get());
	
	return result_SP;
}

//	(logical)isFinite(float x)
EidosValue_SP Eidos_ExecuteFunction_isFinite(const EidosValue_SP *const p_arguments, __attribute__((unused)) int p_argument_count, __attribute__((unused)) EidosInterpreter &p_interpreter)
{
	EidosValue_SP result_SP(nullptr);
	
	EidosValue *x_value = p_arguments[0].get();
	int x_count = x_value->Count();
	
	if (x_count == 1)
	{
		if (x_value ->DimensionCount() == 1)
			result_SP = (std::isfinite(x_value->FloatAtIndex(0, nullptr)) ? gStaticEidosValue_LogicalT : gStaticEidosValue_LogicalF);
		else
			result_SP = EidosValue_Logical_SP(new (gEidosValuePool->AllocateChunk()) EidosValue_Logical{std::isfinite(x_value->FloatAtIndex(0, nullptr))});
	}
	else
	{
		// We have x_count != 1 and x_value is guaranteed to be an EidosValue_Float, so we can use the fast API
		const double *float_data = x_value->FloatVector()->data();
		EidosValue_Logical *logical_result = (new (gEidosValuePool->AllocateChunk()) EidosValue_Logical())->resize_no_initialize(x_count);
		result_SP = EidosValue_SP(logical_result);
		
		for (int value_index = 0; value_index < x_count; ++value_index)
			logical_result->set_logical_no_check(std::isfinite(float_data[value_index]), value_index);
	}
	
	// Copy dimensions from whichever operand we chose at the beginning
	result_SP->CopyDimensionsFromValue(x_value);
	
	return result_SP;
}

//	(logical)isInfinite(float x)
EidosValue_SP Eidos_ExecuteFunction_isInfinite(const EidosValue_SP *const p_arguments, __attribute__((unused)) int p_argument_count, __attribute__((unused)) EidosInterpreter &p_interpreter)
{
	EidosValue_SP result_SP(nullptr);
	
	EidosValue *x_value = p_arguments[0].get();
	int x_count = x_value->Count();
	
	if (x_count == 1)
	{
		if (x_value ->DimensionCount() == 1)
			result_SP = (std::isinf(x_value->FloatAtIndex(0, nullptr)) ? gStaticEidosValue_LogicalT : gStaticEidosValue_LogicalF);
		else
			result_SP = EidosValue_Logical_SP(new (gEidosValuePool->AllocateChunk()) EidosValue_Logical{std::isinf(x_value->FloatAtIndex(0, nullptr))});
	}
	else
	{
		// We have x_count != 1 and x_value is guaranteed to be an EidosValue_Float, so we can use the fast API
		const double *float_data = x_value->FloatVector()->data();
		EidosValue_Logical *logical_result = (new (gEidosValuePool->AllocateChunk()) EidosValue_Logical())->resize_no_initialize(x_count);
		result_SP = EidosValue_SP(logical_result);
		
		for (int value_index = 0; value_index < x_count; ++value_index)
			logical_result->set_logical_no_check(std::isinf(float_data[value_index]), value_index);
	}
	
	// Copy dimensions from whichever operand we chose at the beginning
	result_SP->CopyDimensionsFromValue(x_value);
	
	return result_SP;
}

//	(logical)isNAN(float x)
EidosValue_SP Eidos_ExecuteFunction_isNAN(const EidosValue_SP *const p_arguments, __attribute__((unused)) int p_argument_count, EidosInterpreter __attribute__((unused)) &p_interpreter)
{
	EidosValue_SP result_SP(nullptr);
	
	EidosValue *x_value = p_arguments[0].get();
	int x_count = x_value->Count();
	
	if (x_count == 1)
	{
		if (x_value ->DimensionCount() == 1)
			result_SP = (std::isnan(x_value->FloatAtIndex(0, nullptr)) ? gStaticEidosValue_LogicalT : gStaticEidosValue_LogicalF);
		else
			result_SP = EidosValue_Logical_SP(new (gEidosValuePool->AllocateChunk()) EidosValue_Logical{std::isnan(x_value->FloatAtIndex(0, nullptr))});
	}
	else
	{
		// We have x_count != 1 and x_value is guaranteed to be an EidosValue_Float, so we can use the fast API
		const double *float_data = x_value->FloatVector()->data();
		EidosValue_Logical *logical_result = (new (gEidosValuePool->AllocateChunk()) EidosValue_Logical())->resize_no_initialize(x_count);
		result_SP = EidosValue_SP(logical_result);
		
		for (int value_index = 0; value_index < x_count; ++value_index)
			logical_result->set_logical_no_check(std::isnan(float_data[value_index]), value_index);
	}
	
	// Copy dimensions from whichever operand we chose at the beginning
	result_SP->CopyDimensionsFromValue(x_value);
	
	return result_SP;
}

//	(float)log(numeric x)
EidosValue_SP Eidos_ExecuteFunction_log(const EidosValue_SP *const p_arguments, __attribute__((unused)) int p_argument_count, EidosInterpreter __attribute__((unused)) &p_interpreter)
{
	EidosValue_SP result_SP(nullptr);
	
	EidosValue *x_value = p_arguments[0].get();
	int x_count = x_value->Count();
	
	if (x_count == 1)
	{
		result_SP = EidosValue_SP(new (gEidosValuePool->AllocateChunk()) EidosValue_Float_singleton(log(x_value->FloatAtIndex(0, nullptr))));
	}
	else
	{
		EidosValue_Float_vector *float_result = (new (gEidosValuePool->AllocateChunk()) EidosValue_Float_vector())->resize_no_initialize(x_count);
		result_SP = EidosValue_SP(float_result);
		
		for (int value_index = 0; value_index < x_count; ++value_index)
			float_result->set_float_no_check(log(x_value->FloatAtIndex(value_index, nullptr)), value_index);
	}
	
	result_SP->CopyDimensionsFromValue(x_value);
	
	return result_SP;
}

//	(float)log10(numeric x)
EidosValue_SP Eidos_ExecuteFunction_log10(const EidosValue_SP *const p_arguments, __attribute__((unused)) int p_argument_count, EidosInterpreter __attribute__((unused)) &p_interpreter)
{
	EidosValue_SP result_SP(nullptr);
	
	EidosValue *x_value = p_arguments[0].get();
	int x_count = x_value->Count();
	
	if (x_count == 1)
	{
		result_SP = EidosValue_SP(new (gEidosValuePool->AllocateChunk()) EidosValue_Float_singleton(log10(x_value->FloatAtIndex(0, nullptr))));
	}
	else
	{
		EidosValue_Float_vector *float_result = (new (gEidosValuePool->AllocateChunk()) EidosValue_Float_vector())->resize_no_initialize(x_count);
		result_SP = EidosValue_SP(float_result);
		
		for (int value_index = 0; value_index < x_count; ++value_index)
			float_result->set_float_no_check(log10(x_value->FloatAtIndex(value_index, nullptr)), value_index);
	}
	
	result_SP->CopyDimensionsFromValue(x_value);
	
	return result_SP;
}

//	(float)log2(numeric x)
EidosValue_SP Eidos_ExecuteFunction_log2(const EidosValue_SP *const p_arguments, __attribute__((unused)) int p_argument_count, __attribute__((unused)) EidosInterpreter &p_interpreter)
{
	EidosValue_SP result_SP(nullptr);
	
	EidosValue *x_value = p_arguments[0].get();
	int x_count = x_value->Count();
	
	if (x_count == 1)
	{
		result_SP = EidosValue_SP(new (gEidosValuePool->AllocateChunk()) EidosValue_Float_singleton(log2(x_value->FloatAtIndex(0, nullptr))));
	}
	else
	{
		EidosValue_Float_vector *float_result = (new (gEidosValuePool->AllocateChunk()) EidosValue_Float_vector())->resize_no_initialize(x_count);
		result_SP = EidosValue_SP(float_result);
		
		for (int value_index = 0; value_index < x_count; ++value_index)
			float_result->set_float_no_check(log2(x_value->FloatAtIndex(value_index, nullptr)), value_index);
	}
	
	result_SP->CopyDimensionsFromValue(x_value);
	
	return result_SP;
}

//	(numeric$)product(numeric x)
EidosValue_SP Eidos_ExecuteFunction_product(const EidosValue_SP *const p_arguments, __attribute__((unused)) int p_argument_count, __attribute__((unused)) EidosInterpreter &p_interpreter)
{
	EidosValue_SP result_SP(nullptr);
	
	EidosValue *x_value = p_arguments[0].get();
	EidosValueType x_type = x_value->Type();
	int x_count = x_value->Count();
	
	if (x_type == EidosValueType::kValueInt)
	{
		if (x_count == 1)
		{
			result_SP = EidosValue_SP(new (gEidosValuePool->AllocateChunk()) EidosValue_Int_singleton(x_value->IntAtIndex(0, nullptr)));
		}
		else
		{
			// We have x_count != 1, so the type of x_value must be EidosValue_Int_vector; we can use the fast API
			const int64_t *int_data = x_value->IntVector()->data();
			int64_t product = 1;
			double product_d = 1.0;
			bool fits_in_integer = true;
			
			// We do a tricky thing here.  We want to try to compute in integer, but switch to float if we overflow.
			// If we do overflow, we want to minimize numerical error by accumulating in integer for as long as we
			// can, and then throwing the integer accumulator over into the float accumulator only when it is about
			// to overflow.  We perform both computations in parallel, and use integer for the result if we can.
			for (int value_index = 0; value_index < x_count; ++value_index)
			{
				int64_t old_product = product;
				int64_t temp = int_data[value_index];
				
				bool overflow = Eidos_mul_overflow(old_product, temp, &product);
				
				// switch to float computation on overflow, and accumulate in the float product just before overflow
				if (overflow)
				{
					fits_in_integer = false;
					product_d *= old_product;
					product = temp;
				}
			}
			
			product_d *= product;		// multiply in whatever integer accumulation has not overflowed
			
			if (fits_in_integer)
				result_SP = EidosValue_SP(new (gEidosValuePool->AllocateChunk()) EidosValue_Int_singleton(product));
			else
				result_SP = EidosValue_SP(new (gEidosValuePool->AllocateChunk()) EidosValue_Float_singleton(product_d));
		}
	}
	else if (x_type == EidosValueType::kValueFloat)
	{
		if (x_count == 1)
		{
			result_SP = EidosValue_SP(new (gEidosValuePool->AllocateChunk()) EidosValue_Float_singleton(x_value->FloatAtIndex(0, nullptr)));
		}
		else
		{
			// We have x_count != 1, so the type of x_value must be EidosValue_Float_vector; we can use the fast API
			const double *float_data = x_value->FloatVector()->data();
			double product = 1;
			
			for (int value_index = 0; value_index < x_count; ++value_index)
				product *= float_data[value_index];
			
			result_SP = EidosValue_SP(new (gEidosValuePool->AllocateChunk()) EidosValue_Float_singleton(product));
		}
	}
	
	return result_SP;
}

//	(float)round(float x)
EidosValue_SP Eidos_ExecuteFunction_round(const EidosValue_SP *const p_arguments, __attribute__((unused)) int p_argument_count, __attribute__((unused)) EidosInterpreter &p_interpreter)
{
	EidosValue_SP result_SP(nullptr);
	
	EidosValue *x_value = p_arguments[0].get();
	int x_count = x_value->Count();
	
	if (x_count == 1)
	{
		result_SP = EidosValue_SP(new (gEidosValuePool->AllocateChunk()) EidosValue_Float_singleton(round(x_value->FloatAtIndex(0, nullptr))));
	}
	else
	{
		// We have x_count != 1 and x_value is guaranteed to be an EidosValue_Float, so we can use the fast API
		const double *float_data = x_value->FloatVector()->data();
		EidosValue_Float_vector *float_result = (new (gEidosValuePool->AllocateChunk()) EidosValue_Float_vector())->resize_no_initialize(x_count);
		result_SP = EidosValue_SP(float_result);
		
		for (int value_index = 0; value_index < x_count; ++value_index)
			float_result->set_float_no_check(round(float_data[value_index]), value_index);
	}
	
	result_SP->CopyDimensionsFromValue(x_value);
	
	return result_SP;
}

//	(*)setDifference(* x, * y)
EidosValue_SP Eidos_ExecuteFunction_setDifference(const EidosValue_SP *const p_arguments, __attribute__((unused)) int p_argument_count, __attribute__((unused)) EidosInterpreter &p_interpreter)
{
	// Note that this function ignores matrix/array attributes, and always returns a vector, by design
	
	EidosValue_SP result_SP(nullptr);
	
	EidosValue *x_value = p_arguments[0].get();
	EidosValueType x_type = x_value->Type();
	int x_count = x_value->Count();
	
	EidosValue *y_value = p_arguments[1].get();
	EidosValueType y_type = y_value->Type();
	int y_count = y_value->Count();
	
	if (x_type != y_type)
		EIDOS_TERMINATION << "ERROR (Eidos_ExecuteFunction_setDifference): function setDifference() requires that both operands have the same type." << EidosTerminate(nullptr);
	
	EidosValueType arg_type = x_type;
	const EidosObjectClass *class0 = nullptr, *class1 = nullptr;
	
	if (arg_type == EidosValueType::kValueObject)
	{
		class0 = ((EidosValue_Object *)x_value)->Class();
		class1 = ((EidosValue_Object *)y_value)->Class();
		
		if ((class0 != class1) && (class0 != gEidos_UndefinedClassObject) && (class1 != gEidos_UndefinedClassObject))
			EIDOS_TERMINATION << "ERROR (Eidos_ExecuteFunction_setDifference): function setDifference() requires that both operands of object type have the same class (or undefined class)." << EidosTerminate(nullptr);
	}
	
	if (x_count == 0)
	{
		// If x is empty, the difference is the empty set
		if (class1 && (class1 != gEidos_UndefinedClassObject))
			result_SP = y_value->NewMatchingType();
		else
			result_SP = x_value->NewMatchingType();
	}
	else if (y_count == 0)
	{
		// If y is empty, the difference is x, uniqued
		result_SP = UniqueEidosValue(x_value, false, true);
	}
	else if (arg_type == EidosValueType::kValueLogical)
	{
		// Because EidosValue_Logical works differently than other EidosValue types, this code can handle
		// both the singleton and non-singleton cases; LogicalVector() is always available
		const eidos_logical_t *logical_data0 = x_value->LogicalVector()->data();
		const eidos_logical_t *logical_data1 = y_value->LogicalVector()->data();
		bool containsF0 = false, containsT0 = false, containsF1 = false, containsT1 = false;
		
		if (logical_data0[0])
		{
			containsT0 = true;
			
			for (int value_index = 1; value_index < x_count; ++value_index)
				if (!logical_data0[value_index])
				{
					containsF0 = true;
					break;
				}
		}
		else
		{
			containsF0 = true;
			
			for (int value_index = 1; value_index < x_count; ++value_index)
				if (logical_data0[value_index])
				{
					containsT0 = true;
					break;
				}
		}
		
		if (logical_data1[0])
		{
			containsT1 = true;
			
			for (int value_index = 1; value_index < y_count; ++value_index)
				if (!logical_data1[value_index])
				{
					containsF1 = true;
					break;
				}
		}
		else
		{
			containsF1 = true;
			
			for (int value_index = 1; value_index < y_count; ++value_index)
				if (logical_data1[value_index])
				{
					containsT1 = true;
					break;
				}
		}
		
		if (containsF1 && containsT1)
			result_SP = gStaticEidosValue_Logical_ZeroVec;
		else if (containsT0 && containsF0 && !containsT1 && !containsF1)
		{
			// CODE COVERAGE: This is dead code
			EidosValue_Logical *logical_result = (new (gEidosValuePool->AllocateChunk()) EidosValue_Logical())->resize_no_initialize(2);
			result_SP = EidosValue_SP(logical_result);
			
			logical_result->set_logical_no_check(false, 0);
			logical_result->set_logical_no_check(true, 1);
		}
		else if (containsT0 && !containsT1)
			result_SP = gStaticEidosValue_LogicalT;
		else if (containsF0 && !containsF1)
			result_SP = gStaticEidosValue_LogicalF;
		else
			result_SP = gStaticEidosValue_Logical_ZeroVec;
	}
	else if ((x_count == 1) && (y_count == 1))
	{
		// If both arguments are singleton, handle that case with a simple equality check
		if (arg_type == EidosValueType::kValueInt)
		{
			int64_t int0 = x_value->IntAtIndex(0, nullptr), int1 = y_value->IntAtIndex(0, nullptr);
			
			if (int0 == int1)
				result_SP = gStaticEidosValue_Integer_ZeroVec;
			else
				result_SP = EidosValue_SP(new (gEidosValuePool->AllocateChunk()) EidosValue_Int_singleton(int0));
		}
		else if (arg_type == EidosValueType::kValueFloat)
		{
			double float0 = x_value->FloatAtIndex(0, nullptr), float1 = y_value->FloatAtIndex(0, nullptr);
			
			if (float0 == float1)
				result_SP = gStaticEidosValue_Float_ZeroVec;
			else
				result_SP = EidosValue_SP(new (gEidosValuePool->AllocateChunk()) EidosValue_Float_singleton(float0));
		}
		else if (arg_type == EidosValueType::kValueString)
		{
			std::string string0 = x_value->StringAtIndex(0, nullptr), string1 = y_value->StringAtIndex(0, nullptr);
			
			if (string0 == string1)
				result_SP = gStaticEidosValue_String_ZeroVec;
			else
				result_SP = EidosValue_SP(new (gEidosValuePool->AllocateChunk()) EidosValue_String_singleton(string0));
		}
		else if (arg_type == EidosValueType::kValueObject)
		{
			EidosObjectElement *obj0 = x_value->ObjectElementAtIndex(0, nullptr), *obj1 = y_value->ObjectElementAtIndex(0, nullptr);
			
			if (obj0 == obj1)
				result_SP = x_value->NewMatchingType();
			else
				result_SP = EidosValue_SP(new (gEidosValuePool->AllocateChunk()) EidosValue_Object_singleton(obj0, ((EidosValue_Object *)x_value)->Class()));
		}
	}
	else if (x_count == 1)
	{
		// If any element in y matches the element in x, the result is an empty vector
		if (arg_type == EidosValueType::kValueInt)
		{
			int64_t int0 = x_value->IntAtIndex(0, nullptr);
			const int64_t *int_data = y_value->IntVector()->data();
			
			for (int value_index = 0; value_index < y_count; ++value_index)
				if (int0 == int_data[value_index])
					return gStaticEidosValue_Integer_ZeroVec;
			
			result_SP = EidosValue_SP(new (gEidosValuePool->AllocateChunk()) EidosValue_Int_singleton(int0));
		}
		else if (arg_type == EidosValueType::kValueFloat)
		{
			double float0 = x_value->FloatAtIndex(0, nullptr);
			const double *float_data = y_value->FloatVector()->data();
			
			for (int value_index = 0; value_index < y_count; ++value_index)
				if (float0 == float_data[value_index])
					return gStaticEidosValue_Float_ZeroVec;
			
			result_SP = EidosValue_SP(new (gEidosValuePool->AllocateChunk()) EidosValue_Float_singleton(float0));
		}
		else if (arg_type == EidosValueType::kValueString)
		{
			std::string string0 = x_value->StringAtIndex(0, nullptr);
			const std::vector<std::string> &string_vec = *y_value->StringVector();
			
			for (int value_index = 0; value_index < y_count; ++value_index)
				if (string0 == string_vec[value_index])
					return gStaticEidosValue_String_ZeroVec;
			
			result_SP = EidosValue_SP(new (gEidosValuePool->AllocateChunk()) EidosValue_String_singleton(string0));
		}
		else if (arg_type == EidosValueType::kValueObject)
		{
			EidosObjectElement *obj0 = x_value->ObjectElementAtIndex(0, nullptr);
			EidosObjectElement * const *object_vec = y_value->ObjectElementVector()->data();
			
			for (int value_index = 0; value_index < y_count; ++value_index)
				if (obj0 == object_vec[value_index])
					return x_value->NewMatchingType();
			
			result_SP = EidosValue_SP(new (gEidosValuePool->AllocateChunk()) EidosValue_Object_singleton(obj0, ((EidosValue_Object *)x_value)->Class()));
		}
	}
	else if (y_count == 1)
	{
		// The result is x uniqued, minus the element in y if it matches
		result_SP = UniqueEidosValue(x_value, true, true);
		
		int result_count = result_SP->Count();
		
		if (arg_type == EidosValueType::kValueInt)
		{
			int64_t int1 = y_value->IntAtIndex(0, nullptr);
			EidosValue_Int_vector *int_vec = result_SP->IntVector_Mutable();
			const int64_t *int_data = int_vec->data();
			
			for (int value_index = 0; value_index < result_count; ++value_index)
				if (int1 == int_data[value_index])
				{
					int_vec->erase_index(value_index);
					break;
				}
		}
		else if (arg_type == EidosValueType::kValueFloat)
		{
			double float1 = y_value->FloatAtIndex(0, nullptr);
			EidosValue_Float_vector *float_vec = result_SP->FloatVector_Mutable();
			double *float_data = float_vec->data();
			
			for (int value_index = 0; value_index < result_count; ++value_index)
				if (float1 == float_data[value_index])
				{
					float_vec->erase_index(value_index);
					break;
				}
		}
		else if (arg_type == EidosValueType::kValueString)
		{
			std::string string1 = y_value->StringAtIndex(0, nullptr);
			std::vector<std::string> &string_vec = *result_SP->StringVector_Mutable();
			
			for (int value_index = 0; value_index < result_count; ++value_index)
				if (string1 == string_vec[value_index])
				{
					string_vec.erase(string_vec.begin() + value_index);
					break;
				}
		}
		else if (arg_type == EidosValueType::kValueObject)
		{
			EidosObjectElement *obj1 = y_value->ObjectElementAtIndex(0, nullptr);
			EidosValue_Object_vector *object_element_vec = result_SP->ObjectElementVector_Mutable();
			EidosObjectElement * const *object_element_data = object_element_vec->data();
			
			for (int value_index = 0; value_index < result_count; ++value_index)
				if (obj1 == object_element_data[value_index])
				{
					object_element_vec->erase_index(value_index);
					break;
				}
		}
	}
	else
	{
		// Both arguments have size >1, so we can use fast APIs for both
		if (x_type == EidosValueType::kValueInt)
		{
			const int64_t *int_data0 = x_value->IntVector()->data();
			const int64_t *int_data1 = y_value->IntVector()->data();
			EidosValue_Int_vector *int_result = new (gEidosValuePool->AllocateChunk()) EidosValue_Int_vector();
			result_SP = EidosValue_SP(int_result);
			
			for (int value_index0 = 0; value_index0 < x_count; ++value_index0)
			{
				int64_t value = int_data0[value_index0];
				int value_index1, scan_index;
				
				// First check that the value does not exist in y
				for (value_index1 = 0; value_index1 < y_count; ++value_index1)
					if (value == int_data1[value_index1])
						break;
				
				if (value_index1 < y_count)
					continue;
				
				// Then check that we have not already handled the same value (uniquing)
				for (scan_index = 0; scan_index < value_index0; ++scan_index)
					if (value == int_data0[scan_index])
						break;
				
				if (scan_index < value_index0)
					continue;
				
				int_result->push_int(value);
			}
		}
		else if (x_type == EidosValueType::kValueFloat)
		{
			const double *float_data0 = x_value->FloatVector()->data();
			const double *float_data1 = y_value->FloatVector()->data();
			EidosValue_Float_vector *float_result = new (gEidosValuePool->AllocateChunk()) EidosValue_Float_vector();
			result_SP = EidosValue_SP(float_result);
			
			for (int value_index0 = 0; value_index0 < x_count; ++value_index0)
			{
				double value = float_data0[value_index0];
				int value_index1, scan_index;
				
				// First check that the value does not exist in y
				for (value_index1 = 0; value_index1 < y_count; ++value_index1)
					if (value == float_data1[value_index1])
						break;
				
				if (value_index1 < y_count)
					continue;
				
				// Then check that we have not already handled the same value (uniquing)
				for (scan_index = 0; scan_index < value_index0; ++scan_index)
					if (value == float_data0[scan_index])
						break;
				
				if (scan_index < value_index0)
					continue;
				
				float_result->push_float(value);
			}
		}
		else if (x_type == EidosValueType::kValueString)
		{
			const std::vector<std::string> &string_vec0 = *x_value->StringVector();
			const std::vector<std::string> &string_vec1 = *y_value->StringVector();
			EidosValue_String_vector *string_result = new (gEidosValuePool->AllocateChunk()) EidosValue_String_vector();
			result_SP = EidosValue_SP(string_result);
			
			for (int value_index0 = 0; value_index0 < x_count; ++value_index0)
			{
				std::string value = string_vec0[value_index0];
				int value_index1, scan_index;
				
				// First check that the value does not exist in y
				for (value_index1 = 0; value_index1 < y_count; ++value_index1)
					if (value == string_vec1[value_index1])
						break;
				
				if (value_index1 < y_count)
					continue;
				
				// Then check that we have not already handled the same value (uniquing)
				for (scan_index = 0; scan_index < value_index0; ++scan_index)
					if (value == string_vec0[scan_index])
						break;
				
				if (scan_index < value_index0)
					continue;
				
				string_result->PushString(value);
			}
		}
		else if (x_type == EidosValueType::kValueObject)
		{
			EidosObjectElement * const *object_vec0 = x_value->ObjectElementVector()->data();
			EidosObjectElement * const *object_vec1 = y_value->ObjectElementVector()->data();
			EidosValue_Object_vector *object_result = new (gEidosValuePool->AllocateChunk()) EidosValue_Object_vector(((EidosValue_Object *)x_value)->Class());
			result_SP = EidosValue_SP(object_result);
			
			for (int value_index0 = 0; value_index0 < x_count; ++value_index0)
			{
				EidosObjectElement *value = object_vec0[value_index0];
				int value_index1, scan_index;
				
				// First check that the value does not exist in y
				for (value_index1 = 0; value_index1 < y_count; ++value_index1)
					if (value == object_vec1[value_index1])
						break;
				
				if (value_index1 < y_count)
					continue;
				
				// Then check that we have not already handled the same value (uniquing)
				for (scan_index = 0; scan_index < value_index0; ++scan_index)
					if (value == object_vec0[scan_index])
						break;
				
				if (scan_index < value_index0)
					continue;
				
				object_result->push_object_element(value);
			}
		}
	}
	
	return result_SP;
}

//	(*)setIntersection(* x, * y)
EidosValue_SP Eidos_ExecuteFunction_setIntersection(const EidosValue_SP *const p_arguments, __attribute__((unused)) int p_argument_count, __attribute__((unused)) EidosInterpreter &p_interpreter)
{
	// Note that this function ignores matrix/array attributes, and always returns a vector, by design
	
	EidosValue_SP result_SP(nullptr);
	
	EidosValue *x_value = p_arguments[0].get();
	EidosValueType x_type = x_value->Type();
	int x_count = x_value->Count();
	
	EidosValue *y_value = p_arguments[1].get();
	EidosValueType y_type = y_value->Type();
	int y_count = y_value->Count();
	
	if (x_type != y_type)
		EIDOS_TERMINATION << "ERROR (Eidos_ExecuteFunction_setIntersection): function setIntersection() requires that both operands have the same type." << EidosTerminate(nullptr);
	
	EidosValueType arg_type = x_type;
	const EidosObjectClass *class0 = nullptr, *class1 = nullptr;
	
	if (arg_type == EidosValueType::kValueObject)
	{
		class0 = ((EidosValue_Object *)x_value)->Class();
		class1 = ((EidosValue_Object *)y_value)->Class();
		
		if ((class0 != class1) && (class0 != gEidos_UndefinedClassObject) && (class1 != gEidos_UndefinedClassObject))
			EIDOS_TERMINATION << "ERROR (Eidos_ExecuteFunction_setIntersection): function setIntersection() requires that both operands of object type have the same class (or undefined class)." << EidosTerminate(nullptr);
	}
	
	if ((x_count == 0) || (y_count == 0))
	{
		// If either argument is empty, the intersection is the empty set
		if (class1 && (class1 != gEidos_UndefinedClassObject))
			result_SP = y_value->NewMatchingType();
		else
			result_SP = x_value->NewMatchingType();
	}
	else if (arg_type == EidosValueType::kValueLogical)
	{
		// Because EidosValue_Logical works differently than other EidosValue types, this code can handle
		// both the singleton and non-singleton cases; LogicalVector() is always available
		const eidos_logical_t *logical_data0 = x_value->LogicalVector()->data();
		const eidos_logical_t *logical_data1 = y_value->LogicalVector()->data();
		bool containsF0 = false, containsT0 = false, containsF1 = false, containsT1 = false;
		
		if (logical_data0[0])
		{
			containsT0 = true;
			
			for (int value_index = 1; value_index < x_count; ++value_index)
				if (!logical_data0[value_index])
				{
					containsF0 = true;
					break;
				}
		}
		else
		{
			containsF0 = true;
			
			for (int value_index = 1; value_index < x_count; ++value_index)
				if (logical_data0[value_index])
				{
					containsT0 = true;
					break;
				}
		}
		
		if (logical_data1[0])
		{
			containsT1 = true;
			
			for (int value_index = 1; value_index < y_count; ++value_index)
				if (!logical_data1[value_index])
				{
					containsF1 = true;
					break;
				}
		}
		else
		{
			containsF1 = true;
			
			for (int value_index = 1; value_index < y_count; ++value_index)
				if (logical_data1[value_index])
				{
					containsT1 = true;
					break;
				}
		}
		
		if (containsF0 && containsT0 && containsF1 && containsT1)
		{
			EidosValue_Logical *logical_result = (new (gEidosValuePool->AllocateChunk()) EidosValue_Logical())->resize_no_initialize(2);
			result_SP = EidosValue_SP(logical_result);
			
			logical_result->set_logical_no_check(false, 0);
			logical_result->set_logical_no_check(true, 1);
		}
		else if (containsF0 && containsF1)
			result_SP = gStaticEidosValue_LogicalF;
		else if (containsT0 && containsT1)
			result_SP = gStaticEidosValue_LogicalT;
		else
			result_SP = gStaticEidosValue_Logical_ZeroVec;
	}
	else if ((x_count == 1) && (y_count == 1))
	{
		// If both arguments are singleton, handle that case with a simple equality check
		if (arg_type == EidosValueType::kValueInt)
		{
			int64_t int0 = x_value->IntAtIndex(0, nullptr), int1 = y_value->IntAtIndex(0, nullptr);
			
			if (int0 == int1)
				result_SP = EidosValue_SP(new (gEidosValuePool->AllocateChunk()) EidosValue_Int_singleton(int0));
			else
				result_SP = gStaticEidosValue_Integer_ZeroVec;
		}
		else if (arg_type == EidosValueType::kValueFloat)
		{
			double float0 = x_value->FloatAtIndex(0, nullptr), float1 = y_value->FloatAtIndex(0, nullptr);
			
			if (float0 == float1)
				result_SP = EidosValue_SP(new (gEidosValuePool->AllocateChunk()) EidosValue_Float_singleton(float0));
			else
				result_SP = gStaticEidosValue_Float_ZeroVec;
		}
		else if (arg_type == EidosValueType::kValueString)
		{
			std::string string0 = x_value->StringAtIndex(0, nullptr), string1 = y_value->StringAtIndex(0, nullptr);
			
			if (string0 == string1)
				result_SP = EidosValue_SP(new (gEidosValuePool->AllocateChunk()) EidosValue_String_singleton(string0));
			else
				result_SP = gStaticEidosValue_String_ZeroVec;
		}
		else if (arg_type == EidosValueType::kValueObject)
		{
			EidosObjectElement *obj0 = x_value->ObjectElementAtIndex(0, nullptr), *obj1 = y_value->ObjectElementAtIndex(0, nullptr);
			
			if (obj0 == obj1)
				result_SP = EidosValue_SP(new (gEidosValuePool->AllocateChunk()) EidosValue_Object_singleton(obj0, ((EidosValue_Object *)x_value)->Class()));
			else
				result_SP = x_value->NewMatchingType();
		}
	}
	else if ((x_count == 1) || (y_count == 1))
	{
		// If either argument is singleton (but not both), handle that case with a fast check
		if (x_count == 1)
		{
			std::swap(x_count, y_count);
			std::swap(x_value, y_value);
		}
		
		// now x_count > 1, y_count == 1
		bool found_match = false;
		
		if (arg_type == EidosValueType::kValueInt)
		{
			int64_t value = y_value->IntAtIndex(0, nullptr);
			const int64_t *int_data = x_value->IntVector()->data();
			
			for (int scan_index = 0; scan_index < x_count; ++scan_index)
				if (value == int_data[scan_index])
				{
					found_match = true;
					break;
				}
		}
		else if (arg_type == EidosValueType::kValueFloat)
		{
			double value = y_value->FloatAtIndex(0, nullptr);
			const double *float_data = x_value->FloatVector()->data();
			
			for (int scan_index = 0; scan_index < x_count; ++scan_index)
				if (value == float_data[scan_index])
				{
					found_match = true;
					break;
				}
		}
		else if (arg_type == EidosValueType::kValueString)
		{
			std::string value = y_value->StringAtIndex(0, nullptr);
			const std::vector<std::string> &string_vec = *x_value->StringVector();
			
			for (int scan_index = 0; scan_index < x_count; ++scan_index)
				if (value == string_vec[scan_index])
				{
					found_match = true;
					break;
				}
		}
		else if (arg_type == EidosValueType::kValueObject)
		{
			EidosObjectElement *value = y_value->ObjectElementAtIndex(0, nullptr);
			EidosObjectElement * const *object_vec = x_value->ObjectElementVector()->data();
			
			for (int scan_index = 0; scan_index < x_count; ++scan_index)
				if (value == object_vec[scan_index])
				{
					found_match = true;
					break;
				}
		}
		
		if (found_match)
			result_SP = y_value->CopyValues();
		else
			result_SP = x_value->NewMatchingType();
	}
	else
	{
		// Both arguments have size >1, so we can use fast APIs for both
		if (x_type == EidosValueType::kValueInt)
		{
			const int64_t *int_data0 = x_value->IntVector()->data();
			const int64_t *int_data1 = y_value->IntVector()->data();
			EidosValue_Int_vector *int_result = new (gEidosValuePool->AllocateChunk()) EidosValue_Int_vector();
			result_SP = EidosValue_SP(int_result);
			
			for (int value_index0 = 0; value_index0 < x_count; ++value_index0)
			{
				int64_t value = int_data0[value_index0];
				
				// First check that the value also exists in y
				for (int value_index1 = 0; value_index1 < y_count; ++value_index1)
					if (value == int_data1[value_index1])
					{
						// Then check that we have not already handled the same value (uniquing)
						int scan_index;
						
						for (scan_index = 0; scan_index < value_index0; ++scan_index)
						{
							if (value == int_data0[scan_index])
								break;
						}
						
						if (scan_index == value_index0)
							int_result->push_int(value);
						break;
					}
			}
		}
		else if (x_type == EidosValueType::kValueFloat)
		{
			const double *float_data0 = x_value->FloatVector()->data();
			const double *float_data1 = y_value->FloatVector()->data();
			EidosValue_Float_vector *float_result = new (gEidosValuePool->AllocateChunk()) EidosValue_Float_vector();
			result_SP = EidosValue_SP(float_result);
			
			for (int value_index0 = 0; value_index0 < x_count; ++value_index0)
			{
				double value = float_data0[value_index0];
				
				// First check that the value also exists in y
				for (int value_index1 = 0; value_index1 < y_count; ++value_index1)
					if (value == float_data1[value_index1])
					{
						// Then check that we have not already handled the same value (uniquing)
						int scan_index;
						
						for (scan_index = 0; scan_index < value_index0; ++scan_index)
						{
							if (value == float_data0[scan_index])
								break;
						}
						
						if (scan_index == value_index0)
							float_result->push_float(value);
						break;
					}
			}
		}
		else if (x_type == EidosValueType::kValueString)
		{
			const std::vector<std::string> &string_vec0 = *x_value->StringVector();
			const std::vector<std::string> &string_vec1 = *y_value->StringVector();
			EidosValue_String_vector *string_result = new (gEidosValuePool->AllocateChunk()) EidosValue_String_vector();
			result_SP = EidosValue_SP(string_result);
			
			for (int value_index0 = 0; value_index0 < x_count; ++value_index0)
			{
				std::string value = string_vec0[value_index0];
				
				// First check that the value also exists in y
				for (int value_index1 = 0; value_index1 < y_count; ++value_index1)
					if (value == string_vec1[value_index1])
					{
						// Then check that we have not already handled the same value (uniquing)
						int scan_index;
						
						for (scan_index = 0; scan_index < value_index0; ++scan_index)
						{
							if (value == string_vec0[scan_index])
								break;
						}
						
						if (scan_index == value_index0)
							string_result->PushString(value);
						break;
					}
			}
		}
		else if (x_type == EidosValueType::kValueObject)
		{
			EidosObjectElement * const *object_vec0 = x_value->ObjectElementVector()->data();
			EidosObjectElement * const *object_vec1 = y_value->ObjectElementVector()->data();
			EidosValue_Object_vector *object_result = new (gEidosValuePool->AllocateChunk()) EidosValue_Object_vector(((EidosValue_Object *)x_value)->Class());
			result_SP = EidosValue_SP(object_result);
			
			for (int value_index0 = 0; value_index0 < x_count; ++value_index0)
			{
				EidosObjectElement *value = object_vec0[value_index0];
				
				// First check that the value also exists in y
				for (int value_index1 = 0; value_index1 < y_count; ++value_index1)
					if (value == object_vec1[value_index1])
					{
						// Then check that we have not already handled the same value (uniquing)
						int scan_index;
						
						for (scan_index = 0; scan_index < value_index0; ++scan_index)
						{
							if (value == object_vec0[scan_index])
								break;
						}
						
						if (scan_index == value_index0)
							object_result->push_object_element(value);
						break;
					}
			}
		}
	}
	
	return result_SP;
}

//	(*)setSymmetricDifference(* x, * y)
EidosValue_SP Eidos_ExecuteFunction_setSymmetricDifference(const EidosValue_SP *const p_arguments, __attribute__((unused)) int p_argument_count, __attribute__((unused)) EidosInterpreter &p_interpreter)
{
	// Note that this function ignores matrix/array attributes, and always returns a vector, by design
	
	EidosValue_SP result_SP(nullptr);
	
	EidosValue *x_value = p_arguments[0].get();
	EidosValueType x_type = x_value->Type();
	int x_count = x_value->Count();
	
	EidosValue *y_value = p_arguments[1].get();
	EidosValueType y_type = y_value->Type();
	int y_count = y_value->Count();
	
	if (x_type != y_type)
		EIDOS_TERMINATION << "ERROR (Eidos_ExecuteFunction_setSymmetricDifference): function setSymmetricDifference() requires that both operands have the same type." << EidosTerminate(nullptr);
	
	EidosValueType arg_type = x_type;
	const EidosObjectClass *class0 = nullptr, *class1 = nullptr;
	
	if (arg_type == EidosValueType::kValueObject)
	{
		class0 = ((EidosValue_Object *)x_value)->Class();
		class1 = ((EidosValue_Object *)y_value)->Class();
		
		if ((class0 != class1) && (class0 != gEidos_UndefinedClassObject) && (class1 != gEidos_UndefinedClassObject))
			EIDOS_TERMINATION << "ERROR (Eidos_ExecuteFunction_setSymmetricDifference): function setSymmetricDifference() requires that both operands of object type have the same class (or undefined class)." << EidosTerminate(nullptr);
	}
	
	if (x_count + y_count == 0)
	{
		if (class1 && (class1 != gEidos_UndefinedClassObject))
			result_SP = y_value->NewMatchingType();
		else
			result_SP = x_value->NewMatchingType();
	}
	else if ((x_count == 1) && (y_count == 0))
	{
		result_SP = x_value->CopyValues();
	}
	else if ((x_count == 0) && (y_count == 1))
	{
		result_SP = y_value->CopyValues();
	}
	else if (x_count == 0)
	{
		result_SP = UniqueEidosValue(y_value, false, true);
	}
	else if (y_count == 0)
	{
		result_SP = UniqueEidosValue(x_value, false, true);
	}
	else if (arg_type == EidosValueType::kValueLogical)
	{
		// Because EidosValue_Logical works differently than other EidosValue types, this code can handle
		// both the singleton and non-singleton cases; LogicalVector() is always available
		const eidos_logical_t *logical_data0 = x_value->LogicalVector()->data();
		const eidos_logical_t *logical_data1 = y_value->LogicalVector()->data();
		bool containsF0 = false, containsT0 = false, containsF1 = false, containsT1 = false;
		
		if (logical_data0[0])
		{
			containsT0 = true;
			
			for (int value_index = 1; value_index < x_count; ++value_index)
				if (!logical_data0[value_index])
				{
					containsF0 = true;
					break;
				}
		}
		else
		{
			containsF0 = true;
			
			for (int value_index = 1; value_index < x_count; ++value_index)
				if (logical_data0[value_index])
				{
					containsT0 = true;
					break;
				}
		}
		
		if (logical_data1[0])
		{
			containsT1 = true;
			
			for (int value_index = 1; value_index < y_count; ++value_index)
				if (!logical_data1[value_index])
				{
					containsF1 = true;
					break;
				}
		}
		else
		{
			containsF1 = true;
			
			for (int value_index = 1; value_index < y_count; ++value_index)
				if (logical_data1[value_index])
				{
					containsT1 = true;
					break;
				}
		}
		
		if ((containsF0 != containsF1) && (containsT0 != containsT1))
		{
			EidosValue_Logical *logical_result = (new (gEidosValuePool->AllocateChunk()) EidosValue_Logical())->resize_no_initialize(2);
			result_SP = EidosValue_SP(logical_result);
			
			logical_result->set_logical_no_check(false, 0);
			logical_result->set_logical_no_check(true, 1);
		}
		else if ((containsF0 == containsF1) && (containsT0 == containsT1))
			result_SP = gStaticEidosValue_Logical_ZeroVec;
		else if (containsT0 != containsT1)
			result_SP = gStaticEidosValue_LogicalT;
		else // (containsF0 != containsF1)
			result_SP = gStaticEidosValue_LogicalF;
	}
	else if ((x_count == 1) && (y_count == 1))
	{
		// If both arguments are singleton, handle that case with a simple equality check
		if (arg_type == EidosValueType::kValueInt)
		{
			int64_t int0 = x_value->IntAtIndex(0, nullptr), int1 = y_value->IntAtIndex(0, nullptr);
			
			if (int0 == int1)
				result_SP = gStaticEidosValue_Integer_ZeroVec;
			else
				result_SP = EidosValue_SP(new (gEidosValuePool->AllocateChunk()) EidosValue_Int_vector{int0, int1});
		}
		else if (arg_type == EidosValueType::kValueFloat)
		{
			double float0 = x_value->FloatAtIndex(0, nullptr), float1 = y_value->FloatAtIndex(0, nullptr);
			
			if (float0 == float1)
				result_SP = gStaticEidosValue_Float_ZeroVec;
			else
				result_SP = EidosValue_SP(new (gEidosValuePool->AllocateChunk()) EidosValue_Float_vector{float0, float1});
		}
		else if (arg_type == EidosValueType::kValueString)
		{
			std::string string0 = x_value->StringAtIndex(0, nullptr), string1 = y_value->StringAtIndex(0, nullptr);
			
			if (string0 == string1)
				result_SP = gStaticEidosValue_String_ZeroVec;
			else
				result_SP = EidosValue_SP(new (gEidosValuePool->AllocateChunk()) EidosValue_String_vector{string0, string1});
		}
		else if (arg_type == EidosValueType::kValueObject)
		{
			EidosObjectElement *obj0 = x_value->ObjectElementAtIndex(0, nullptr), *obj1 = y_value->ObjectElementAtIndex(0, nullptr);
			
			if (obj0 == obj1)
				result_SP = x_value->NewMatchingType();
			else
				result_SP = EidosValue_SP(new (gEidosValuePool->AllocateChunk()) EidosValue_Object_vector({obj0, obj1}, ((EidosValue_Object *)x_value)->Class()));
		}
	}
	else if ((x_count == 1) || (y_count == 1))
	{
		// We have one value that is a singleton, one that is a vector.  We'd like this case to be fast,
		// so that addition of a single element to a set is a fast operation.
		if (x_count == 1)
		{
			std::swap(x_count, y_count);
			std::swap(x_value, y_value);
		}
		
		// now x_count > 1, y_count == 1
		result_SP = UniqueEidosValue(x_value, true, true);
		
		int result_count = result_SP->Count();
		
		// result_SP is modifiable and is guaranteed to be a vector, so now the result is x uniqued,
		// minus the element in y if it matches, but plus the element in y if it does not match
		if (arg_type == EidosValueType::kValueInt)
		{
			int64_t int1 = y_value->IntAtIndex(0, nullptr);
			EidosValue_Int_vector *int_vec = result_SP->IntVector_Mutable();
			const int64_t *int_data = int_vec->data();
			int value_index;
			
			for (value_index = 0; value_index < result_count; ++value_index)
				if (int1 == int_data[value_index])
					break;
			
			if (value_index == result_count)
				int_vec->push_int(int1);
			else
				int_vec->erase_index(value_index);
		}
		else if (arg_type == EidosValueType::kValueFloat)
		{
			double float1 = y_value->FloatAtIndex(0, nullptr);
			EidosValue_Float_vector *float_vec = result_SP->FloatVector_Mutable();
			double *float_data = float_vec->data();
			int value_index;
			
			for (value_index = 0; value_index < result_count; ++value_index)
				if (float1 == float_data[value_index])
					break;
			
			if (value_index == result_count)
				float_vec->push_float(float1);
			else
				float_vec->erase_index(value_index);
		}
		else if (arg_type == EidosValueType::kValueString)
		{
			std::string string1 = y_value->StringAtIndex(0, nullptr);
			std::vector<std::string> &string_vec = *result_SP->StringVector_Mutable();
			int value_index;
			
			for (value_index = 0; value_index < result_count; ++value_index)
				if (string1 == string_vec[value_index])
					break;
			
			if (value_index == result_count)
				string_vec.push_back(string1);
			else
				string_vec.erase(string_vec.begin() + value_index);
		}
		else if (arg_type == EidosValueType::kValueObject)
		{
			EidosObjectElement *obj1 = y_value->ObjectElementAtIndex(0, nullptr);
			EidosValue_Object_vector *object_element_vec = result_SP->ObjectElementVector_Mutable();
			EidosObjectElement * const *object_element_data = object_element_vec->data();
			int value_index;
			
			for (value_index = 0; value_index < result_count; ++value_index)
				if (obj1 == object_element_data[value_index])
					break;
			
			if (value_index == result_count)
				object_element_vec->push_object_element(obj1);
			else
				object_element_vec->erase_index(value_index);
		}
	}
	else
	{
		// Both arguments have size >1, so we can use fast APIs for both.  Loop through x adding
		// unique values not in y, then loop through y adding unique values not in x.
		int value_index0, value_index1, scan_index;
		
		if (x_type == EidosValueType::kValueInt)
		{
			const int64_t *int_data0 = x_value->IntVector()->data();
			const int64_t *int_data1 = y_value->IntVector()->data();
			EidosValue_Int_vector *int_result = new (gEidosValuePool->AllocateChunk()) EidosValue_Int_vector();
			result_SP = EidosValue_SP(int_result);
			
			for (value_index0 = 0; value_index0 < x_count; ++value_index0)
			{
				int64_t value = int_data0[value_index0];
				
				// First check that the value also exists in y
				for (value_index1 = 0; value_index1 < y_count; ++value_index1)
					if (value == int_data1[value_index1])
						break;
				
				if (value_index1 == y_count)
				{
					// Then check that we have not already handled the same value (uniquing)
					for (scan_index = 0; scan_index < value_index0; ++scan_index)
						if (value == int_data0[scan_index])
							break;
					
					if (scan_index == value_index0)
						int_result->push_int(value);
				}
			}
			
			for (value_index1 = 0; value_index1 < y_count; ++value_index1)
			{
				int64_t value = int_data1[value_index1];
				
				// First check that the value also exists in y
				for (value_index0 = 0; value_index0 < x_count; ++value_index0)
					if (value == int_data0[value_index0])
						break;
				
				if (value_index0 == x_count)
				{
					// Then check that we have not already handled the same value (uniquing)
					for (scan_index = 0; scan_index < value_index1; ++scan_index)
						if (value == int_data1[scan_index])
							break;
					
					if (scan_index == value_index1)
						int_result->push_int(value);
				}
			}
		}
		else if (x_type == EidosValueType::kValueFloat)
		{
			const double *float_vec0 = x_value->FloatVector()->data();
			const double *float_vec1 = y_value->FloatVector()->data();
			EidosValue_Float_vector *float_result = new (gEidosValuePool->AllocateChunk()) EidosValue_Float_vector();
			result_SP = EidosValue_SP(float_result);
			
			for (value_index0 = 0; value_index0 < x_count; ++value_index0)
			{
				double value = float_vec0[value_index0];
				
				// First check that the value also exists in y
				for (value_index1 = 0; value_index1 < y_count; ++value_index1)
					if (value == float_vec1[value_index1])
						break;
				
				if (value_index1 == y_count)
				{
					// Then check that we have not already handled the same value (uniquing)
					for (scan_index = 0; scan_index < value_index0; ++scan_index)
						if (value == float_vec0[scan_index])
							break;
					
					if (scan_index == value_index0)
						float_result->push_float(value);
				}
			}
			
			for (value_index1 = 0; value_index1 < y_count; ++value_index1)
			{
				double value = float_vec1[value_index1];
				
				// First check that the value also exists in y
				for (value_index0 = 0; value_index0 < x_count; ++value_index0)
					if (value == float_vec0[value_index0])
						break;
				
				if (value_index0 == x_count)
				{
					// Then check that we have not already handled the same value (uniquing)
					for (scan_index = 0; scan_index < value_index1; ++scan_index)
						if (value == float_vec1[scan_index])
							break;
					
					if (scan_index == value_index1)
						float_result->push_float(value);
				}
			}
		}
		else if (x_type == EidosValueType::kValueString)
		{
			const std::vector<std::string> &string_vec0 = *x_value->StringVector();
			const std::vector<std::string> &string_vec1 = *y_value->StringVector();
			EidosValue_String_vector *string_result = new (gEidosValuePool->AllocateChunk()) EidosValue_String_vector();
			result_SP = EidosValue_SP(string_result);
			
			for (value_index0 = 0; value_index0 < x_count; ++value_index0)
			{
				std::string value = string_vec0[value_index0];
				
				// First check that the value also exists in y
				for (value_index1 = 0; value_index1 < y_count; ++value_index1)
					if (value == string_vec1[value_index1])
						break;
				
				if (value_index1 == y_count)
				{
					// Then check that we have not already handled the same value (uniquing)
					for (scan_index = 0; scan_index < value_index0; ++scan_index)
						if (value == string_vec0[scan_index])
							break;
					
					if (scan_index == value_index0)
						string_result->PushString(value);
				}
			}
			
			for (value_index1 = 0; value_index1 < y_count; ++value_index1)
			{
				std::string value = string_vec1[value_index1];
				
				// First check that the value also exists in y
				for (value_index0 = 0; value_index0 < x_count; ++value_index0)
					if (value == string_vec0[value_index0])
						break;
				
				if (value_index0 == x_count)
				{
					// Then check that we have not already handled the same value (uniquing)
					for (scan_index = 0; scan_index < value_index1; ++scan_index)
						if (value == string_vec1[scan_index])
							break;
					
					if (scan_index == value_index1)
						string_result->PushString(value);
				}
			}
		}
		else if (x_type == EidosValueType::kValueObject)
		{
			EidosObjectElement * const *object_vec0 = x_value->ObjectElementVector()->data();
			EidosObjectElement * const *object_vec1 = y_value->ObjectElementVector()->data();
			EidosValue_Object_vector *object_result = new (gEidosValuePool->AllocateChunk()) EidosValue_Object_vector(((EidosValue_Object *)x_value)->Class());
			result_SP = EidosValue_SP(object_result);
			
			for (value_index0 = 0; value_index0 < x_count; ++value_index0)
			{
				EidosObjectElement *value = object_vec0[value_index0];
				
				// First check that the value also exists in y
				for (value_index1 = 0; value_index1 < y_count; ++value_index1)
					if (value == object_vec1[value_index1])
						break;
				
				if (value_index1 == y_count)
				{
					// Then check that we have not already handled the same value (uniquing)
					for (scan_index = 0; scan_index < value_index0; ++scan_index)
						if (value == object_vec0[scan_index])
							break;
					
					if (scan_index == value_index0)
						object_result->push_object_element(value);
				}
			}
			
			for (value_index1 = 0; value_index1 < y_count; ++value_index1)
			{
				EidosObjectElement *value = object_vec1[value_index1];
				
				// First check that the value also exists in y
				for (value_index0 = 0; value_index0 < x_count; ++value_index0)
					if (value == object_vec0[value_index0])
						break;
				
				if (value_index0 == x_count)
				{
					// Then check that we have not already handled the same value (uniquing)
					for (scan_index = 0; scan_index < value_index1; ++scan_index)
						if (value == object_vec1[scan_index])
							break;
					
					if (scan_index == value_index1)
						object_result->push_object_element(value);
				}
			}
		}
	}
	
	return result_SP;
}

//	(*)setUnion(* x, * y)
EidosValue_SP Eidos_ExecuteFunction_setUnion(const EidosValue_SP *const p_arguments, __attribute__((unused)) int p_argument_count, __attribute__((unused)) EidosInterpreter &p_interpreter)
{
	// Note that this function ignores matrix/array attributes, and always returns a vector, by design
	
	EidosValue_SP result_SP(nullptr);
	
	EidosValue *x_value = p_arguments[0].get();
	EidosValueType x_type = x_value->Type();
	int x_count = x_value->Count();
	
	EidosValue *y_value = p_arguments[1].get();
	EidosValueType y_type = y_value->Type();
	int y_count = y_value->Count();
	
	if (x_type != y_type)
		EIDOS_TERMINATION << "ERROR (Eidos_ExecuteFunction_setUnion): function setUnion() requires that both operands have the same type." << EidosTerminate(nullptr);
	
	EidosValueType arg_type = x_type;
	const EidosObjectClass *class0 = nullptr, *class1 = nullptr;
	
	if (arg_type == EidosValueType::kValueObject)
	{
		class0 = ((EidosValue_Object *)x_value)->Class();
		class1 = ((EidosValue_Object *)y_value)->Class();
		
		if ((class0 != class1) && (class0 != gEidos_UndefinedClassObject) && (class1 != gEidos_UndefinedClassObject))
			EIDOS_TERMINATION << "ERROR (Eidos_ExecuteFunction_setUnion): function setUnion() requires that both operands of object type have the same class (or undefined class)." << EidosTerminate(nullptr);
	}
	
	if (x_count + y_count == 0)
	{
		if (class1 && (class1 != gEidos_UndefinedClassObject))
			result_SP = y_value->NewMatchingType();
		else
			result_SP = x_value->NewMatchingType();
	}
	else if ((x_count == 1) && (y_count == 0))
	{
		result_SP = x_value->CopyValues();
	}
	else if ((x_count == 0) && (y_count == 1))
	{
		result_SP = y_value->CopyValues();
	}
	else if (arg_type == EidosValueType::kValueLogical)
	{
		// Because EidosValue_Logical works differently than other EidosValue types, this code can handle
		// both the singleton and non-singleton cases; LogicalVector() is always available
		const eidos_logical_t *logical_vec0 = x_value->LogicalVector()->data();
		const eidos_logical_t *logical_vec1 = y_value->LogicalVector()->data();
		bool containsF = false, containsT = false;
		
		if (((x_count > 0) && logical_vec0[0]) || ((y_count > 0) && logical_vec1[0]))
		{
			// We have a true value; look for a false value
			containsT = true;
			
			for (int value_index = 0; value_index < x_count; ++value_index)
				if (!logical_vec0[value_index])
				{
					containsF = true;
					break;
				}
			
			if (!containsF)
				for (int value_index = 0; value_index < y_count; ++value_index)
					if (!logical_vec1[value_index])
					{
						containsF = true;
						break;
					}
		}
		else
		{
			// We have a false value; look for a true value
			containsF = true;
			
			for (int value_index = 0; value_index < x_count; ++value_index)
				if (logical_vec0[value_index])
				{
					containsT = true;
					break;
				}
			
			if (!containsT)
				for (int value_index = 0; value_index < y_count; ++value_index)
					if (logical_vec1[value_index])
					{
						containsT = true;
						break;
					}
		}
		
		if (containsF && !containsT)
			result_SP = gStaticEidosValue_LogicalF;
		else if (containsT && !containsF)
			result_SP = gStaticEidosValue_LogicalT;
		else if (!containsT && !containsF)
			result_SP = gStaticEidosValue_Logical_ZeroVec;		// CODE COVERAGE: This is dead code
		else	// containsT && containsF
		{
			EidosValue_Logical *logical_result = (new (gEidosValuePool->AllocateChunk()) EidosValue_Logical())->resize_no_initialize(2);
			result_SP = EidosValue_SP(logical_result);
			
			logical_result->set_logical_no_check(false, 0);
			logical_result->set_logical_no_check(true, 1);
		}
	}
	else if (x_count == 0)
	{
		// x is zero-length, y is >1, so we just need to unique y
		result_SP = UniqueEidosValue(y_value, false, true);
	}
	else if (y_count == 0)
	{
		// y is zero-length, x is >1, so we just need to unique x
		result_SP = UniqueEidosValue(x_value, false, true);
	}
	else if ((x_count == 1) && (y_count == 1))
	{
		// Make a bit of an effort to produce a singleton result, while handling the singleton/singleton case
		if (arg_type == EidosValueType::kValueInt)
		{
			int64_t int0 = x_value->IntAtIndex(0, nullptr), int1 = y_value->IntAtIndex(0, nullptr);
			
			if (int0 == int1)
				result_SP = EidosValue_SP(new (gEidosValuePool->AllocateChunk()) EidosValue_Int_singleton(int0));
			else
				result_SP = EidosValue_SP(new (gEidosValuePool->AllocateChunk()) EidosValue_Int_vector{int0, int1});
		}
		else if (arg_type == EidosValueType::kValueFloat)
		{
			double float0 = x_value->FloatAtIndex(0, nullptr), float1 = y_value->FloatAtIndex(0, nullptr);
			
			if (float0 == float1)
				result_SP = EidosValue_SP(new (gEidosValuePool->AllocateChunk()) EidosValue_Float_singleton(float0));
			else
				result_SP = EidosValue_SP(new (gEidosValuePool->AllocateChunk()) EidosValue_Float_vector{float0, float1});
		}
		else if (arg_type == EidosValueType::kValueString)
		{
			std::string string0 = x_value->StringAtIndex(0, nullptr), string1 = y_value->StringAtIndex(0, nullptr);
			
			if (string0 == string1)
				result_SP = EidosValue_SP(new (gEidosValuePool->AllocateChunk()) EidosValue_String_singleton(string0));
			else
				result_SP = EidosValue_SP(new (gEidosValuePool->AllocateChunk()) EidosValue_String_vector{string0, string1});
		}
		else if (arg_type == EidosValueType::kValueObject)
		{
			EidosObjectElement *obj0 = x_value->ObjectElementAtIndex(0, nullptr), *obj1 = y_value->ObjectElementAtIndex(0, nullptr);
			
			if (obj0 == obj1)
				result_SP = EidosValue_SP(new (gEidosValuePool->AllocateChunk()) EidosValue_Object_singleton(obj0, ((EidosValue_Object *)x_value)->Class()));
			else
				result_SP = EidosValue_SP(new (gEidosValuePool->AllocateChunk()) EidosValue_Object_vector({obj0, obj1}, ((EidosValue_Object *)x_value)->Class()));
		}
	}
	else if ((x_count == 1) || (y_count == 1))
	{
		// We have one value that is a singleton, one that is a vector.  We'd like this case to be fast,
		// so that addition of a single element to a set is a fast operation.
		if (x_count == 1)
		{
			std::swap(x_count, y_count);
			std::swap(x_value, y_value);
		}
		
		// now x_count > 1, y_count == 1
		result_SP = UniqueEidosValue(x_value, true, true);
		
		int result_count = result_SP->Count();
		
		// result_SP is modifiable and is guaranteed to be a vector, so now add y if necessary using the fast APIs
		if (arg_type == EidosValueType::kValueInt)
		{
			int64_t value = y_value->IntAtIndex(0, nullptr);
			const int64_t *int_data = result_SP->IntVector()->data();
			int scan_index;
			
			for (scan_index = 0; scan_index < result_count; ++scan_index)
			{
				if (value == int_data[scan_index])
					break;
			}
			
			if (scan_index == result_count)
				result_SP->IntVector_Mutable()->push_int(value);
		}
		else if (arg_type == EidosValueType::kValueFloat)
		{
			double value = y_value->FloatAtIndex(0, nullptr);
			const double *float_data = result_SP->FloatVector()->data();
			int scan_index;
			
			for (scan_index = 0; scan_index < result_count; ++scan_index)
			{
				if (value == float_data[scan_index])
					break;
			}
			
			if (scan_index == result_count)
				result_SP->FloatVector_Mutable()->push_float(value);
		}
		else if (arg_type == EidosValueType::kValueString)
		{
			std::string value = y_value->StringAtIndex(0, nullptr);
			const std::vector<std::string> &string_vec = *result_SP->StringVector();
			int scan_index;
			
			for (scan_index = 0; scan_index < result_count; ++scan_index)
			{
				if (value == string_vec[scan_index])
					break;
			}
			
			if (scan_index == result_count)
				result_SP->StringVector_Mutable()->emplace_back(value);
		}
		else if (arg_type == EidosValueType::kValueObject)
		{
			EidosObjectElement *value = y_value->ObjectElementAtIndex(0, nullptr);
			EidosObjectElement * const *object_vec = result_SP->ObjectElementVector()->data();
			int scan_index;
			
			for (scan_index = 0; scan_index < result_count; ++scan_index)
			{
				if (value == object_vec[scan_index])
					break;
			}
			
			if (scan_index == result_count)
				result_SP->ObjectElementVector_Mutable()->push_object_element(value);
		}
	}
	else
	{
		// We have two arguments which are both vectors of >1 value, so this is the base case.  We construct
		// a new EidosValue containing all elements from both arguments, and then call UniqueEidosValue() to unique it.
		// This code might look slow, but really the uniquing is O(N^2) and everything else is O(N), so since
		// we are in the vector/vector case here, it really isn't worth worrying about optimizing the O(N) part.
		result_SP = ConcatenateEidosValues(p_arguments, 2, false, false);	// no NULL, no VOID
		result_SP = UniqueEidosValue(result_SP.get(), false, true);
	}
	
	return result_SP;
}

//	(float)sin(numeric x)
EidosValue_SP Eidos_ExecuteFunction_sin(const EidosValue_SP *const p_arguments, __attribute__((unused)) int p_argument_count, __attribute__((unused)) EidosInterpreter &p_interpreter)
{
	EidosValue_SP result_SP(nullptr);
	
	EidosValue *x_value = p_arguments[0].get();
	int x_count = x_value->Count();
	
	if (x_count == 1)
	{
		result_SP = EidosValue_SP(new (gEidosValuePool->AllocateChunk()) EidosValue_Float_singleton(sin(x_value->FloatAtIndex(0, nullptr))));
	}
	else
	{
		EidosValue_Float_vector *float_result = (new (gEidosValuePool->AllocateChunk()) EidosValue_Float_vector())->resize_no_initialize(x_count);
		result_SP = EidosValue_SP(float_result);
		
		for (int value_index = 0; value_index < x_count; ++value_index)
			float_result->set_float_no_check(sin(x_value->FloatAtIndex(value_index, nullptr)), value_index);
	}
	
	result_SP->CopyDimensionsFromValue(x_value);
	
	return result_SP;
}

//	(float)sqrt(numeric x)
EidosValue_SP Eidos_ExecuteFunction_sqrt(const EidosValue_SP *const p_arguments, __attribute__((unused)) int p_argument_count, __attribute__((unused)) EidosInterpreter &p_interpreter)
{
	EidosValue_SP result_SP(nullptr);
	
	EidosValue *x_value = p_arguments[0].get();
	int x_count = x_value->Count();
	
	if (x_count == 1)
	{
		result_SP = EidosValue_SP(new (gEidosValuePool->AllocateChunk()) EidosValue_Float_singleton(sqrt(x_value->FloatAtIndex(0, nullptr))));
	}
	else
	{
		EidosValue_Float_vector *float_result = (new (gEidosValuePool->AllocateChunk()) EidosValue_Float_vector())->resize_no_initialize(x_count);
		result_SP = EidosValue_SP(float_result);
		
		for (int value_index = 0; value_index < x_count; ++value_index)
			float_result->set_float_no_check(sqrt(x_value->FloatAtIndex(value_index, nullptr)), value_index);
	}
	
	result_SP->CopyDimensionsFromValue(x_value);
	
	return result_SP;
}

//	(numeric$)sum(lif x)
EidosValue_SP Eidos_ExecuteFunction_sum(const EidosValue_SP *const p_arguments, __attribute__((unused)) int p_argument_count, __attribute__((unused)) EidosInterpreter &p_interpreter)
{
	EidosValue_SP result_SP(nullptr);
	
	EidosValue *x_value = p_arguments[0].get();
	EidosValueType x_type = x_value->Type();
	int x_count = x_value->Count();
	
	if (x_type == EidosValueType::kValueInt)
	{
		if (x_count == 1)
		{
			result_SP = EidosValue_SP(new (gEidosValuePool->AllocateChunk()) EidosValue_Int_singleton(x_value->IntAtIndex(0, nullptr)));
		}
		else
#ifndef EIDOS_SLIM_OPEN_MP
		{
			// We have x_count != 1, so the type of x_value must be EidosValue_Int_vector; we can use the fast API
			const int64_t *int_data = x_value->IntVector()->data();
			int64_t sum = 0;
			double sum_d = 0;
			bool fits_in_integer = true;
			
			// We do a tricky thing here.  We want to try to compute in integer, but switch to float if we overflow.
			// If we do overflow, we want to minimize numerical error by accumulating in integer for as long as we
			// can, and then throwing the integer accumulator over into the float accumulator only when it is about
			// to overflow.  We perform both computations in parallel, and use integer for the result if we can.
			for (int value_index = 0; value_index < x_count; ++value_index)
			{
				int64_t old_sum = sum;
				int64_t temp = int_data[value_index];
				
				bool overflow = Eidos_add_overflow(old_sum, temp, &sum);
				
				// switch to float computation on overflow, and accumulate in the float sum just before overflow
				if (overflow)
				{
					fits_in_integer = false;
					sum_d += old_sum;
					sum = temp;		// start integer accumulation again from 0 until it overflows again
				}
			}
			
			sum_d += sum;			// add in whatever integer accumulation has not overflowed
			
			if (fits_in_integer)
				result_SP = EidosValue_SP(new (gEidosValuePool->AllocateChunk()) EidosValue_Int_singleton(sum));
			else
				result_SP = EidosValue_SP(new (gEidosValuePool->AllocateChunk()) EidosValue_Float_singleton(sum_d));
		}
#else
		{
			// In the OpenMP case we want to follow fairly different logic, because dealing with catching the overflow
			// case across multiple threads seems excessively complex; instead we look for an overflow afterwards
			const int64_t *int_data = x_value->IntVector()->data();
			double sum_d = 0;
			
#pragma omp parallel for default(none) shared(int_data, x_count) reduction(+: sum_d) if(x_count >= 2000)
			// BCH 7/5/2019: Timed with test_sum_integer.txt; results are in that file.
			for (int value_index = 0; value_index < x_count; ++value_index)
				sum_d += int_data[value_index];
			
			// 2^53 is the largest integer such that it and all smaller integers can be represented in double losslessly
			int64_t sum = (int64_t)sum_d;
			bool fits_in_integer = (((double)sum == sum_d) && (sum < 9007199254740992L) && (sum > -9007199254740992L));
			
			if (fits_in_integer)
				result_SP = EidosValue_SP(new (gEidosValuePool->AllocateChunk()) EidosValue_Int_singleton(sum));
			else
				result_SP = EidosValue_SP(new (gEidosValuePool->AllocateChunk()) EidosValue_Float_singleton(sum_d));
		}
#endif
	}
	else if (x_type == EidosValueType::kValueFloat)
	{
		if (x_count == 1)
		{
			result_SP = EidosValue_SP(new (gEidosValuePool->AllocateChunk()) EidosValue_Float_singleton(x_value->FloatAtIndex(0, nullptr)));
		}
		else
		{
			// We have x_count != 1, so the type of x_value must be EidosValue_Float_vector; we can use the fast API
			const double *float_data = x_value->FloatVector()->data();
			double sum = 0;
			
#pragma omp parallel for default(none) shared(float_data, x_count) reduction(+: sum) if(x_count >= 2000)
			// BCH 7/5/2019: Timed with test_sum_float.txt; results are in that file.
			for (int value_index = 0; value_index < x_count; ++value_index)
				sum += float_data[value_index];
			
			// General conclusions from those test results:
			//
			// #1: An OpenMP parallel directive with num_threads(1) already adds a substantial amount of overhead
			// compared to having no such directive at all.  So we should only parallelize spots that are expected
			// to hit big cases often; spots that usually handle small cases should not be parallelized even with
			// the use of an if() clause.
			//
			// #2: Multithreading on this platform with a team of 8 is not a win until almost 2000, so again,
			// don't parallelize spots that will usually process smaller datasets, *and* put if() clauses on
			// parallel statements that might be frequently called for smaller datasets if you do choose to make
			// them parallel, because the overhead for assembling a team for a small dataset is huge.
			//
			// #3: Hyperthreading is a win for sufficiently large N (see the result for only 4 threads with
			// 100000 floats), but it involves more constant overhead to set up the team, so it is actually
			// a lose below some threshold; with 2000 floats, 4 threads is actually faster than either 1 or 8.
			// So for maximal performance the number of threads would dynamically adjust; but that is tricky,
			// and the effect size is not huge, and the band where this occurs is probably somewhat narrow.
			//
			// It is not really clear from these platform-specific results what minimum size to use for the
			// if() clause; for now I'll set it to 2000, but that may be a poor choice on other platforms.
			// What to do?  Is there a good way to dynamically adjust without adding substantial overhead?
			//
			// And note that a different loop might have a (radically) different optimum.  The overhead for
			// assembling a team is probably pretty fixed (on a given platform), but if there is more work to
			// do per iteration, then fewer iterations will be needed for multithreading to be worthwhile.
			// So every loop should be speed-tested (or just left with the default behavior), I guess.
			
			result_SP = EidosValue_SP(new (gEidosValuePool->AllocateChunk()) EidosValue_Float_singleton(sum));
		}
	}
	else if (x_type == EidosValueType::kValueLogical)
	{
		// EidosValue_Logical does not have a singleton subclass, so we can always use the fast API
		const eidos_logical_t *logical_data = x_value->LogicalVector()->data();
		int64_t sum = 0;
		
#pragma omp parallel for default(none) shared(logical_data, x_count) reduction(+: sum) if(x_count >= 6000)
		// BCH 7/5/2019: Timed with test_sum_logical.txt; results are in that file.
		//
		// Note the crossover point here is quite different; this is apparently because there is much more
		// work to do per iteration when adding floats than when adding logicals.  This is probably mostly
		// to do with their memory footprint – more logicals per cache line.
		for (int value_index = 0; value_index < x_count; ++value_index)
			sum += logical_data[value_index];
		
		result_SP = EidosValue_SP(new (gEidosValuePool->AllocateChunk()) EidosValue_Int_singleton(sum));
	}
	
	return result_SP;
}

//	(float$)sumExact(float x)
EidosValue_SP Eidos_ExecuteFunction_sumExact(const EidosValue_SP *const p_arguments, __attribute__((unused)) int p_argument_count, __attribute__((unused)) EidosInterpreter &p_interpreter)
{
	EidosValue_SP result_SP(nullptr);
	
	EidosValue *x_value = p_arguments[0].get();
	int x_count = x_value->Count();
	
	if (x_count == 1)
	{
		result_SP = EidosValue_SP(new (gEidosValuePool->AllocateChunk()) EidosValue_Float_singleton(x_value->FloatAtIndex(0, nullptr)));
	}
	else
	{
		// We have x_count != 1, so the type of x_value must be EidosValue_Float_vector; we can use the fast API
		const double *float_data = x_value->FloatVector()->data();
		double sum = Eidos_ExactSum(float_data, x_count);
		
		result_SP = EidosValue_SP(new (gEidosValuePool->AllocateChunk()) EidosValue_Float_singleton(sum));
	}
	
	return result_SP;
}

//	(float)tan(numeric x)
EidosValue_SP Eidos_ExecuteFunction_tan(const EidosValue_SP *const p_arguments, __attribute__((unused)) int p_argument_count, EidosInterpreter __attribute__((unused)) &p_interpreter)
{
	EidosValue_SP result_SP(nullptr);
	
	EidosValue *x_value = p_arguments[0].get();
	int x_count = x_value->Count();
	
	if (x_count == 1)
	{
		result_SP = EidosValue_SP(new (gEidosValuePool->AllocateChunk()) EidosValue_Float_singleton(tan(x_value->FloatAtIndex(0, nullptr))));
	}
	else
	{
		EidosValue_Float_vector *float_result = (new (gEidosValuePool->AllocateChunk()) EidosValue_Float_vector())->resize_no_initialize(x_count);
		result_SP = EidosValue_SP(float_result);
		
		for (int value_index = 0; value_index < x_count; ++value_index)
			float_result->set_float_no_check(tan(x_value->FloatAtIndex(value_index, nullptr)), value_index);
	}
	
	result_SP->CopyDimensionsFromValue(x_value);
	
	return result_SP;
}

//	(float)trunc(float x)
EidosValue_SP Eidos_ExecuteFunction_trunc(const EidosValue_SP *const p_arguments, __attribute__((unused)) int p_argument_count, __attribute__((unused)) EidosInterpreter &p_interpreter)
{
	EidosValue_SP result_SP(nullptr);
	
	EidosValue *x_value = p_arguments[0].get();
	int x_count = x_value->Count();
	
	if (x_count == 1)
	{
		result_SP = EidosValue_SP(new (gEidosValuePool->AllocateChunk()) EidosValue_Float_singleton(trunc(x_value->FloatAtIndex(0, nullptr))));
	}
	else
	{
		// We have x_count != 1 and x_value is guaranteed to be an EidosValue_Float, so we can use the fast API
		const double *float_data = x_value->FloatVector()->data();
		EidosValue_Float_vector *float_result = (new (gEidosValuePool->AllocateChunk()) EidosValue_Float_vector())->resize_no_initialize(x_count);
		result_SP = EidosValue_SP(float_result);
		
		for (int value_index = 0; value_index < x_count; ++value_index)
			float_result->set_float_no_check(trunc(float_data[value_index]), value_index);
	}
	
	result_SP->CopyDimensionsFromValue(x_value);
	
	return result_SP;
}


// ************************************************************************************
//
//	statistics functions
//
#pragma mark -
#pragma mark Statistics functions
#pragma mark -


//	(float$)cor(numeric x, numeric y)
EidosValue_SP Eidos_ExecuteFunction_cor(const EidosValue_SP *const p_arguments, __attribute__((unused)) int p_argument_count, __attribute__((unused)) EidosInterpreter &p_interpreter)
{
	EidosValue_SP result_SP(nullptr);
	
	EidosValue *x_value = p_arguments[0].get();
	EidosValue *y_value = p_arguments[1].get();
	int count = x_value->Count();
	
	if (x_value->IsArray() || y_value->IsArray())
		EIDOS_TERMINATION << "ERROR (Eidos_ExecuteFunction_cor): function cor() does not currently support matrix/array arguments." << EidosTerminate(nullptr);
	if (count != y_value->Count())
		EIDOS_TERMINATION << "ERROR (Eidos_ExecuteFunction_cor): function cor() requires that x and y be the same size." << EidosTerminate(nullptr);
	
	if (count > 1)
	{
		// calculate means
		double mean_x = 0, mean_y = 0;
		
		for (int value_index = 0; value_index < count; ++value_index)
		{
			mean_x += x_value->FloatAtIndex(value_index, nullptr);
			mean_y += y_value->FloatAtIndex(value_index, nullptr);
		}
		
		mean_x /= count;
		mean_y /= count;
		
		// calculate sums of squares and products of differences
		double ss_x = 0, ss_y = 0, diff_prod = 0;
		
		for (int value_index = 0; value_index < count; ++value_index)
		{
			double dx = x_value->FloatAtIndex(value_index, nullptr) - mean_x;
			double dy = y_value->FloatAtIndex(value_index, nullptr) - mean_y;
			
			ss_x += dx * dx;
			ss_y += dy * dy;
			diff_prod += dx * dy;
		}
		
		// calculate correlation
		double cor = diff_prod / (sqrt(ss_x) * sqrt(ss_y));
		
		result_SP = EidosValue_SP(new (gEidosValuePool->AllocateChunk()) EidosValue_Float_singleton(cor));
	}
	else
	{
		result_SP = gStaticEidosValueNULL;
	}
	
	return result_SP;
}

//	(float$)cov(numeric x, numeric y)
EidosValue_SP Eidos_ExecuteFunction_cov(const EidosValue_SP *const p_arguments, __attribute__((unused)) int p_argument_count, __attribute__((unused)) EidosInterpreter &p_interpreter)
{
	EidosValue_SP result_SP(nullptr);
	
	EidosValue *x_value = p_arguments[0].get();
	EidosValue *y_value = p_arguments[1].get();
	int count = x_value->Count();
	
	if (x_value->IsArray() || y_value->IsArray())
		EIDOS_TERMINATION << "ERROR (Eidos_ExecuteFunction_cov): function cov() does not currently support matrix/array arguments." << EidosTerminate(nullptr);
	if (count != y_value->Count())
		EIDOS_TERMINATION << "ERROR (Eidos_ExecuteFunction_cov): function cov() requires that x and y be the same size." << EidosTerminate(nullptr);
	
	if (count > 1)
	{
		// calculate means
		double mean_x = 0, mean_y = 0;
		
		for (int value_index = 0; value_index < count; ++value_index)
		{
			mean_x += x_value->FloatAtIndex(value_index, nullptr);
			mean_y += y_value->FloatAtIndex(value_index, nullptr);
		}
		
		mean_x /= count;
		mean_y /= count;
		
		// calculate covariance
		double cov = 0;
		
		for (int value_index = 0; value_index < count; ++value_index)
		{
			double temp_x = (x_value->FloatAtIndex(value_index, nullptr) - mean_x);
			double temp_y = (y_value->FloatAtIndex(value_index, nullptr) - mean_y);
			cov += temp_x * temp_y;
		}
		
		cov = cov / (count - 1);
		result_SP = EidosValue_SP(new (gEidosValuePool->AllocateChunk()) EidosValue_Float_singleton(cov));
	}
	else
	{
		result_SP = gStaticEidosValueNULL;
	}
	
	return result_SP;
}

//	(+$)max(+ x, ...)
EidosValue_SP Eidos_ExecuteFunction_max(const EidosValue_SP *const p_arguments, int p_argument_count, __attribute__((unused)) EidosInterpreter &p_interpreter)
{
	// Note that this function ignores matrix/array attributes, and always returns a vector, by design
	
	EidosValue_SP result_SP(nullptr);
	
	EidosValueType x_type = p_arguments[0].get()->Type();
	
	// check the types of ellipsis arguments and find the first nonempty argument
	int first_nonempty_argument = -1;
	
	for (int arg_index = 0; arg_index < p_argument_count; ++arg_index)
	{
		EidosValue *arg_value = p_arguments[arg_index].get();
		EidosValueType arg_type = arg_value->Type();
		
		if (arg_type != x_type)
			EIDOS_TERMINATION << "ERROR (Eidos_ExecuteFunction_max): function max() requires all arguments to be the same type." << EidosTerminate(nullptr);
		
		if (first_nonempty_argument == -1)
		{
			int arg_count = arg_value->Count();
			
			if (arg_count > 0)
				first_nonempty_argument = arg_index;
		}
	}
	
	if (first_nonempty_argument == -1)
	{
		// R uses -Inf or +Inf for max/min of a numeric vector, but we want to be consistent between integer and float, and we
		// want to return an integer value for integer arguments, and there is no integer -Inf/+Inf, so we return NULL.  Note
		// this means that, unlike R, min() and max() in Eidos are not transitive; min(a, min(b)) != min(a, b) in general.  We
		// could fix that by returning NULL whenever any of the arguments are zero-length, but that does not seem desirable.
		result_SP = gStaticEidosValueNULL;
	}
	else if (x_type == EidosValueType::kValueLogical)
	{
		// For logical, we can just scan for a T, in which the result is T, otherwise it is F
		for (int arg_index = 0; arg_index < p_argument_count; ++arg_index)
		{
			EidosValue *arg_value = p_arguments[arg_index].get();
			int arg_count = arg_value->Count();
			
			if (arg_count == 1)
			{
				if (arg_value->LogicalAtIndex(0, nullptr) == true)
					return gStaticEidosValue_LogicalT;
			}
			else
			{
				const eidos_logical_t *logical_data = arg_value->LogicalVector()->data();
				
				for (int value_index = 0; value_index < arg_count; ++value_index)
					if (logical_data[value_index] == true)
						return gStaticEidosValue_LogicalT;
			}
		}
		
		result_SP = gStaticEidosValue_LogicalF;
	}
	else if (x_type == EidosValueType::kValueInt)
	{
		int64_t max = p_arguments[first_nonempty_argument]->IntAtIndex(0, nullptr);
		
		for (int arg_index = 0; arg_index < p_argument_count; ++arg_index)
		{
			EidosValue *arg_value = p_arguments[arg_index].get();
			int arg_count = arg_value->Count();
			
			if (arg_count == 1)
			{
				int64_t temp = arg_value->IntAtIndex(0, nullptr);
				if (max < temp)
					max = temp;
			}
			else
			{
				const int64_t *int_data = arg_value->IntVector()->data();
				
				for (int value_index = 0; value_index < arg_count; ++value_index)
				{
					int64_t temp = int_data[value_index];
					if (max < temp)
						max = temp;
				}
			}
		}
		
		result_SP = EidosValue_SP(new (gEidosValuePool->AllocateChunk()) EidosValue_Int_singleton(max));
	}
	else if (x_type == EidosValueType::kValueFloat)
	{
		double max = p_arguments[first_nonempty_argument]->FloatAtIndex(0, nullptr);
		
		for (int arg_index = 0; arg_index < p_argument_count; ++arg_index)
		{
			EidosValue *arg_value = p_arguments[arg_index].get();
			int arg_count = arg_value->Count();
			
			if (arg_count == 1)
			{
				double temp = arg_value->FloatAtIndex(0, nullptr);
				if (max < temp)
					max = temp;
			}
			else
			{
				const double *float_data = arg_value->FloatVector()->data();
				
				for (int value_index = 0; value_index < arg_count; ++value_index)
				{
					double temp = float_data[value_index];
					if (max < temp)
						max = temp;
				}
			}
		}
		
		result_SP = EidosValue_SP(new (gEidosValuePool->AllocateChunk()) EidosValue_Float_singleton(max));
	}
	else if (x_type == EidosValueType::kValueString)
	{
		std::string max = p_arguments[first_nonempty_argument]->StringAtIndex(0, nullptr);
		
		for (int arg_index = 0; arg_index < p_argument_count; ++arg_index)
		{
			EidosValue *arg_value = p_arguments[arg_index].get();
			int arg_count = arg_value->Count();
			
			if (arg_count == 1)
			{
				const std::string &temp = arg_value->StringAtIndex(0, nullptr);
				if (max < temp)
					max = temp;
			}
			else
			{
				const std::vector<std::string> &string_vec = *arg_value->StringVector();
				
				for (int value_index = 0; value_index < arg_count; ++value_index)
				{
					const std::string &temp = string_vec[value_index];
					if (max < temp)
						max = temp;
				}
			}
		}
		
		result_SP = EidosValue_SP(new (gEidosValuePool->AllocateChunk()) EidosValue_String_singleton(max));
	}
	
	return result_SP;
}

//	(float$)mean(lif x)
EidosValue_SP Eidos_ExecuteFunction_mean(const EidosValue_SP *const p_arguments, __attribute__((unused)) int p_argument_count, __attribute__((unused)) EidosInterpreter &p_interpreter)
{
	// Note that this function ignores matrix/array attributes, and always returns a vector, by design
	
	EidosValue_SP result_SP(nullptr);
	
	EidosValue *x_value = p_arguments[0].get();
	int x_count = x_value->Count();
	
	if (x_count == 0)
	{
		result_SP = gStaticEidosValueNULL;
	}
	else if (x_count == 1)
	{
		result_SP = EidosValue_SP(new (gEidosValuePool->AllocateChunk()) EidosValue_Float_singleton(x_value->FloatAtIndex(0, nullptr)));
	}
	else
	{
		EidosValueType x_type = x_value->Type();
		double sum = 0;
		
#if EIDOS_HAS_OVERFLOW_BUILTINS
		if (x_type == EidosValueType::kValueInt)
		{
			// Accelerated integer case
			const int64_t *int_data = x_value->IntVector()->data();
			int64_t sum_i = 0;
			
			// We do a tricky thing here.  We want to try to compute in integer, but switch to float if we overflow.
			// If we do overflow, we want to minimize numerical error by accumulating in integer for as long as we
			// can, and then throwing the integer accumulator over into the float accumulator only when it is about
			// to overflow.  We perform both computations in parallel, and use integer for the result if we can.
			for (int value_index = 0; value_index < x_count; ++value_index)
			{
				int64_t old_sum = sum_i;
				int64_t temp = int_data[value_index];
				
				bool overflow = Eidos_add_overflow(old_sum, temp, &sum_i);
				
				// switch to float computation on overflow, and accumulate in the float sum just before overflow
				if (overflow)
				{
					sum += old_sum;
					sum_i = temp;		// start integer accumulation again from 0 until it overflows again
				}
			}
			
			sum += sum_i;			// add in whatever integer accumulation has not overflowed
		}
#else
		if (x_type == EidosValueType::kValueInt)
		{
			// Accelerated integer case
			const int64_t *int_data = x_value->IntVector()->data();
			
			for (int value_index = 0; value_index < x_count; ++value_index)
				sum += int_data[value_index];
		}
#endif
		else if (x_type == EidosValueType::kValueFloat)
		{
			// Accelerated float case
			const double *float_data = x_value->FloatVector()->data();
			
			for (int value_index = 0; value_index < x_count; ++value_index)
				sum += float_data[value_index];
		}
		else if (x_type == EidosValueType::kValueLogical)
		{
			// Accelerated logical case
			const eidos_logical_t *logical_data = x_value->LogicalVector()->data();
			int64_t logical_sum = 0;
			
			for (int value_index = 0; value_index < x_count; ++value_index)
				logical_sum += logical_data[value_index];
			
			sum = logical_sum;	// avoid floating-point roundoff issues
		}
		else
		{
			// General case, never hit
			for (int value_index = 0; value_index < x_count; ++value_index)
				sum += x_value->FloatAtIndex(value_index, nullptr);
		}
		
		result_SP = EidosValue_SP(new (gEidosValuePool->AllocateChunk()) EidosValue_Float_singleton(sum / x_count));
	}
	
	return result_SP;
}

//	(+$)min(+ x, ...)
EidosValue_SP Eidos_ExecuteFunction_min(const EidosValue_SP *const p_arguments, int p_argument_count, __attribute__((unused)) EidosInterpreter &p_interpreter)
{
	// Note that this function ignores matrix/array attributes, and always returns a vector, by design
	
	EidosValue_SP result_SP(nullptr);
	
	EidosValueType x_type = p_arguments[0].get()->Type();
	
	// check the types of ellipsis arguments and find the first nonempty argument
	int first_nonempty_argument = -1;
	
	for (int arg_index = 0; arg_index < p_argument_count; ++arg_index)
	{
		EidosValue *arg_value = p_arguments[arg_index].get();
		EidosValueType arg_type = arg_value->Type();
		
		if (arg_type != x_type)
			EIDOS_TERMINATION << "ERROR (Eidos_ExecuteFunction_min): function min() requires all arguments to be the same type." << EidosTerminate(nullptr);
		
		if (first_nonempty_argument == -1)
		{
			int arg_count = arg_value->Count();
			
			if (arg_count > 0)
				first_nonempty_argument = arg_index;
		}
	}
	
	if (first_nonempty_argument == -1)
	{
		// R uses -Inf or +Inf for max/min of a numeric vector, but we want to be consistent between integer and float, and we
		// want to return an integer value for integer arguments, and there is no integer -Inf/+Inf, so we return NULL.  Note
		// this means that, unlike R, min() and max() in Eidos are not transitive; min(a, min(b)) != min(a, b) in general.  We
		// could fix that by returning NULL whenever any of the arguments are zero-length, but that does not seem desirable.
		result_SP = gStaticEidosValueNULL;
	}
	else if (x_type == EidosValueType::kValueLogical)
	{
		// For logical, we can just scan for a F, in which the result is F, otherwise it is T
		for (int arg_index = 0; arg_index < p_argument_count; ++arg_index)
		{
			EidosValue *arg_value = p_arguments[arg_index].get();
			int arg_count = arg_value->Count();
			
			if (arg_count == 1)
			{
				if (arg_value->LogicalAtIndex(0, nullptr) == false)
					return gStaticEidosValue_LogicalF;
			}
			else
			{
				const eidos_logical_t *logical_data = arg_value->LogicalVector()->data();
				
				for (int value_index = 0; value_index < arg_count; ++value_index)
					if (logical_data[value_index] == false)
						return gStaticEidosValue_LogicalF;
			}
		}
		
		result_SP = gStaticEidosValue_LogicalT;
	}
	else if (x_type == EidosValueType::kValueInt)
	{
		int64_t min = p_arguments[first_nonempty_argument]->IntAtIndex(0, nullptr);
		
		for (int arg_index = 0; arg_index < p_argument_count; ++arg_index)
		{
			EidosValue *arg_value = p_arguments[arg_index].get();
			int arg_count = arg_value->Count();
			
			if (arg_count == 1)
			{
				int64_t temp = arg_value->IntAtIndex(0, nullptr);
				if (min > temp)
					min = temp;
			}
			else
			{
				const int64_t *int_data = arg_value->IntVector()->data();
				
				for (int value_index = 0; value_index < arg_count; ++value_index)
				{
					int64_t temp = int_data[value_index];
					if (min > temp)
						min = temp;
				}
			}
		}
		
		result_SP = EidosValue_SP(new (gEidosValuePool->AllocateChunk()) EidosValue_Int_singleton(min));
	}
	else if (x_type == EidosValueType::kValueFloat)
	{
		double min = p_arguments[first_nonempty_argument]->FloatAtIndex(0, nullptr);
		
		for (int arg_index = 0; arg_index < p_argument_count; ++arg_index)
		{
			EidosValue *arg_value = p_arguments[arg_index].get();
			int arg_count = arg_value->Count();
			
			if (arg_count == 1)
			{
				double temp = arg_value->FloatAtIndex(0, nullptr);
				if (min > temp)
					min = temp;
			}
			else
			{
				const double *float_data = arg_value->FloatVector()->data();
				
				for (int value_index = 0; value_index < arg_count; ++value_index)
				{
					double temp = float_data[value_index];
					if (min > temp)
						min = temp;
				}
			}
		}
		
		result_SP = EidosValue_SP(new (gEidosValuePool->AllocateChunk()) EidosValue_Float_singleton(min));
	}
	else if (x_type == EidosValueType::kValueString)
	{
		std::string min = p_arguments[first_nonempty_argument]->StringAtIndex(0, nullptr);
		
		for (int arg_index = 0; arg_index < p_argument_count; ++arg_index)
		{
			EidosValue *arg_value = p_arguments[arg_index].get();
			int arg_count = arg_value->Count();
			
			if (arg_count == 1)
			{
				const std::string &temp = arg_value->StringAtIndex(0, nullptr);
				if (min > temp)
					min = temp;
			}
			else
			{
				const std::vector<std::string> &string_vec = *arg_value->StringVector();
				
				for (int value_index = 0; value_index < arg_count; ++value_index)
				{
					const std::string &temp = string_vec[value_index];
					if (min > temp)
						min = temp;
				}
			}
		}
		
		result_SP = EidosValue_SP(new (gEidosValuePool->AllocateChunk()) EidosValue_String_singleton(min));
	}
	
	return result_SP;
}

//	(+)pmax(+ x, + y)
EidosValue_SP Eidos_ExecuteFunction_pmax(const EidosValue_SP *const p_arguments, __attribute__((unused)) int p_argument_count, __attribute__((unused)) EidosInterpreter &p_interpreter)
{
	EidosValue_SP result_SP(nullptr);
	
	EidosValue *x_value = p_arguments[0].get();
	EidosValueType x_type = x_value->Type();
	int x_count = x_value->Count();
	EidosValue *y_value = p_arguments[1].get();
	EidosValueType y_type = y_value->Type();
	int y_count = y_value->Count();
	
	if (x_type != y_type)
		EIDOS_TERMINATION << "ERROR (Eidos_ExecuteFunction_pmax): function pmax() requires arguments x and y to be the same type." << EidosTerminate(nullptr);
	if ((x_count != y_count) && (x_count != 1) && (y_count != 1))
		EIDOS_TERMINATION << "ERROR (Eidos_ExecuteFunction_pmax): function pmax() requires arguments x and y to be of equal length, or either x or y must be a singleton." << EidosTerminate(nullptr);
	
	// Since we want this operation to be *parallel*, we are stricter about dimensionality than most binary operations; we require the same
	// dimensionality unless we have a vector singleton vs. (any) non-singleton pairing, in which case the non-singleton's dimensions are used
	if (((x_count != 1) && (y_count != 1)) ||							// dims must match if both are non-singleton
		 ((x_count == 1) && (y_count == 1)))							// dims must match if both are singleton
	{
		if (!EidosValue::MatchingDimensions(x_value, y_value))
		EIDOS_TERMINATION << "ERROR (Eidos_ExecuteFunction_pmax): function pmax() requires arguments x and y to be of the same vector/matrix/array dimensions, unless either x or y (but not both) is a singleton ." << EidosTerminate(nullptr);
	}
	else if (((x_count == 1) && (x_value->DimensionCount() != 1)) ||	// if just one is singleton, it must be a vector
			 ((y_count == 1) && (y_value->DimensionCount() != 1)))		// if just one is singleton, it must be a vector
	{
		EIDOS_TERMINATION << "ERROR (Eidos_ExecuteFunction_pmax): function pmax() requires that if arguments x and y involve a singleton-to-non-singleton comparison, the singleton is a vector (not a matrix or array)." << EidosTerminate(nullptr);
	}
	
	if (x_type == EidosValueType::kValueNULL)
	{
		result_SP = gStaticEidosValueNULL;
	}
	else if ((x_count == 1) && (y_count == 1))
	{
		// Handle the singleton case separately so we can handle the vector case quickly
		if (CompareEidosValues(*x_value, 0, *y_value, 0, nullptr) == -1)
			result_SP = y_value->CopyValues();
		else
			result_SP = x_value->CopyValues();
	}
	else if ((x_count == 1) || (y_count == 1))
	{
		// One argument, but not both, is singleton; get the singleton value and use fast access on the vector
		
		// First, swap as needed to make y be the singleton
		if (x_count == 1)
		{
			std::swap(x_value, y_value);
			std::swap(x_count, y_count);
		}
		
		// Then split up by type
		if (x_type == EidosValueType::kValueLogical)
		{
			const eidos_logical_t *logical0_data = x_value->LogicalVector()->data();
			eidos_logical_t y_singleton_value = y_value->LogicalAtIndex(0, nullptr);
			EidosValue_Logical *logical_result = (new (gEidosValuePool->AllocateChunk()) EidosValue_Logical())->resize_no_initialize(x_count);
			result_SP = EidosValue_SP(logical_result);
			
			for (int value_index = 0; value_index < x_count; ++value_index)
				logical_result->set_logical_no_check(logical0_data[value_index] || y_singleton_value, value_index); // || is logical max
		}
		else if (x_type == EidosValueType::kValueInt)
		{
			const int64_t *int0_data = x_value->IntVector()->data();
			int64_t y_singleton_value = y_value->IntAtIndex(0, nullptr);
			EidosValue_Int_vector *int_result = (new (gEidosValuePool->AllocateChunk()) EidosValue_Int_vector())->resize_no_initialize(x_count);
			result_SP = EidosValue_SP(int_result);
			
			for (int value_index = 0; value_index < x_count; ++value_index)
				int_result->set_int_no_check(std::max(int0_data[value_index], y_singleton_value), value_index);
		}
		else if (x_type == EidosValueType::kValueFloat)
		{
			const double *float0_data = x_value->FloatVector()->data();
			double y_singleton_value = y_value->FloatAtIndex(0, nullptr);
			EidosValue_Float_vector *float_result = (new (gEidosValuePool->AllocateChunk()) EidosValue_Float_vector())->resize_no_initialize(x_count);
			result_SP = EidosValue_SP(float_result);
			
			for (int value_index = 0; value_index < x_count; ++value_index)
				float_result->set_float_no_check(std::max(float0_data[value_index], y_singleton_value), value_index);
		}
		else if (x_type == EidosValueType::kValueString)
		{
			const std::vector<std::string> &string0_vec = *x_value->StringVector();
			const std::string &y_singleton_value = y_value->StringAtIndex(0, nullptr);
			EidosValue_String_vector *string_result = (new (gEidosValuePool->AllocateChunk()) EidosValue_String_vector())->Reserve(x_count);
			result_SP = EidosValue_SP(string_result);
			
			for (int value_index = 0; value_index < x_count; ++value_index)
				string_result->PushString(std::max(string0_vec[value_index], y_singleton_value));
		}
	}
	else
	{
		// We know the type is not NULL or object, that x_count == y_count, and that they are not singletons; we split up by type and handle fast
		if (x_type == EidosValueType::kValueLogical)
		{
			const eidos_logical_t *logical0_data = x_value->LogicalVector()->data();
			const eidos_logical_t *logical1_data = y_value->LogicalVector()->data();
			EidosValue_Logical *logical_result = (new (gEidosValuePool->AllocateChunk()) EidosValue_Logical())->resize_no_initialize(x_count);
			result_SP = EidosValue_SP(logical_result);
			
			for (int value_index = 0; value_index < x_count; ++value_index)
				logical_result->set_logical_no_check(logical0_data[value_index] || logical1_data[value_index], value_index); // || is logical max
		}
		else if (x_type == EidosValueType::kValueInt)
		{
			const int64_t *int0_data = x_value->IntVector()->data();
			const int64_t *int1_data = y_value->IntVector()->data();
			EidosValue_Int_vector *int_result = (new (gEidosValuePool->AllocateChunk()) EidosValue_Int_vector())->resize_no_initialize(x_count);
			result_SP = EidosValue_SP(int_result);
			
			for (int value_index = 0; value_index < x_count; ++value_index)
				int_result->set_int_no_check(std::max(int0_data[value_index], int1_data[value_index]), value_index);
		}
		else if (x_type == EidosValueType::kValueFloat)
		{
			const double *float0_data = x_value->FloatVector()->data();
			const double *float1_data = y_value->FloatVector()->data();
			EidosValue_Float_vector *float_result = (new (gEidosValuePool->AllocateChunk()) EidosValue_Float_vector())->resize_no_initialize(x_count);
			result_SP = EidosValue_SP(float_result);
			
			for (int value_index = 0; value_index < x_count; ++value_index)
				float_result->set_float_no_check(std::max(float0_data[value_index], float1_data[value_index]), value_index);
		}
		else if (x_type == EidosValueType::kValueString)
		{
			const std::vector<std::string> &string0_vec = *x_value->StringVector();
			const std::vector<std::string> &string1_vec = *y_value->StringVector();
			EidosValue_String_vector *string_result = (new (gEidosValuePool->AllocateChunk()) EidosValue_String_vector())->Reserve(x_count);
			result_SP = EidosValue_SP(string_result);
			
			for (int value_index = 0; value_index < x_count; ++value_index)
				string_result->PushString(std::max(string0_vec[value_index], string1_vec[value_index]));
		}
	}
	
	// Either x and y have the same dimensionality (so it doesn't matter which we copy from), or x is the non-singleton
	// and y is the singleton (due to the swap call above).  So this is the correct choice for all of the cases above.
	result_SP->CopyDimensionsFromValue(x_value);
	
	return result_SP;
}

//	(+)pmin(+ x, + y)
EidosValue_SP Eidos_ExecuteFunction_pmin(const EidosValue_SP *const p_arguments, __attribute__((unused)) int p_argument_count, __attribute__((unused)) EidosInterpreter &p_interpreter)
{
	EidosValue_SP result_SP(nullptr);
	
	EidosValue *x_value = p_arguments[0].get();
	EidosValueType x_type = x_value->Type();
	int x_count = x_value->Count();
	EidosValue *y_value = p_arguments[1].get();
	EidosValueType y_type = y_value->Type();
	int y_count = y_value->Count();
	
	if (x_type != y_type)
		EIDOS_TERMINATION << "ERROR (Eidos_ExecuteFunction_pmin): function pmin() requires arguments x and y to be the same type." << EidosTerminate(nullptr);
	if ((x_count != y_count) && (x_count != 1) && (y_count != 1))
		EIDOS_TERMINATION << "ERROR (Eidos_ExecuteFunction_pmin): function pmin() requires arguments x and y to be of equal length, or either x or y must be a singleton." << EidosTerminate(nullptr);
	
	// Since we want this operation to be *parallel*, we are stricter about dimensionality than most binary operations; we require the same
	// dimensionality unless we have a vector singleton vs. (any) non-singleton pairing, in which the non-singleton's dimensions are used
	if (((x_count != 1) && (y_count != 1)) ||							// dims must match if both are non-singleton
		 ((x_count == 1) && (y_count == 1)))							// dims must match if both are singleton
	{
		if (!EidosValue::MatchingDimensions(x_value, y_value))
			EIDOS_TERMINATION << "ERROR (Eidos_ExecuteFunction_pmin): function pmin() requires arguments x and y to be of the same vector/matrix/array dimensions, unless either x or y (but not both) is a singleton ." << EidosTerminate(nullptr);
	}
	else if (((x_count == 1) && (x_value->DimensionCount() != 1)) ||	// if just one is singleton, it must be a vector
			 ((y_count == 1) && (y_value->DimensionCount() != 1)))		// if just one is singleton, it must be a vector
	{
		EIDOS_TERMINATION << "ERROR (Eidos_ExecuteFunction_pmin): function pmin() requires that if arguments x and y involve a singleton-to-non-singleton comparison, the singleton is a vector (not a matrix or array)." << EidosTerminate(nullptr);
	}
	
	if (x_type == EidosValueType::kValueNULL)
	{
		result_SP = gStaticEidosValueNULL;
	}
	else if ((x_count == 1) && (y_count == 1))
	{
		// Handle the singleton case separately so we can handle the vector case quickly
		if (CompareEidosValues(*x_value, 0, *y_value, 0, nullptr) == 1)
			result_SP = y_value->CopyValues();
		else
			result_SP = x_value->CopyValues();
	}
	else if ((x_count == 1) || (y_count == 1))
	{
		// One argument, but not both, is singleton; get the singleton value and use fast access on the vector
		
		// First, swap as needed to make y be the singleton
		if (x_count == 1)
		{
			std::swap(x_value, y_value);
			std::swap(x_count, y_count);
		}
		
		// Then split up by type
		if (x_type == EidosValueType::kValueLogical)
		{
			const eidos_logical_t *logical0_data = x_value->LogicalVector()->data();
			eidos_logical_t y_singleton_value = y_value->LogicalAtIndex(0, nullptr);
			EidosValue_Logical *logical_result = (new (gEidosValuePool->AllocateChunk()) EidosValue_Logical())->resize_no_initialize(x_count);
			result_SP = EidosValue_SP(logical_result);
			
			for (int value_index = 0; value_index < x_count; ++value_index)
				logical_result->set_logical_no_check(logical0_data[value_index] && y_singleton_value, value_index); // && is logical min
		}
		else if (x_type == EidosValueType::kValueInt)
		{
			const int64_t *int0_data = x_value->IntVector()->data();
			int64_t y_singleton_value = y_value->IntAtIndex(0, nullptr);
			EidosValue_Int_vector *int_result = (new (gEidosValuePool->AllocateChunk()) EidosValue_Int_vector())->resize_no_initialize(x_count);
			result_SP = EidosValue_SP(int_result);
			
			for (int value_index = 0; value_index < x_count; ++value_index)
				int_result->set_int_no_check(std::min(int0_data[value_index], y_singleton_value), value_index);
		}
		else if (x_type == EidosValueType::kValueFloat)
		{
			const double *float0_data = x_value->FloatVector()->data();
			double y_singleton_value = y_value->FloatAtIndex(0, nullptr);
			EidosValue_Float_vector *float_result = (new (gEidosValuePool->AllocateChunk()) EidosValue_Float_vector())->resize_no_initialize(x_count);
			result_SP = EidosValue_SP(float_result);
			
			for (int value_index = 0; value_index < x_count; ++value_index)
				float_result->set_float_no_check(std::min(float0_data[value_index], y_singleton_value), value_index);
		}
		else if (x_type == EidosValueType::kValueString)
		{
			const std::vector<std::string> &string0_vec = *x_value->StringVector();
			const std::string &y_singleton_value = y_value->StringAtIndex(0, nullptr);
			EidosValue_String_vector *string_result = (new (gEidosValuePool->AllocateChunk()) EidosValue_String_vector())->Reserve(x_count);
			result_SP = EidosValue_SP(string_result);
			
			for (int value_index = 0; value_index < x_count; ++value_index)
				string_result->PushString(std::min(string0_vec[value_index], y_singleton_value));
		}
	}
	else
	{
		// We know the type is not NULL or object, that x_count == y_count, and that they are not singletons; we split up by type and handle fast
		if (x_type == EidosValueType::kValueLogical)
		{
			const eidos_logical_t *logical0_data = x_value->LogicalVector()->data();
			const eidos_logical_t *logical1_data = y_value->LogicalVector()->data();
			EidosValue_Logical *logical_result = (new (gEidosValuePool->AllocateChunk()) EidosValue_Logical())->resize_no_initialize(x_count);
			result_SP = EidosValue_SP(logical_result);
			
			for (int value_index = 0; value_index < x_count; ++value_index)
				logical_result->set_logical_no_check(logical0_data[value_index] && logical1_data[value_index], value_index); // && is logical min
		}
		else if (x_type == EidosValueType::kValueInt)
		{
			const int64_t *int0_data = x_value->IntVector()->data();
			const int64_t *int1_data = y_value->IntVector()->data();
			EidosValue_Int_vector *int_result = (new (gEidosValuePool->AllocateChunk()) EidosValue_Int_vector())->resize_no_initialize(x_count);
			result_SP = EidosValue_SP(int_result);
			
			for (int value_index = 0; value_index < x_count; ++value_index)
				int_result->set_int_no_check(std::min(int0_data[value_index], int1_data[value_index]), value_index);
		}
		else if (x_type == EidosValueType::kValueFloat)
		{
			const double *float0_data = x_value->FloatVector()->data();
			const double *float1_data = y_value->FloatVector()->data();
			EidosValue_Float_vector *float_result = (new (gEidosValuePool->AllocateChunk()) EidosValue_Float_vector())->resize_no_initialize(x_count);
			result_SP = EidosValue_SP(float_result);
			
			for (int value_index = 0; value_index < x_count; ++value_index)
				float_result->set_float_no_check(std::min(float0_data[value_index], float1_data[value_index]), value_index);
		}
		else if (x_type == EidosValueType::kValueString)
		{
			const std::vector<std::string> &string0_vec = *x_value->StringVector();
			const std::vector<std::string> &string1_vec = *y_value->StringVector();
			EidosValue_String_vector *string_result = (new (gEidosValuePool->AllocateChunk()) EidosValue_String_vector())->Reserve(x_count);
			result_SP = EidosValue_SP(string_result);
			
			for (int value_index = 0; value_index < x_count; ++value_index)
				string_result->PushString(std::min(string0_vec[value_index], string1_vec[value_index]));
		}
	}
	
	// Either x and y have the same dimensionality (so it doesn't matter which we copy from), or x is the non-singleton
	// and y is the singleton (due to the swap call above).  So this is the correct choice for all of the cases above.
	result_SP->CopyDimensionsFromValue(x_value);
	
	return result_SP;
}

//	(numeric)range(numeric x, ...)
EidosValue_SP Eidos_ExecuteFunction_range(const EidosValue_SP *const p_arguments, int p_argument_count, __attribute__((unused)) EidosInterpreter &p_interpreter)
{
	// Note that this function ignores matrix/array attributes, and always returns a vector, by design
	
	EidosValue_SP result_SP(nullptr);
	
	EidosValueType x_type = p_arguments[0].get()->Type();
	
	// check the types of ellipsis arguments and find the first nonempty argument
	int first_nonempty_argument = -1;
	
	for (int arg_index = 0; arg_index < p_argument_count; ++arg_index)
	{
		EidosValue *arg_value = p_arguments[arg_index].get();
		EidosValueType arg_type = arg_value->Type();
		
		if (arg_type != x_type)
			EIDOS_TERMINATION << "ERROR (Eidos_ExecuteFunction_range): function range() requires all arguments to be the same type." << EidosTerminate(nullptr);
		
		if (first_nonempty_argument == -1)
		{
			int arg_count = arg_value->Count();
			
			if (arg_count > 0)
				first_nonempty_argument = arg_index;
		}
	}
	
	if (first_nonempty_argument == -1)
	{
		// R uses -Inf or +Inf for max/min of a numeric vector, but we want to be consistent between integer and float, and we
		// want to return an integer value for integer arguments, and there is no integer -Inf/+Inf, so we return NULL.  Note
		// this means that, unlike R, min() and max() in Eidos are not transitive; min(a, min(b)) != min(a, b) in general.  We
		// could fix that by returning NULL whenever any of the arguments are zero-length, but that does not seem desirable.
		result_SP = gStaticEidosValueNULL;
	}
	else if (x_type == EidosValueType::kValueInt)
	{
		EidosValue_Int_vector *int_result = (new (gEidosValuePool->AllocateChunk()) EidosValue_Int_vector())->resize_no_initialize(2);
		result_SP = EidosValue_SP(int_result);
		
		int64_t max = p_arguments[first_nonempty_argument]->IntAtIndex(0, nullptr);
		int64_t min = max;
		
		for (int arg_index = 0; arg_index < p_argument_count; ++arg_index)
		{
			EidosValue *arg_value = p_arguments[arg_index].get();
			int arg_count = arg_value->Count();
			
			if (arg_count == 1)
			{
				int64_t temp = arg_value->IntAtIndex(0, nullptr);
				if (max < temp)
					max = temp;
				else if (min > temp)
					min = temp;
			}
			else
			{
				const int64_t *int_data = arg_value->IntVector()->data();
				
				for (int value_index = 0; value_index < arg_count; ++value_index)
				{
					int64_t temp = int_data[value_index];
					if (max < temp)
						max = temp;
					else if (min > temp)
						min = temp;
				}
			}
		}
		
		int_result->set_int_no_check(min, 0);
		int_result->set_int_no_check(max, 1);
	}
	else if (x_type == EidosValueType::kValueFloat)
	{
		EidosValue_Float_vector *float_result = (new (gEidosValuePool->AllocateChunk()) EidosValue_Float_vector())->resize_no_initialize(2);
		result_SP = EidosValue_SP(float_result);
		
		double max = p_arguments[first_nonempty_argument]->FloatAtIndex(0, nullptr);
		double min = max;
		
		for (int arg_index = 0; arg_index < p_argument_count; ++arg_index)
		{
			EidosValue *arg_value = p_arguments[arg_index].get();
			int arg_count = arg_value->Count();
			
			if (arg_count == 1)
			{
				double temp = arg_value->FloatAtIndex(0, nullptr);
				if (max < temp)
					max = temp;
				else if (min > temp)
					min = temp;
			}
			else
			{
				const double *float_data = arg_value->FloatVector()->data();
				
				for (int value_index = 0; value_index < arg_count; ++value_index)
				{
					double temp = float_data[value_index];
					if (max < temp)
						max = temp;
					else if (min > temp)
						min = temp;
				}
			}
		}
		
		float_result->set_float_no_check(min, 0);
		float_result->set_float_no_check(max, 1);
	}
	
	return result_SP;
}

//	(float$)sd(numeric x)
EidosValue_SP Eidos_ExecuteFunction_sd(const EidosValue_SP *const p_arguments, __attribute__((unused)) int p_argument_count, __attribute__((unused)) EidosInterpreter &p_interpreter)
{
	// Note that this function ignores matrix/array attributes, and always returns a vector, by design
	
	EidosValue_SP result_SP(nullptr);
	
	EidosValue *x_value = p_arguments[0].get();
	int x_count = x_value->Count();
	
	if (x_count > 1)
	{
		double mean = 0;
		double sd = 0;
		
		for (int value_index = 0; value_index < x_count; ++value_index)
			mean += x_value->FloatAtIndex(value_index, nullptr);
		
		mean /= x_count;
		
		for (int value_index = 0; value_index < x_count; ++value_index)
		{
			double temp = (x_value->FloatAtIndex(value_index, nullptr) - mean);
			sd += temp * temp;
		}
		
		sd = sqrt(sd / (x_count - 1));
		result_SP = EidosValue_SP(new (gEidosValuePool->AllocateChunk()) EidosValue_Float_singleton(sd));
	}
	else
	{
		result_SP = gStaticEidosValueNULL;
	}
	
	return result_SP;
}

//	(float$)ttest(float x, [Nf y = NULL], [Nf$ mu = NULL])
EidosValue_SP Eidos_ExecuteFunction_ttest(const EidosValue_SP *const p_arguments, __attribute__((unused)) int p_argument_count, __attribute__((unused)) EidosInterpreter &p_interpreter)
{
	// Note that this function ignores matrix/array attributes, and always returns a vector, by design
	
	EidosValue_SP result_SP(nullptr);
	
	EidosValue *x_value = p_arguments[0].get();
	int x_count = x_value->Count();
	EidosValue *y_value = p_arguments[1].get();
	EidosValueType y_type = y_value->Type();
	int y_count = y_value->Count();
	EidosValue *mu_value = p_arguments[2].get();
	EidosValueType mu_type = mu_value->Type();
	
	if ((y_type == EidosValueType::kValueNULL) && (mu_type == EidosValueType::kValueNULL))
		EIDOS_TERMINATION << "ERROR (Eidos_ExecuteFunction_ttest): function ttest() requires either y or mu to be non-NULL." << EidosTerminate(nullptr);
	if ((y_type != EidosValueType::kValueNULL) && (mu_type != EidosValueType::kValueNULL))
		EIDOS_TERMINATION << "ERROR (Eidos_ExecuteFunction_ttest): function ttest() requires either y or mu to be NULL." << EidosTerminate(nullptr);
	if (x_count <= 1)
		EIDOS_TERMINATION << "ERROR (Eidos_ExecuteFunction_ttest): function ttest() requires enough elements in x to compute variance." << EidosTerminate(nullptr);
	
	const double *vec1 = x_value->FloatVector()->data();
	double pvalue = 0.0;
	
	if (y_type != EidosValueType::kValueNULL)
	{
		// This is the x & y case, which is a two-sample Welch's t-test
		if (y_count <= 1)
			EIDOS_TERMINATION << "ERROR (Eidos_ExecuteFunction_ttest): function ttest() requires enough elements in y to compute variance." << EidosTerminate(nullptr);
		
		const double *vec2 = y_value->FloatVector()->data();
		
		// Right now this function only provides a two-sample t-test; we could add an optional mu argument and make y optional in order to allow a one-sample test as well
		// If we got into that, we'd probably want to provide one-sided t-tests as well, yada yada...
		pvalue = Eidos_TTest_TwoSampleWelch(vec1, x_count, vec2, y_count, nullptr, nullptr);
	}
	else if (mu_type != EidosValueType::kValueNULL)
	{
		// This is the x & mu case, which is a one-sample t-test
		double mu = mu_value->FloatAtIndex(0, nullptr);
		
		pvalue = Eidos_TTest_OneSample(vec1, x_count, mu, nullptr);
	}
	
	result_SP = EidosValue_SP(new (gEidosValuePool->AllocateChunk()) EidosValue_Float_singleton(pvalue));
	
	return result_SP;
}

//	(float$)var(numeric x)
EidosValue_SP Eidos_ExecuteFunction_var(const EidosValue_SP *const p_arguments, __attribute__((unused)) int p_argument_count, __attribute__((unused)) EidosInterpreter &p_interpreter)
{
	EidosValue_SP result_SP(nullptr);
	
	EidosValue *x_value = p_arguments[0].get();
	int x_count = x_value->Count();
	
	if (x_value->IsArray())
		EIDOS_TERMINATION << "ERROR (Eidos_ExecuteFunction_var): function var() does not currently support a matrix/array argument." << EidosTerminate(nullptr);
	
	if (x_count > 1)
	{
		// calculate mean
		double mean = 0;
		
		for (int value_index = 0; value_index < x_count; ++value_index)
			mean += x_value->FloatAtIndex(value_index, nullptr);
		
		mean /= x_count;
		
		// calculate variance
		double var = 0;
		
		for (int value_index = 0; value_index < x_count; ++value_index)
		{
			double temp = (x_value->FloatAtIndex(value_index, nullptr) - mean);
			var += temp * temp;
		}
		
		var = var / (x_count - 1);
		result_SP = EidosValue_SP(new (gEidosValuePool->AllocateChunk()) EidosValue_Float_singleton(var));
	}
	else
	{
		result_SP = gStaticEidosValueNULL;
	}
	
	return result_SP;
}


// ************************************************************************************
//
//	distribution draw / density functions
//
#pragma mark -
#pragma mark Distribution draw/density functions
#pragma mark -


//	(float)dmvnorm(float x, numeric mu, numeric sigma)
EidosValue_SP Eidos_ExecuteFunction_dmvnorm(const EidosValue_SP *const p_arguments, __attribute__((unused)) int p_argument_count, __attribute__((unused)) EidosInterpreter &p_interpreter)
{
	EidosValue_SP result_SP(nullptr);
	
	EidosValue *arg_x = p_arguments[0].get();
	EidosValue *arg_mu = p_arguments[1].get();
	EidosValue *arg_sigma = p_arguments[2].get();
	
	if (arg_x->Count() == 0)
		return gStaticEidosValue_Float_ZeroVec;
	
	// matrix with n rows (one row per quantile vector) and k columns (one column per dimension)
	int dimension_count = arg_x->DimensionCount();
	int64_t num_quantiles;
	int d;
	
	if (dimension_count == 1)
	{
		num_quantiles = 1;
		d = arg_x->Count();
	}
	else if (dimension_count == 2)
	{
		const int64_t *dimensions = arg_x->Dimensions();
		num_quantiles = dimensions[0];
		d = (int)dimensions[1];
	}
	else
		EIDOS_TERMINATION << "ERROR (Eidos_ExecuteFunction_dmvnorm): function dmvnorm() requires x to be a vector containing a single quantile, or a matrix of quantiles." << EidosTerminate(nullptr);
	
	if (d <= 1)
		EIDOS_TERMINATION << "ERROR (Eidos_ExecuteFunction_dmvnorm): function dmvnorm() requires a Gaussian function dimensionality of >= 2 (use dnorm() for dimensionality of 1)." << EidosTerminate(nullptr);
	
	int mu_count = arg_mu->Count();
	int mu_dimcount = arg_mu->DimensionCount();
	int sigma_dimcount = arg_sigma->DimensionCount();
	const int64_t *sigma_dims = arg_sigma->Dimensions();
	
	if ((mu_dimcount != 1) || (mu_count != d))
		EIDOS_TERMINATION << "ERROR (Eidos_ExecuteFunction_dmvnorm): function dmvnorm() requires mu to be a plain vector of length k, where k is the number of dimensions for the multivariate Gaussian function (>= 2), matching the dimensionality of the quantile vectors in x." << EidosTerminate(nullptr);
	if (sigma_dimcount != 2)
		EIDOS_TERMINATION << "ERROR (Eidos_ExecuteFunction_dmvnorm): function dmvnorm() requires sigma to be a matrix." << EidosTerminate(nullptr);
	if ((sigma_dims[0] != d) || (sigma_dims[1] != d))
		EIDOS_TERMINATION << "ERROR (Eidos_ExecuteFunction_dmvnorm): function dmvnorm() requires sigma to be a k x k matrix, where k is the number of dimensions for the multivariate Gaussian function (>= 2), matching the dimensionality of the quantile vectors in x." << EidosTerminate(nullptr);
	
	// Set up the GSL vectors
	gsl_vector *gsl_mu = gsl_vector_calloc(d);
	gsl_matrix *gsl_Sigma = gsl_matrix_calloc(d, d);
	gsl_matrix *gsl_L = gsl_matrix_calloc(d, d);
	gsl_vector *gsl_x = gsl_vector_calloc(d);
	gsl_vector *gsl_work = gsl_vector_calloc(d);
	
	for (int dim_index = 0; dim_index < d; ++dim_index)
		gsl_vector_set(gsl_mu, dim_index, arg_mu->FloatAtIndex(dim_index, nullptr));
	
	for (int row_index = 0; row_index < d; ++row_index)
		for (int col_index = 0; col_index < d; ++col_index)
			gsl_matrix_set(gsl_Sigma, row_index, col_index, arg_sigma->FloatAtIndex(row_index + col_index * d, nullptr));
	
	gsl_matrix_memcpy(gsl_L, gsl_Sigma);
	
	// Disable the GSL's default error handler, which calls abort().  Normally we run with that handler,
	// which is perhaps a bit risky, but we want to check for all error cases and avert them before we
	// ever call into the GSL; having the GSL raise when it encounters an error condition is kind of OK
	// because it should never ever happen.  But the GSL calls we will make in this function could hit
	// errors unpredictably, if for example it turns out that Sigma is not positive-definite.  So for
	// this stretch of code we disable the default handler and check for errors returned from the GSL.
	gsl_error_handler_t *old_handler = gsl_set_error_handler_off();
	int gsl_err;
	
	// Do the draws, which involves a preliminary step of doing a Cholesky decomposition
	gsl_err = gsl_linalg_cholesky_decomp1(gsl_L);
	
	if (gsl_err)
	{
		gsl_set_error_handler(old_handler);
		
		// Clean up GSL stuff
		gsl_vector_free(gsl_mu);
		gsl_matrix_free(gsl_Sigma);
		gsl_matrix_free(gsl_L);
		gsl_vector_free(gsl_x);
		gsl_vector_free(gsl_work);
		
		if (gsl_err == GSL_EDOM)
			EIDOS_TERMINATION << "ERROR (Eidos_ExecuteFunction_dmvnorm): function dmvnorm() requires that sigma, the variance-covariance matrix, be positive-definite." << EidosTerminate(nullptr);
		else
			EIDOS_TERMINATION << "ERROR (Eidos_ExecuteFunction_dmvnorm): (internal error) an unknown error with code " << gsl_err << " occurred inside the GNU Scientific Library's gsl_linalg_cholesky_decomp1() function." << EidosTerminate(nullptr);
	}
	
	const double *float_data = arg_x->FloatVector()->data();
	EidosValue_Float_vector *float_result = (new (gEidosValuePool->AllocateChunk()) EidosValue_Float_vector())->resize_no_initialize(num_quantiles);
	result_SP = EidosValue_SP(float_result);
	
	for (int64_t value_index = 0; value_index < num_quantiles; ++value_index)
	{
		double gsl_result;
		
		for (int dim_index = 0; dim_index < d; ++dim_index)
			gsl_vector_set(gsl_x, dim_index, *(float_data + value_index + dim_index * num_quantiles));
		
		gsl_err = gsl_ran_multivariate_gaussian_pdf (gsl_x, gsl_mu, gsl_L, &gsl_result, gsl_work);
		
		if (gsl_err)
		{
			gsl_set_error_handler(old_handler);
			
			EIDOS_TERMINATION << "ERROR (Eidos_ExecuteFunction_dmvnorm): (internal error) an unknown error with code " << gsl_err << " occurred inside the GNU Scientific Library's gsl_ran_multivariate_gaussian_pdf() function." << EidosTerminate(nullptr);
		}
		
		float_result->set_float_no_check(gsl_result, value_index);
	}
	
	// Clean up GSL stuff
	gsl_vector_free(gsl_mu);
	gsl_matrix_free(gsl_Sigma);
	gsl_matrix_free(gsl_L);
	gsl_vector_free(gsl_x);
	gsl_vector_free(gsl_work);
	
	gsl_set_error_handler(old_handler);
	
	return result_SP;
}

//	(float)dnorm(float x, [numeric mean = 0], [numeric sd = 1])
EidosValue_SP Eidos_ExecuteFunction_dnorm(const EidosValue_SP *const p_arguments, __attribute__((unused)) int p_argument_count, __attribute__((unused)) EidosInterpreter &p_interpreter)
{
	// Note that this function ignores matrix/array attributes, and always returns a vector, by design
	
	EidosValue_SP result_SP(nullptr);
	
	EidosValue *arg_quantile = p_arguments[0].get();
	EidosValue *arg_mu = p_arguments[1].get();
	EidosValue *arg_sigma = p_arguments[2].get();
	int num_quantiles = arg_quantile->Count();
	int arg_mu_count = arg_mu->Count();
	int arg_sigma_count = arg_sigma->Count();
	bool mu_singleton = (arg_mu_count == 1);
	bool sigma_singleton = (arg_sigma_count == 1);
	
	if (!mu_singleton && (arg_mu_count != num_quantiles))
		EIDOS_TERMINATION << "ERROR (Eidos_ExecuteFunction_dnorm): function dnorm() requires mean to be of length 1 or equal in length to x." << EidosTerminate(nullptr);
	if (!sigma_singleton && (arg_sigma_count != num_quantiles))
		EIDOS_TERMINATION << "ERROR (Eidos_ExecuteFunction_dnorm): function dnorm() requires sd to be of length 1 or equal in length to x." << EidosTerminate(nullptr);
	
	double mu0 = (arg_mu_count ? arg_mu->FloatAtIndex(0, nullptr) : 0.0);
	double sigma0 = (arg_sigma_count ? arg_sigma->FloatAtIndex(0, nullptr) : 1.0);
	
	if (mu_singleton && sigma_singleton)
	{
		if (sigma0 <= 0.0)
			EIDOS_TERMINATION << "ERROR (Eidos_ExecuteFunction_dnorm): function dnorm() requires sd > 0.0 (" << EidosStringForFloat(sigma0) << " supplied)." << EidosTerminate(nullptr);
		
		if (num_quantiles == 1)
		{
			result_SP = EidosValue_SP(new (gEidosValuePool->AllocateChunk()) EidosValue_Float_singleton(gsl_ran_gaussian_pdf(arg_quantile->FloatAtIndex(0, nullptr) - mu0, sigma0)));
		}
		else
		{
			const double *float_data = arg_quantile->FloatVector()->data();
			EidosValue_Float_vector *float_result = (new (gEidosValuePool->AllocateChunk()) EidosValue_Float_vector())->resize_no_initialize(num_quantiles);
			result_SP = EidosValue_SP(float_result);
			
			for (int value_index = 0; value_index < num_quantiles; ++value_index)
				float_result->set_float_no_check(gsl_ran_gaussian_pdf(float_data[value_index] - mu0, sigma0), value_index);
		}
	}
	else
	{
		const double *float_data = arg_quantile->FloatVector()->data();
		EidosValue_Float_vector *float_result = (new (gEidosValuePool->AllocateChunk()) EidosValue_Float_vector())->resize_no_initialize(num_quantiles);
		result_SP = EidosValue_SP(float_result);
		
		for (int value_index = 0; value_index < num_quantiles; ++value_index)
		{
			double mu = (mu_singleton ? mu0 : arg_mu->FloatAtIndex(value_index, nullptr));
			double sigma = (sigma_singleton ? sigma0 : arg_sigma->FloatAtIndex(value_index, nullptr));
			
			if (sigma <= 0.0)
				EIDOS_TERMINATION << "ERROR (Eidos_ExecuteFunction_dnorm): function dnorm() requires sd > 0.0 (" << EidosStringForFloat(sigma) << " supplied)." << EidosTerminate(nullptr);
			
			float_result->set_float_no_check(gsl_ran_gaussian_pdf(float_data[value_index] - mu, sigma), value_index);
		}
	}
	
	return result_SP;
}

//	(float)qnorm(float p, [numeric mean = 0], [numeric sd = 1])
EidosValue_SP Eidos_ExecuteFunction_qnorm(const EidosValue_SP *const p_arguments, __attribute__((unused)) int p_argument_count, __attribute__((unused)) EidosInterpreter &p_interpreter)
{
	// Note that this function ignores matrix/array attributes, and always returns a vector, by design
	
	EidosValue_SP result_SP(nullptr);
	
	EidosValue *arg_prob = p_arguments[0].get();
	EidosValue *arg_mu = p_arguments[1].get();
	EidosValue *arg_sigma = p_arguments[2].get();
	int64_t num_probs = arg_prob->Count();
	int arg_mu_count = arg_mu->Count();
	int arg_sigma_count = arg_sigma->Count();
	bool mu_singleton = (arg_mu_count == 1);
	bool sigma_singleton = (arg_sigma_count == 1);
	
	if (!mu_singleton && (arg_mu_count != num_probs))
		EIDOS_TERMINATION << "ERROR (Eidos_ExecuteFunction_qnorm): function qnorm() requires mean to be of length 1 or equal in length to x." << EidosTerminate(nullptr);
	if (!sigma_singleton && (arg_sigma_count != num_probs))
		EIDOS_TERMINATION << "ERROR (Eidos_ExecuteFunction_qnorm): function qnorm() requires sd to be of length 1 or equal in length to x." << EidosTerminate(nullptr);
	
	double mu0 = (arg_mu_count ? arg_mu->FloatAtIndex(0, nullptr) : 0.0);
	double sigma0 = (arg_sigma_count ? arg_sigma->FloatAtIndex(0, nullptr) : 1.0);
	
	if (mu_singleton && sigma_singleton)
	{
		if (sigma0 <= 0.0)
			EIDOS_TERMINATION << "ERROR (Eidos_ExecuteFunction_qnorm): function qnorm() requires sd > 0.0 (" << EidosStringForFloat(sigma0) << " supplied)." << EidosTerminate(nullptr);
		
		if (num_probs == 1)
		{
			const double float_prob = arg_prob->FloatAtIndex(0, nullptr);
			if (float_prob < 0.0 || float_prob > 1.0)
				EIDOS_TERMINATION << "ERROR (Eidos_ExecuteFunction_qnorm): function qnorm() requires 0.0 <= p <= 1.0 (" << EidosStringForFloat(float_prob) << " supplied)." << EidosTerminate(nullptr);

			result_SP = EidosValue_SP(new (gEidosValuePool->AllocateChunk()) EidosValue_Float_singleton(gsl_cdf_gaussian_Pinv(float_prob, sigma0) + mu0));
		}
		else
		{
			const double *float_data = arg_prob->FloatVector()->data();
			EidosValue_Float_vector *float_result = (new (gEidosValuePool->AllocateChunk()) EidosValue_Float_vector())->resize_no_initialize(num_probs);
			result_SP = EidosValue_SP(float_result);
			
			for (int64_t value_index = 0; value_index < num_probs; ++value_index) {
				if (float_data[value_index] < 0.0 || float_data[value_index] > 1.0)
					EIDOS_TERMINATION << "ERROR (Eidos_ExecuteFunction_qnorm): function qnorm() requires 0.0 <= p <= 1.0 (" << EidosStringForFloat(float_data[value_index]) << " supplied)." << EidosTerminate(nullptr);
				float_result->set_float_no_check(gsl_cdf_gaussian_Pinv(float_data[value_index], sigma0) + mu0, value_index);
        }
		}
	}
	else
	{
		const double *float_data = arg_prob->FloatVector()->data();
		EidosValue_Float_vector *float_result = (new (gEidosValuePool->AllocateChunk()) EidosValue_Float_vector())->resize_no_initialize((int)num_probs);
		result_SP = EidosValue_SP(float_result);
		
		for (int value_index = 0; value_index < num_probs; ++value_index)
		{
			double mu = (mu_singleton ? mu0 : arg_mu->FloatAtIndex(value_index, nullptr));
			double sigma = (sigma_singleton ? sigma0 : arg_sigma->FloatAtIndex(value_index, nullptr));
		  if (float_data[value_index] < 0.0 || float_data[value_index] > 1.0)
				EIDOS_TERMINATION << "ERROR (Eidos_ExecuteFunction_qnorm): function qnorm() requires 0.0 <= p <= 1.0 (" << EidosStringForFloat(float_data[value_index]) << " supplied)." << EidosTerminate(nullptr);
			
			if (sigma <= 0.0)
				EIDOS_TERMINATION << "ERROR (Eidos_ExecuteFunction_qnorm): function qnorm() requires sd > 0.0 (" << EidosStringForFloat(sigma) << " supplied)." << EidosTerminate(nullptr);
			
			float_result->set_float_no_check(gsl_cdf_gaussian_Pinv(float_data[value_index], sigma) + mu, value_index);
		}
	}
	
	return result_SP;
}


//	(float)pnorm(float q, [numeric mean = 0], [numeric sd = 1])
EidosValue_SP Eidos_ExecuteFunction_pnorm(const EidosValue_SP *const p_arguments, __attribute__((unused)) int p_argument_count, __attribute__((unused)) EidosInterpreter &p_interpreter)
{
	// Note that this function ignores matrix/array attributes, and always returns a vector, by design
	
	EidosValue_SP result_SP(nullptr);
	
	EidosValue *arg_quantile = p_arguments[0].get();
	EidosValue *arg_mu = p_arguments[1].get();
	EidosValue *arg_sigma = p_arguments[2].get();
	int64_t num_quantiles = arg_quantile->Count();
	int arg_mu_count = arg_mu->Count();
	int arg_sigma_count = arg_sigma->Count();
	bool mu_singleton = (arg_mu_count == 1);
	bool sigma_singleton = (arg_sigma_count == 1);
	
	if (!mu_singleton && (arg_mu_count != num_quantiles))
		EIDOS_TERMINATION << "ERROR (Eidos_ExecuteFunction_pnorm): function pnorm() requires mean to be of length 1 or equal in length to q." << EidosTerminate(nullptr);
	if (!sigma_singleton && (arg_sigma_count != num_quantiles))
		EIDOS_TERMINATION << "ERROR (Eidos_ExecuteFunction_pnorm): function pnorm() requires sd to be of length 1 or equal in length to q." << EidosTerminate(nullptr);
	
	double mu0 = (arg_mu_count ? arg_mu->FloatAtIndex(0, nullptr) : 0.0);
	double sigma0 = (arg_sigma_count ? arg_sigma->FloatAtIndex(0, nullptr) : 1.0);
	
	if (mu_singleton && sigma_singleton)
	{
		if (sigma0 <= 0.0)
			EIDOS_TERMINATION << "ERROR (Eidos_ExecuteFunction_pnorm): function pnorm() requires sd > 0.0 (" << EidosStringForFloat(sigma0) << " supplied)." << EidosTerminate(nullptr);
		
		if (num_quantiles == 1)
		{
			result_SP = EidosValue_SP(new (gEidosValuePool->AllocateChunk()) EidosValue_Float_singleton(gsl_cdf_gaussian_P(arg_quantile->FloatAtIndex(0, nullptr) - mu0, sigma0)));
		}
		else
		{
			const double *float_data = arg_quantile->FloatVector()->data();
			EidosValue_Float_vector *float_result = (new (gEidosValuePool->AllocateChunk()) EidosValue_Float_vector())->resize_no_initialize(num_quantiles);
			result_SP = EidosValue_SP(float_result);
			
			for (int64_t value_index = 0; value_index < num_quantiles; ++value_index)
				float_result->set_float_no_check(gsl_cdf_gaussian_P(float_data[value_index] - mu0, sigma0), value_index);
		}
	}
	else
	{
		const double *float_data = arg_quantile->FloatVector()->data();
		EidosValue_Float_vector *float_result = (new (gEidosValuePool->AllocateChunk()) EidosValue_Float_vector())->resize_no_initialize((int)num_quantiles);
		result_SP = EidosValue_SP(float_result);
		
		for (int value_index = 0; value_index < num_quantiles; ++value_index)
		{
			double mu = (mu_singleton ? mu0 : arg_mu->FloatAtIndex(value_index, nullptr));
			double sigma = (sigma_singleton ? sigma0 : arg_sigma->FloatAtIndex(value_index, nullptr));
			
			if (sigma <= 0.0)
				EIDOS_TERMINATION << "ERROR (Eidos_ExecuteFunction_pnorm): function pnorm() requires sd > 0.0 (" << EidosStringForFloat(sigma) << " supplied)." << EidosTerminate(nullptr);
			
			float_result->set_float_no_check(gsl_cdf_gaussian_P(float_data[value_index] - mu, sigma), value_index);
		}
	}
	
	return result_SP;
}

//	(float)dbeta(float x, numeric alpha, numeric beta)
EidosValue_SP Eidos_ExecuteFunction_dbeta(const EidosValue_SP *const p_arguments, __attribute__((unused)) int p_argument_count, __attribute__((unused)) EidosInterpreter &p_interpreter)
{
	// Note that this function ignores matrix/array attributes, and always returns a vector, by design
	
	EidosValue_SP result_SP(nullptr);
	
	EidosValue *arg_quantile = p_arguments[0].get();
	EidosValue *arg_alpha = p_arguments[1].get();
	EidosValue *arg_beta = p_arguments[2].get();
	int num_quantiles = arg_quantile->Count();
	int arg_alpha_count = arg_alpha->Count();
	int arg_beta_count = arg_beta->Count();
	bool alpha_singleton = (arg_alpha_count == 1);
	bool beta_singleton = (arg_beta_count == 1);
	
	if (!alpha_singleton && (arg_alpha_count != num_quantiles))
		EIDOS_TERMINATION << "ERROR (Eidos_ExecuteFunction_dbeta): function dbeta() requires alpha to be of length 1 or equal in length to x." << EidosTerminate(nullptr);
	if (!beta_singleton && (arg_beta_count != num_quantiles))
		EIDOS_TERMINATION << "ERROR (Eidos_ExecuteFunction_dbeta): function dbeta() requires beta to be of length 1 or equal in length to x." << EidosTerminate(nullptr);
	
	double alpha0 = (arg_alpha_count ? arg_alpha->FloatAtIndex(0, nullptr) : 0.0);
	double beta0 = (arg_beta_count ? arg_beta->FloatAtIndex(0, nullptr) : 0.0);
	
	if (alpha_singleton && beta_singleton)
	{
		if (alpha0 <= 0.0)
			EIDOS_TERMINATION << "ERROR (Eidos_ExecuteFunction_dbeta): function dbeta() requires alpha > 0.0 (" << EidosStringForFloat(alpha0) << " supplied)." << EidosTerminate(nullptr);
		if (beta0 <= 0.0)
			EIDOS_TERMINATION << "ERROR (Eidos_ExecuteFunction_dbeta): function dbeta() requires beta > 0.0 (" << EidosStringForFloat(beta0) << " supplied)." << EidosTerminate(nullptr);
		
		if (num_quantiles == 1)
		{
			result_SP = EidosValue_SP(new (gEidosValuePool->AllocateChunk()) EidosValue_Float_singleton(gsl_ran_beta_pdf(arg_quantile->FloatAtIndex(0, nullptr), alpha0, beta0)));
		}
		else
		{
			const double *float_data = arg_quantile->FloatVector()->data();
			EidosValue_Float_vector *float_result = (new (gEidosValuePool->AllocateChunk()) EidosValue_Float_vector())->resize_no_initialize(num_quantiles);
			result_SP = EidosValue_SP(float_result);
			
			for (int value_index = 0; value_index < num_quantiles; ++value_index)
				float_result->set_float_no_check(gsl_ran_beta_pdf(float_data[value_index], alpha0, beta0), value_index);
		}
	}
	else
	{
		const double *float_data = arg_quantile->FloatVector()->data();
		EidosValue_Float_vector *float_result = (new (gEidosValuePool->AllocateChunk()) EidosValue_Float_vector())->resize_no_initialize(num_quantiles);
		result_SP = EidosValue_SP(float_result);
		
		for (int value_index = 0; value_index < num_quantiles; ++value_index)
		{
			double alpha = (alpha_singleton ? alpha0 : arg_alpha->FloatAtIndex(value_index, nullptr));
			double beta = (beta_singleton ? beta0 : arg_beta->FloatAtIndex(value_index, nullptr));
			
			if (alpha <= 0.0)
				EIDOS_TERMINATION << "ERROR (Eidos_ExecuteFunction_dbeta): function dbeta() requires alpha > 0.0 (" << EidosStringForFloat(alpha) << " supplied)." << EidosTerminate(nullptr);
			if (beta <= 0.0)
				EIDOS_TERMINATION << "ERROR (Eidos_ExecuteFunction_dbeta): function dbeta() requires beta > 0.0 (" << EidosStringForFloat(beta) << " supplied)." << EidosTerminate(nullptr);
			
			float_result->set_float_no_check(gsl_ran_beta_pdf(float_data[value_index], alpha, beta), value_index);
		}
	}
	
	return result_SP;
}

//	(float)rbeta(integer$ n, numeric alpha, numeric beta)
EidosValue_SP Eidos_ExecuteFunction_rbeta(const EidosValue_SP *const p_arguments, __attribute__((unused)) int p_argument_count, __attribute__((unused)) EidosInterpreter &p_interpreter)
{
	// Note that this function ignores matrix/array attributes, and always returns a vector, by design
	
	EidosValue_SP result_SP(nullptr);
	
	EidosValue *n_value = p_arguments[0].get();
	int64_t num_draws = n_value->IntAtIndex(0, nullptr);
	EidosValue *arg_alpha = p_arguments[1].get();
	EidosValue *arg_beta = p_arguments[2].get();
	int arg_alpha_count = arg_alpha->Count();
	int arg_beta_count = arg_beta->Count();
	bool alpha_singleton = (arg_alpha_count == 1);
	bool beta_singleton = (arg_beta_count == 1);
	
	if (num_draws < 0)
		EIDOS_TERMINATION << "ERROR (Eidos_ExecuteFunction_rbeta): function rbeta() requires n to be greater than or equal to 0 (" << num_draws << " supplied)." << EidosTerminate(nullptr);
	if (!alpha_singleton && (arg_alpha_count != num_draws))
		EIDOS_TERMINATION << "ERROR (Eidos_ExecuteFunction_rbeta): function rbeta() requires alpha to be of length 1 or n." << EidosTerminate(nullptr);
	if (!beta_singleton && (arg_beta_count != num_draws))
		EIDOS_TERMINATION << "ERROR (Eidos_ExecuteFunction_rbeta): function rbeta() requires beta to be of length 1 or n." << EidosTerminate(nullptr);
	
	double alpha0 = (arg_alpha_count ? arg_alpha->FloatAtIndex(0, nullptr) : 0.0);
	double beta0 = (arg_beta_count ? arg_beta->FloatAtIndex(0, nullptr) : 0.0);
	
	if (alpha_singleton && beta_singleton)
	{
		if (alpha0 <= 0.0)
			EIDOS_TERMINATION << "ERROR (Eidos_ExecuteFunction_rbeta): function rbeta() requires alpha > 0.0 (" << EidosStringForFloat(alpha0) << " supplied)." << EidosTerminate(nullptr);
		if (beta0 <= 0.0)
			EIDOS_TERMINATION << "ERROR (Eidos_ExecuteFunction_rbeta): function rbeta() requires beta > 0.0 (" << EidosStringForFloat(beta0) << " supplied)." << EidosTerminate(nullptr);
		
		if (num_draws == 1)
		{
			result_SP = EidosValue_SP(new (gEidosValuePool->AllocateChunk()) EidosValue_Float_singleton(gsl_ran_beta(EIDOS_GSL_RNG, alpha0, beta0)));
		}
		else
		{
			EidosValue_Float_vector *float_result = (new (gEidosValuePool->AllocateChunk()) EidosValue_Float_vector())->resize_no_initialize(num_draws);
			result_SP = EidosValue_SP(float_result);
			
			for (int64_t draw_index = 0; draw_index < num_draws; ++draw_index)
				float_result->set_float_no_check(gsl_ran_beta(EIDOS_GSL_RNG, alpha0, beta0), draw_index);
		}
	}
	else
	{
		EidosValue_Float_vector *float_result = (new (gEidosValuePool->AllocateChunk()) EidosValue_Float_vector())->resize_no_initialize((int)num_draws);
		result_SP = EidosValue_SP(float_result);
		
		for (int draw_index = 0; draw_index < num_draws; ++draw_index)
		{
			double alpha = (alpha_singleton ? alpha0 : arg_alpha->FloatAtIndex(draw_index, nullptr));
			double beta = (beta_singleton ? beta0 : arg_beta->FloatAtIndex(draw_index, nullptr));
			
			if (alpha <= 0.0)
				EIDOS_TERMINATION << "ERROR (Eidos_ExecuteFunction_rbeta): function rbeta() requires alpha > 0.0 (" << EidosStringForFloat(alpha) << " supplied)." << EidosTerminate(nullptr);
			if (beta <= 0.0)
				EIDOS_TERMINATION << "ERROR (Eidos_ExecuteFunction_rbeta): function rbeta() requires beta > 0.0 (" << EidosStringForFloat(beta) << " supplied)." << EidosTerminate(nullptr);
			
			float_result->set_float_no_check(gsl_ran_beta(EIDOS_GSL_RNG, alpha, beta), draw_index);
		}
	}
	
	return result_SP;
}

//	(integer)rbinom(integer$ n, integer size, float prob)
EidosValue_SP Eidos_ExecuteFunction_rbinom(const EidosValue_SP *const p_arguments, __attribute__((unused)) int p_argument_count, __attribute__((unused)) EidosInterpreter &p_interpreter)
{
	// Note that this function ignores matrix/array attributes, and always returns a vector, by design
	
	EidosValue_SP result_SP(nullptr);
	
	EidosValue *n_value = p_arguments[0].get();
	int64_t num_draws = n_value->IntAtIndex(0, nullptr);
	EidosValue *arg_size = p_arguments[1].get();
	EidosValue *arg_prob = p_arguments[2].get();
	int arg_size_count = arg_size->Count();
	int arg_prob_count = arg_prob->Count();
	bool size_singleton = (arg_size_count == 1);
	bool prob_singleton = (arg_prob_count == 1);
	
	if (num_draws < 0)
		EIDOS_TERMINATION << "ERROR (Eidos_ExecuteFunction_rbinom): function rbinom() requires n to be greater than or equal to 0 (" << num_draws << " supplied)." << EidosTerminate(nullptr);
	if (!size_singleton && (arg_size_count != num_draws))
		EIDOS_TERMINATION << "ERROR (Eidos_ExecuteFunction_rbinom): function rbinom() requires size to be of length 1 or n." << EidosTerminate(nullptr);
	if (!prob_singleton && (arg_prob_count != num_draws))
		EIDOS_TERMINATION << "ERROR (Eidos_ExecuteFunction_rbinom): function rbinom() requires prob to be of length 1 or n." << EidosTerminate(nullptr);
	
	int size0 = (int)arg_size->IntAtIndex(0, nullptr);
	double probability0 = arg_prob->FloatAtIndex(0, nullptr);
	
	if (size_singleton && prob_singleton)
	{
		if (size0 < 0)
			EIDOS_TERMINATION << "ERROR (Eidos_ExecuteFunction_rbinom): function rbinom() requires size >= 0 (" << size0 << " supplied)." << EidosTerminate(nullptr);
		if ((probability0 < 0.0) || (probability0 > 1.0) || std::isnan(probability0))
			EIDOS_TERMINATION << "ERROR (Eidos_ExecuteFunction_rbinom): function rbinom() requires probability in [0.0, 1.0] (" << EidosStringForFloat(probability0) << " supplied)." << EidosTerminate(nullptr);
		
		if (num_draws == 1)
		{
			if ((probability0 == 0.5) && (size0 == 1))
				result_SP = EidosValue_SP(new (gEidosValuePool->AllocateChunk()) EidosValue_Int_singleton(Eidos_RandomBool() ? 1 : 0));
			else
				result_SP = EidosValue_SP(new (gEidosValuePool->AllocateChunk()) EidosValue_Int_singleton(gsl_ran_binomial(EIDOS_GSL_RNG, probability0, size0)));
		}
		else
		{
			EidosValue_Int_vector *int_result = (new (gEidosValuePool->AllocateChunk()) EidosValue_Int_vector())->resize_no_initialize(num_draws);
			result_SP = EidosValue_SP(int_result);
			
			if ((probability0 == 0.5) && (size0 == 1))
			{
				for (int64_t draw_index = 0; draw_index < num_draws; ++draw_index)
					int_result->set_int_no_check(Eidos_RandomBool() ? 1 : 0, draw_index);
			}
			else
			{
				for (int64_t draw_index = 0; draw_index < num_draws; ++draw_index)
					int_result->set_int_no_check(gsl_ran_binomial(EIDOS_GSL_RNG, probability0, size0), draw_index);
			}
		}
	}
	else
	{
		EidosValue_Int_vector *int_result = (new (gEidosValuePool->AllocateChunk()) EidosValue_Int_vector())->resize_no_initialize((int)num_draws);
		result_SP = EidosValue_SP(int_result);
		
		for (int draw_index = 0; draw_index < num_draws; ++draw_index)
		{
			int size = (size_singleton ? size0 : (int)arg_size->IntAtIndex(draw_index, nullptr));
			double probability = (prob_singleton ? probability0 : arg_prob->FloatAtIndex(draw_index, nullptr));
			
			if (size < 0)
				EIDOS_TERMINATION << "ERROR (Eidos_ExecuteFunction_rbinom): function rbinom() requires size >= 0 (" << size << " supplied)." << EidosTerminate(nullptr);
			if ((probability < 0.0) || (probability > 1.0) || std::isnan(probability))
				EIDOS_TERMINATION << "ERROR (Eidos_ExecuteFunction_rbinom): function rbinom() requires probability in [0.0, 1.0] (" << EidosStringForFloat(probability) << " supplied)." << EidosTerminate(nullptr);
			
			int_result->set_int_no_check(gsl_ran_binomial(EIDOS_GSL_RNG, probability, size), draw_index);
		}
	}
	
	return result_SP;
}

//	(float)rcauchy(integer$ n, [numeric location = 0], [numeric scale = 1])
EidosValue_SP Eidos_ExecuteFunction_rcauchy(const EidosValue_SP *const p_arguments, __attribute__((unused)) int p_argument_count, __attribute__((unused)) EidosInterpreter &p_interpreter)
{
	// Note that this function ignores matrix/array attributes, and always returns a vector, by design
	
	EidosValue_SP result_SP(nullptr);
	
	EidosValue *n_value = p_arguments[0].get();
	EidosValue *arg_location = p_arguments[1].get();
	EidosValue *arg_scale = p_arguments[2].get();
	int64_t num_draws = n_value->IntAtIndex(0, nullptr);
	int arg_location_count = arg_location->Count();
	int arg_scale_count = arg_scale->Count();
	bool location_singleton = (arg_location_count == 1);
	bool scale_singleton = (arg_scale_count == 1);
	
	if (num_draws < 0)
		EIDOS_TERMINATION << "ERROR (Eidos_ExecuteFunction_rcauchy): function rcauchy() requires n to be greater than or equal to 0 (" << num_draws << " supplied)." << EidosTerminate(nullptr);
	if (!location_singleton && (arg_location_count != num_draws))
		EIDOS_TERMINATION << "ERROR (Eidos_ExecuteFunction_rcauchy): function rcauchy() requires location to be of length 1 or n." << EidosTerminate(nullptr);
	if (!scale_singleton && (arg_scale_count != num_draws))
		EIDOS_TERMINATION << "ERROR (Eidos_ExecuteFunction_rcauchy): function rcauchy() requires scale to be of length 1 or n." << EidosTerminate(nullptr);
	
	double location0 = (arg_location_count ? arg_location->FloatAtIndex(0, nullptr) : 0.0);
	double scale0 = (arg_scale_count ? arg_scale->FloatAtIndex(0, nullptr) : 1.0);
	
	if (location_singleton && scale_singleton)
	{
		if (scale0 <= 0.0)
			EIDOS_TERMINATION << "ERROR (Eidos_ExecuteFunction_rcauchy): function rcauchy() requires scale > 0.0 (" << EidosStringForFloat(scale0) << " supplied)." << EidosTerminate(nullptr);
		
		if (num_draws == 1)
		{
			result_SP = EidosValue_SP(new (gEidosValuePool->AllocateChunk()) EidosValue_Float_singleton(gsl_ran_cauchy(EIDOS_GSL_RNG, scale0) + location0));
		}
		else
		{
			EidosValue_Float_vector *float_result = (new (gEidosValuePool->AllocateChunk()) EidosValue_Float_vector())->resize_no_initialize(num_draws);
			result_SP = EidosValue_SP(float_result);
			
			for (int64_t draw_index = 0; draw_index < num_draws; ++draw_index)
				float_result->set_float_no_check(gsl_ran_cauchy(EIDOS_GSL_RNG, scale0) + location0, draw_index);
		}
	}
	else
	{
		EidosValue_Float_vector *float_result = (new (gEidosValuePool->AllocateChunk()) EidosValue_Float_vector())->resize_no_initialize((int)num_draws);
		result_SP = EidosValue_SP(float_result);
		
		for (int draw_index = 0; draw_index < num_draws; ++draw_index)
		{
			double location = (location_singleton ? location0 : arg_location->FloatAtIndex(draw_index, nullptr));
			double scale = (scale_singleton ? scale0 : arg_scale->FloatAtIndex(draw_index, nullptr));
			
			if (scale <= 0.0)
				EIDOS_TERMINATION << "ERROR (Eidos_ExecuteFunction_rcauchy): function rcauchy() requires scale > 0.0 (" << EidosStringForFloat(scale) << " supplied)." << EidosTerminate(nullptr);
			
			float_result->set_float_no_check(gsl_ran_cauchy(EIDOS_GSL_RNG, scale) + location, draw_index);
		}
	}
	
	return result_SP;
}

//	(integer)rdunif(integer$ n, [integer min = 0], [integer max = 1])
EidosValue_SP Eidos_ExecuteFunction_rdunif(const EidosValue_SP *const p_arguments, __attribute__((unused)) int p_argument_count, __attribute__((unused)) EidosInterpreter &p_interpreter)
{
	// Note that this function ignores matrix/array attributes, and always returns a vector, by design
	
	EidosValue_SP result_SP(nullptr);
	
	EidosValue *n_value = p_arguments[0].get();
	EidosValue *arg_min = p_arguments[1].get();
	EidosValue *arg_max = p_arguments[2].get();
	int64_t num_draws = n_value->IntAtIndex(0, nullptr);
	int arg_min_count = arg_min->Count();
	int arg_max_count = arg_max->Count();
	bool min_singleton = (arg_min_count == 1);
	bool max_singleton = (arg_max_count == 1);
	
	if (num_draws < 0)
		EIDOS_TERMINATION << "ERROR (Eidos_ExecuteFunction_rdunif): function rdunif() requires n to be greater than or equal to 0 (" << num_draws << " supplied)." << EidosTerminate(nullptr);
	if (!min_singleton && (arg_min_count != num_draws))
		EIDOS_TERMINATION << "ERROR (Eidos_ExecuteFunction_rdunif): function rdunif() requires min to be of length 1 or n." << EidosTerminate(nullptr);
	if (!max_singleton && (arg_max_count != num_draws))
		EIDOS_TERMINATION << "ERROR (Eidos_ExecuteFunction_rdunif): function rdunif() requires max to be of length 1 or n." << EidosTerminate(nullptr);
	
	int64_t min_value0 = (arg_min_count ? arg_min->IntAtIndex(0, nullptr) : 0);
	int64_t max_value0 = (arg_max_count ? arg_max->IntAtIndex(0, nullptr) : 1);
	
	if (min_singleton && max_singleton)
	{
		uint64_t count0 = (max_value0 - min_value0) + 1;
		
		if (max_value0 < min_value0)
			EIDOS_TERMINATION << "ERROR (Eidos_ExecuteFunction_rdunif): function rdunif() requires min <= max." << EidosTerminate(nullptr);
		
		if (num_draws == 1)
		{
			if (count0 == 2)
				result_SP = EidosValue_SP(new (gEidosValuePool->AllocateChunk()) EidosValue_Int_singleton(Eidos_RandomBool() + min_value0));
			else
				result_SP = EidosValue_SP(new (gEidosValuePool->AllocateChunk()) EidosValue_Int_singleton(Eidos_rng_uniform_int_MT64(count0) + min_value0));
		}
		else
		{
			EidosValue_Int_vector *int_result = (new (gEidosValuePool->AllocateChunk()) EidosValue_Int_vector())->resize_no_initialize(num_draws);
			result_SP = EidosValue_SP(int_result);
			
			if (count0 == 2)
			{
				for (int64_t draw_index = 0; draw_index < num_draws; ++draw_index)
					int_result->set_int_no_check(Eidos_RandomBool() + min_value0, draw_index);
			}
			else
			{
				for (int64_t draw_index = 0; draw_index < num_draws; ++draw_index)
					int_result->set_int_no_check(Eidos_rng_uniform_int_MT64(count0) + min_value0, draw_index);
			}
		}
	}
	else
	{
		EidosValue_Int_vector *int_result = (new (gEidosValuePool->AllocateChunk()) EidosValue_Int_vector())->resize_no_initialize((int)num_draws);
		result_SP = EidosValue_SP(int_result);
		
		for (int draw_index = 0; draw_index < num_draws; ++draw_index)
		{
			int64_t min_value = (min_singleton ? min_value0 : arg_min->IntAtIndex(draw_index, nullptr));
			int64_t max_value = (max_singleton ? max_value0 : arg_max->IntAtIndex(draw_index, nullptr));
			int64_t count = (max_value - min_value) + 1;
			
			if (max_value < min_value)
				EIDOS_TERMINATION << "ERROR (Eidos_ExecuteFunction_rdunif): function rdunif() requires min <= max." << EidosTerminate(nullptr);
			
			int_result->set_int_no_check(Eidos_rng_uniform_int_MT64(count) + min_value, draw_index);
		}
	}
	
	return result_SP;
}

//	(float)dexp(float x, [numeric mu = 1])
EidosValue_SP Eidos_ExecuteFunction_dexp(const EidosValue_SP *const p_arguments, __attribute__((unused)) int p_argument_count, __attribute__((unused)) EidosInterpreter &p_interpreter)
{
	// Note that this function ignores matrix/array attributes, and always returns a vector, by design
	
	EidosValue_SP result_SP(nullptr);
	
	EidosValue *arg_quantile = p_arguments[0].get();
	EidosValue *arg_mu = p_arguments[1].get();
	int num_quantiles = arg_quantile->Count();
	int arg_mu_count = arg_mu->Count();
	bool mu_singleton = (arg_mu_count == 1);
	
	if (!mu_singleton && (arg_mu_count != num_quantiles))
		EIDOS_TERMINATION << "ERROR (Eidos_ExecuteFunction_dexp): function dexp() requires mu to be of length 1 or equal in length to x." << EidosTerminate(nullptr);
	
	if (mu_singleton)
	{
		double mu0 = arg_mu->FloatAtIndex(0, nullptr);
		
		if (num_quantiles == 1)
		{
			result_SP = EidosValue_SP(new (gEidosValuePool->AllocateChunk()) EidosValue_Float_singleton(gsl_ran_exponential_pdf(arg_quantile->FloatAtIndex(0, nullptr), mu0)));
		}
		else
		{
			const double *float_data = arg_quantile->FloatVector()->data();
			EidosValue_Float_vector *float_result = (new (gEidosValuePool->AllocateChunk()) EidosValue_Float_vector())->resize_no_initialize(num_quantiles);
			result_SP = EidosValue_SP(float_result);
			
			for (int value_index = 0; value_index < num_quantiles; ++value_index)
				float_result->set_float_no_check(gsl_ran_exponential_pdf(float_data[value_index], mu0), value_index);
		}
	}
	else
	{
		const double *float_data = arg_quantile->FloatVector()->data();
		EidosValue_Float_vector *float_result = (new (gEidosValuePool->AllocateChunk()) EidosValue_Float_vector())->resize_no_initialize(num_quantiles);
		result_SP = EidosValue_SP(float_result);
		
		for (int value_index = 0; value_index < num_quantiles; ++value_index)
		{
			double mu = arg_mu->FloatAtIndex(value_index, nullptr);
			
			float_result->set_float_no_check(gsl_ran_exponential_pdf(float_data[value_index], mu), value_index);
		}
	}
	
	return result_SP;
}

//	(float)rexp(integer$ n, [numeric mu = 1])
EidosValue_SP Eidos_ExecuteFunction_rexp(const EidosValue_SP *const p_arguments, __attribute__((unused)) int p_argument_count, __attribute__((unused)) EidosInterpreter &p_interpreter)
{
	// Note that this function ignores matrix/array attributes, and always returns a vector, by design
	
	EidosValue_SP result_SP(nullptr);
	
	EidosValue *n_value = p_arguments[0].get();
	EidosValue *arg_mu = p_arguments[1].get();
	int64_t num_draws = n_value->IntAtIndex(0, nullptr);
	int arg_mu_count = arg_mu->Count();
	bool mu_singleton = (arg_mu_count == 1);
	
	if (num_draws < 0)
		EIDOS_TERMINATION << "ERROR (Eidos_ExecuteFunction_rexp): function rexp() requires n to be greater than or equal to 0 (" << num_draws << " supplied)." << EidosTerminate(nullptr);
	if (!mu_singleton && (arg_mu_count != num_draws))
		EIDOS_TERMINATION << "ERROR (Eidos_ExecuteFunction_rexp): function rexp() requires mu to be of length 1 or n." << EidosTerminate(nullptr);
	
	if (mu_singleton)
	{
		double mu0 = arg_mu->FloatAtIndex(0, nullptr);
		
		if (num_draws == 1)
		{
			result_SP = EidosValue_SP(new (gEidosValuePool->AllocateChunk()) EidosValue_Float_singleton(gsl_ran_exponential(EIDOS_GSL_RNG, mu0)));
		}
		else
		{
			EidosValue_Float_vector *float_result = (new (gEidosValuePool->AllocateChunk()) EidosValue_Float_vector())->resize_no_initialize(num_draws);
			result_SP = EidosValue_SP(float_result);
			
			for (int64_t draw_index = 0; draw_index < num_draws; ++draw_index)
				float_result->set_float_no_check(gsl_ran_exponential(EIDOS_GSL_RNG, mu0), draw_index);
		}
	}
	else
	{
		EidosValue_Float_vector *float_result = (new (gEidosValuePool->AllocateChunk()) EidosValue_Float_vector())->resize_no_initialize((int)num_draws);
		result_SP = EidosValue_SP(float_result);
		
		for (int draw_index = 0; draw_index < num_draws; ++draw_index)
		{
			double mu = arg_mu->FloatAtIndex(draw_index, nullptr);
			
			float_result->set_float_no_check(gsl_ran_exponential(EIDOS_GSL_RNG, mu), draw_index);
		}
	}
	
	return result_SP;
}

//	(float)dgamma(float x, numeric mean, numeric shape)
EidosValue_SP Eidos_ExecuteFunction_dgamma(const EidosValue_SP *const p_arguments, __attribute__((unused)) int p_argument_count, __attribute__((unused)) EidosInterpreter &p_interpreter)
{
	// Note that this function ignores matrix/array attributes, and always returns a vector, by design
	
	EidosValue_SP result_SP(nullptr);
	
	EidosValue *arg_quantile = p_arguments[0].get();
	EidosValue *arg_mean = p_arguments[1].get();
	EidosValue *arg_shape = p_arguments[2].get();
	int num_quantiles = arg_quantile->Count();
	int arg_mean_count = arg_mean->Count();
	int arg_shape_count = arg_shape->Count();
	bool mean_singleton = (arg_mean_count == 1);
	bool shape_singleton = (arg_shape_count == 1);
	
	if (!mean_singleton && (arg_mean_count != num_quantiles))
		EIDOS_TERMINATION << "ERROR (Eidos_ExecuteFunction_dgamma): function dgamma() requires mean to be of length 1 or n." << EidosTerminate(nullptr);
	if (!shape_singleton && (arg_shape_count != num_quantiles))
		EIDOS_TERMINATION << "ERROR (Eidos_ExecuteFunction_dgamma): function dgamma() requires shape to be of length 1 or n." << EidosTerminate(nullptr);
	
	double mean0 = (arg_mean_count ? arg_mean->FloatAtIndex(0, nullptr) : 1.0);
	double shape0 = (arg_shape_count ? arg_shape->FloatAtIndex(0, nullptr) : 0.0);
	
	if (mean_singleton && shape_singleton)
	{
		if (shape0 <= 0.0)
			EIDOS_TERMINATION << "ERROR (Eidos_ExecuteFunction_dgamma): function dgamma() requires shape > 0.0 (" << EidosStringForFloat(shape0) << " supplied)." << EidosTerminate(nullptr);
		
		if (num_quantiles == 1)
		{
			result_SP = EidosValue_SP(new (gEidosValuePool->AllocateChunk()) EidosValue_Float_singleton(gsl_ran_gamma_pdf(arg_quantile->FloatAtIndex(0, nullptr), shape0, mean0/shape0)));
		}
		else
		{
			const double *float_data = arg_quantile->FloatVector()->data();
			EidosValue_Float_vector *float_result = (new (gEidosValuePool->AllocateChunk()) EidosValue_Float_vector())->resize_no_initialize(num_quantiles);
			result_SP = EidosValue_SP(float_result);
			
			double scale = mean0 / shape0;
			
			for (int64_t value_index = 0; value_index < num_quantiles; ++value_index)
				float_result->set_float_no_check(gsl_ran_gamma_pdf(float_data[value_index], shape0, scale), value_index);
		}
	}
	else
	{
		const double *float_data = arg_quantile->FloatVector()->data();
		EidosValue_Float_vector *float_result = (new (gEidosValuePool->AllocateChunk()) EidosValue_Float_vector())->resize_no_initialize(num_quantiles);
		result_SP = EidosValue_SP(float_result);
		
		for (int value_index = 0; value_index < num_quantiles; ++value_index)
		{
			double mean = (mean_singleton ? mean0 : arg_mean->FloatAtIndex(value_index, nullptr));
			double shape = (shape_singleton ? shape0 : arg_shape->FloatAtIndex(value_index, nullptr));
			
			if (shape <= 0.0)
				EIDOS_TERMINATION << "ERROR (Eidos_ExecuteFunction_dgamma): function dgamma() requires shape > 0.0 (" << EidosStringForFloat(shape) << " supplied)." << EidosTerminate(nullptr);
			
			float_result->set_float_no_check(gsl_ran_gamma_pdf(float_data[value_index], shape, mean / shape), value_index);
		}
	}
	
	return result_SP;
}

//	(float)rgamma(integer$ n, numeric mean, numeric shape)
EidosValue_SP Eidos_ExecuteFunction_rgamma(const EidosValue_SP *const p_arguments, __attribute__((unused)) int p_argument_count, __attribute__((unused)) EidosInterpreter &p_interpreter)
{
	// Note that this function ignores matrix/array attributes, and always returns a vector, by design
	
	EidosValue_SP result_SP(nullptr);
	
	EidosValue *n_value = p_arguments[0].get();
	int64_t num_draws = n_value->IntAtIndex(0, nullptr);
	EidosValue *arg_mean = p_arguments[1].get();
	EidosValue *arg_shape = p_arguments[2].get();
	int arg_mean_count = arg_mean->Count();
	int arg_shape_count = arg_shape->Count();
	bool mean_singleton = (arg_mean_count == 1);
	bool shape_singleton = (arg_shape_count == 1);
	
	if (num_draws < 0)
		EIDOS_TERMINATION << "ERROR (Eidos_ExecuteFunction_rgamma): function rgamma() requires n to be greater than or equal to 0 (" << num_draws << " supplied)." << EidosTerminate(nullptr);
	if (!mean_singleton && (arg_mean_count != num_draws))
		EIDOS_TERMINATION << "ERROR (Eidos_ExecuteFunction_rgamma): function rgamma() requires mean to be of length 1 or n." << EidosTerminate(nullptr);
	if (!shape_singleton && (arg_shape_count != num_draws))
		EIDOS_TERMINATION << "ERROR (Eidos_ExecuteFunction_rgamma): function rgamma() requires shape to be of length 1 or n." << EidosTerminate(nullptr);
	
	double mean0 = (arg_mean_count ? arg_mean->FloatAtIndex(0, nullptr) : 1.0);
	double shape0 = (arg_shape_count ? arg_shape->FloatAtIndex(0, nullptr) : 0.0);
	
	if (mean_singleton && shape_singleton)
	{
		if (shape0 <= 0.0)
			EIDOS_TERMINATION << "ERROR (Eidos_ExecuteFunction_rgamma): function rgamma() requires shape > 0.0 (" << EidosStringForFloat(shape0) << " supplied)." << EidosTerminate(nullptr);
		
		if (num_draws == 1)
		{
			result_SP = EidosValue_SP(new (gEidosValuePool->AllocateChunk()) EidosValue_Float_singleton(gsl_ran_gamma(EIDOS_GSL_RNG, shape0, mean0/shape0)));
		}
		else
		{
			EidosValue_Float_vector *float_result = (new (gEidosValuePool->AllocateChunk()) EidosValue_Float_vector())->resize_no_initialize(num_draws);
			result_SP = EidosValue_SP(float_result);
			
			double scale = mean0 / shape0;
			
			for (int64_t draw_index = 0; draw_index < num_draws; ++draw_index)
				float_result->set_float_no_check(gsl_ran_gamma(EIDOS_GSL_RNG, shape0, scale), draw_index);
		}
	}
	else
	{
		EidosValue_Float_vector *float_result = (new (gEidosValuePool->AllocateChunk()) EidosValue_Float_vector())->resize_no_initialize((int)num_draws);
		result_SP = EidosValue_SP(float_result);
		
		for (int draw_index = 0; draw_index < num_draws; ++draw_index)
		{
			double mean = (mean_singleton ? mean0 : arg_mean->FloatAtIndex(draw_index, nullptr));
			double shape = (shape_singleton ? shape0 : arg_shape->FloatAtIndex(draw_index, nullptr));
			
			if (shape <= 0.0)
				EIDOS_TERMINATION << "ERROR (Eidos_ExecuteFunction_rgamma): function rgamma() requires shape > 0.0 (" << EidosStringForFloat(shape) << " supplied)." << EidosTerminate(nullptr);
			
			float_result->set_float_no_check(gsl_ran_gamma(EIDOS_GSL_RNG, shape, mean / shape), draw_index);
		}
	}
	
	return result_SP;
}

//	(integer)rgeom(integer$ n, float p)
EidosValue_SP Eidos_ExecuteFunction_rgeom(const EidosValue_SP *const p_arguments, __attribute__((unused)) int p_argument_count, __attribute__((unused)) EidosInterpreter &p_interpreter)
{
	// Note that this function ignores matrix/array attributes, and always returns a vector, by design
	
	EidosValue_SP result_SP(nullptr);
	
	EidosValue *n_value = p_arguments[0].get();
	int64_t num_draws = n_value->IntAtIndex(0, nullptr);
	EidosValue *arg_p = p_arguments[1].get();
	int arg_p_count = arg_p->Count();
	bool p_singleton = (arg_p_count == 1);
	
	if (num_draws < 0)
		EIDOS_TERMINATION << "ERROR (Eidos_ExecuteFunction_rgeom): function rgeom() requires n to be greater than or equal to 0 (" << num_draws << " supplied)." << EidosTerminate(nullptr);
	if (!p_singleton && (arg_p_count != num_draws))
		EIDOS_TERMINATION << "ERROR (Eidos_ExecuteFunction_rgeom): function rgeom() requires p to be of length 1 or n." << EidosTerminate(nullptr);
	
	// Note that there are two different definitions of the geometric distribution (see https://en.wikipedia.org/wiki/Geometric_distribution).
	// We follow R in using the definition that is supported on the set {0, 1, 2, 3, ...}.  Unfortunately, gsl_ran_geometric() uses the other
	// definition, which is supported on the set {1, 2, 3, ...}.  The GSL's version does not allow p==1.0, so we have to special-case that.
	// Otherwise, the result of our definition is equal to the result from the GSL's definition minus 1; the GSL uses the "shifted geometric".
	
	if (p_singleton)
	{
		double p0 = arg_p->FloatAtIndex(0, nullptr);
		
		if ((p0 <= 0.0) || (p0 > 1.0) || std::isnan(p0))
			EIDOS_TERMINATION << "ERROR (Eidos_ExecuteFunction_rgeom): function rgeom() requires 0.0 < p <= 1.0 (" << EidosStringForFloat(p0) << " supplied)." << EidosTerminate(nullptr);
		
		if (num_draws == 1)
		{
			if (p0 == 1.0)	// special-case p==1.0
				result_SP = EidosValue_SP(new (gEidosValuePool->AllocateChunk()) EidosValue_Int_singleton(0));
			else
				result_SP = EidosValue_SP(new (gEidosValuePool->AllocateChunk()) EidosValue_Int_singleton(gsl_ran_geometric(EIDOS_GSL_RNG, p0) - 1));
		}
		else
		{
			EidosValue_Int_vector *int_result = (new (gEidosValuePool->AllocateChunk()) EidosValue_Int_vector())->resize_no_initialize(num_draws);
			result_SP = EidosValue_SP(int_result);
			
			if (p0 == 1.0)	// special-case p==1.0
				for (int64_t draw_index = 0; draw_index < num_draws; ++draw_index)
					int_result->set_int_no_check(0, draw_index);
			else
				for (int64_t draw_index = 0; draw_index < num_draws; ++draw_index)
					int_result->set_int_no_check(gsl_ran_geometric(EIDOS_GSL_RNG, p0) - 1, draw_index);
		}
	}
	else
	{
		EidosValue_Int_vector *int_result = (new (gEidosValuePool->AllocateChunk()) EidosValue_Int_vector())->resize_no_initialize((int)num_draws);
		result_SP = EidosValue_SP(int_result);
		
		for (int draw_index = 0; draw_index < num_draws; ++draw_index)
		{
			double p = arg_p->FloatAtIndex(draw_index, nullptr);
			
			if ((p <= 0.0) || (p >= 1.0) || std::isnan(p))
			{
				if (p == 1.0)	// special-case p==1.0; inside here to avoid an extra comparison per loop in the standard case
				{
					int_result->set_int_no_check(0, draw_index);
					continue;
				}
				
				EIDOS_TERMINATION << "ERROR (Eidos_ExecuteFunction_rgeom): function rgeom() requires 0.0 < p <= 1.0 (" << EidosStringForFloat(p) << " supplied)." << EidosTerminate(nullptr);
			}
			
			int_result->set_int_no_check(gsl_ran_geometric(EIDOS_GSL_RNG, p) - 1, draw_index);
		}
	}
	
	return result_SP;
}

//	(float)rlnorm(integer$ n, [numeric meanlog = 0], [numeric sdlog = 1])
EidosValue_SP Eidos_ExecuteFunction_rlnorm(const EidosValue_SP *const p_arguments, __attribute__((unused)) int p_argument_count, __attribute__((unused)) EidosInterpreter &p_interpreter)
{
	// Note that this function ignores matrix/array attributes, and always returns a vector, by design
	
	EidosValue_SP result_SP(nullptr);
	
	EidosValue *n_value = p_arguments[0].get();
	EidosValue *arg_meanlog = p_arguments[1].get();
	EidosValue *arg_sdlog = p_arguments[2].get();
	int64_t num_draws = n_value->IntAtIndex(0, nullptr);
	int arg_meanlog_count = arg_meanlog->Count();
	int arg_sdlog_count = arg_sdlog->Count();
	bool meanlog_singleton = (arg_meanlog_count == 1);
	bool sdlog_singleton = (arg_sdlog_count == 1);
	
	if (num_draws < 0)
		EIDOS_TERMINATION << "ERROR (Eidos_ExecuteFunction_rlnorm): function rlnorm() requires n to be greater than or equal to 0 (" << num_draws << " supplied)." << EidosTerminate(nullptr);
	if (!meanlog_singleton && (arg_meanlog_count != num_draws))
		EIDOS_TERMINATION << "ERROR (Eidos_ExecuteFunction_rlnorm): function rlnorm() requires meanlog to be of length 1 or n." << EidosTerminate(nullptr);
	if (!sdlog_singleton && (arg_sdlog_count != num_draws))
		EIDOS_TERMINATION << "ERROR (Eidos_ExecuteFunction_rlnorm): function rlnorm() requires sdlog to be of length 1 or n." << EidosTerminate(nullptr);
	
	double meanlog0 = (arg_meanlog_count ? arg_meanlog->FloatAtIndex(0, nullptr) : 0.0);
	double sdlog0 = (arg_sdlog_count ? arg_sdlog->FloatAtIndex(0, nullptr) : 1.0);
	
	if (meanlog_singleton && sdlog_singleton)
	{
		if (num_draws == 1)
		{
			result_SP = EidosValue_SP(new (gEidosValuePool->AllocateChunk()) EidosValue_Float_singleton(gsl_ran_lognormal(EIDOS_GSL_RNG, meanlog0, sdlog0)));
		}
		else
		{
			EidosValue_Float_vector *float_result = (new (gEidosValuePool->AllocateChunk()) EidosValue_Float_vector())->resize_no_initialize(num_draws);
			result_SP = EidosValue_SP(float_result);
			
			for (int64_t draw_index = 0; draw_index < num_draws; ++draw_index)
				float_result->set_float_no_check(gsl_ran_lognormal(EIDOS_GSL_RNG, meanlog0, sdlog0), draw_index);
		}
	}
	else
	{
		EidosValue_Float_vector *float_result = (new (gEidosValuePool->AllocateChunk()) EidosValue_Float_vector())->resize_no_initialize((int)num_draws);
		result_SP = EidosValue_SP(float_result);
		
		for (int draw_index = 0; draw_index < num_draws; ++draw_index)
		{
			double meanlog = (meanlog_singleton ? meanlog0 : arg_meanlog->FloatAtIndex(draw_index, nullptr));
			double sdlog = (sdlog_singleton ? sdlog0 : arg_sdlog->FloatAtIndex(draw_index, nullptr));
			
			float_result->set_float_no_check(gsl_ran_lognormal(EIDOS_GSL_RNG, meanlog, sdlog), draw_index);
		}
	}
	
	return result_SP;
}

// (float)rmvnorm(integer$ n, numeric mu, numeric sigma)
EidosValue_SP Eidos_ExecuteFunction_rmvnorm(const EidosValue_SP *const p_arguments, __attribute__((unused)) int p_argument_count, __attribute__((unused)) EidosInterpreter &p_interpreter)
{
	EidosValue_SP result_SP(nullptr);
	
	EidosValue *arg_n = p_arguments[0].get();
	EidosValue *arg_mu = p_arguments[1].get();
	EidosValue *arg_sigma = p_arguments[2].get();
	int64_t num_draws = arg_n->IntAtIndex(0, nullptr);
	int mu_count = arg_mu->Count();
	int mu_dimcount = arg_mu->DimensionCount();
	int sigma_dimcount = arg_sigma->DimensionCount();
	const int64_t *sigma_dims = arg_sigma->Dimensions();
	int d = mu_count;
	
	if (num_draws < 1)
		EIDOS_TERMINATION << "ERROR (Eidos_ExecuteFunction_rmvnorm): function rmvnorm() requires n to be greater than or equal to 1 (" << num_draws << " supplied)." << EidosTerminate(nullptr);
	
	if ((mu_dimcount != 1) || (mu_count < 2))
		EIDOS_TERMINATION << "ERROR (Eidos_ExecuteFunction_rmvnorm): function rmvnorm() requires mu to be a plain vector of length k, where k is the number of dimensions for the multivariate Gaussian function (k must be >= 2)." << EidosTerminate(nullptr);
	if (sigma_dimcount != 2)
		EIDOS_TERMINATION << "ERROR (Eidos_ExecuteFunction_rmvnorm): function rmvnorm() requires sigma to be a matrix." << EidosTerminate(nullptr);
	if ((sigma_dims[0] != d) || (sigma_dims[1] != d))
		EIDOS_TERMINATION << "ERROR (Eidos_ExecuteFunction_rmvnorm): function rmvnorm() requires sigma to be a k x k matrix, where k is the number of dimensions for the multivariate Gaussian function (k must be >= 2)." << EidosTerminate(nullptr);
	
	// Set up the GSL vectors
	gsl_vector *gsl_mu = gsl_vector_calloc(d);
	gsl_matrix *gsl_Sigma = gsl_matrix_calloc(d, d);
	gsl_matrix *gsl_L = gsl_matrix_calloc(d, d);
	gsl_vector *gsl_result = gsl_vector_calloc(d);
	
	for (int dim_index = 0; dim_index < d; ++dim_index)
		gsl_vector_set(gsl_mu, dim_index, arg_mu->FloatAtIndex(dim_index, nullptr));
	
	for (int row_index = 0; row_index < d; ++row_index)
		for (int col_index = 0; col_index < d; ++col_index)
			gsl_matrix_set(gsl_Sigma, row_index, col_index, arg_sigma->FloatAtIndex(row_index + col_index * d, nullptr));
	
	gsl_matrix_memcpy(gsl_L, gsl_Sigma);
	
	// Disable the GSL's default error handler, which calls abort().  Normally we run with that handler,
	// which is perhaps a bit risky, but we want to check for all error cases and avert them before we
	// ever call into the GSL; having the GSL raise when it encounters an error condition is kind of OK
	// because it should never ever happen.  But the GSL calls we will make in this function could hit
	// errors unpredictably, if for example it turns out that Sigma is not positive-definite.  So for
	// this stretch of code we disable the default handler and check for errors returned from the GSL.
	gsl_error_handler_t *old_handler = gsl_set_error_handler_off();
	int gsl_err;
	
	// Do the draws, which involves a preliminary step of doing a Cholesky decomposition
	gsl_err = gsl_linalg_cholesky_decomp1(gsl_L);
	
	if (gsl_err)
	{
		gsl_set_error_handler(old_handler);
		
		// Clean up GSL stuff
		gsl_vector_free(gsl_mu);
		gsl_matrix_free(gsl_Sigma);
		gsl_matrix_free(gsl_L);
		gsl_vector_free(gsl_result);
		
		if (gsl_err == GSL_EDOM)
			EIDOS_TERMINATION << "ERROR (Eidos_ExecuteFunction_rmvnorm): function rmvnorm() requires that sigma, the variance-covariance matrix, be positive-definite." << EidosTerminate(nullptr);
		else
			EIDOS_TERMINATION << "ERROR (Eidos_ExecuteFunction_rmvnorm): (internal error) an unknown error with code " << gsl_err << " occurred inside the GNU Scientific Library's gsl_linalg_cholesky_decomp1() function." << EidosTerminate(nullptr);
	}
	
	EidosValue_Float_vector *float_result = (new (gEidosValuePool->AllocateChunk()) EidosValue_Float_vector())->resize_no_initialize(num_draws * d);
	result_SP = EidosValue_SP(float_result);
	
	for (int64_t draw_index = 0; draw_index < num_draws; ++draw_index)
	{
		gsl_err = gsl_ran_multivariate_gaussian(EIDOS_GSL_RNG, gsl_mu, gsl_L, gsl_result);
		
		if (gsl_err)
		{
			gsl_set_error_handler(old_handler);
			
			EIDOS_TERMINATION << "ERROR (Eidos_ExecuteFunction_rmvnorm): (internal error) an unknown error with code " << gsl_err << " occurred inside the GNU Scientific Library's gsl_ran_multivariate_gaussian() function." << EidosTerminate(nullptr);
		}
		
		for (int dim_index = 0; dim_index < d; ++dim_index)
			float_result->set_float_no_check(gsl_vector_get(gsl_result, dim_index), draw_index + dim_index * num_draws);
	}
	
	// Clean up GSL stuff
	gsl_vector_free(gsl_mu);
	gsl_matrix_free(gsl_Sigma);
	gsl_matrix_free(gsl_L);
	gsl_vector_free(gsl_result);
	
	gsl_set_error_handler(old_handler);
	
	// Set the dimensions of the result; we want one row per draw
	int64_t dim[2] = {num_draws, d};
	
	float_result->SetDimensions(2, dim);
	
	return result_SP;
}

//	(float)rnorm(integer$ n, [numeric mean = 0], [numeric sd = 1])
EidosValue_SP Eidos_ExecuteFunction_rnorm(const EidosValue_SP *const p_arguments, __attribute__((unused)) int p_argument_count, __attribute__((unused)) EidosInterpreter &p_interpreter)
{
	// Note that this function ignores matrix/array attributes, and always returns a vector, by design
	
	EidosValue_SP result_SP(nullptr);
	
	EidosValue *n_value = p_arguments[0].get();
	EidosValue *arg_mu = p_arguments[1].get();
	EidosValue *arg_sigma = p_arguments[2].get();
	int64_t num_draws = n_value->IntAtIndex(0, nullptr);
	int arg_mu_count = arg_mu->Count();
	int arg_sigma_count = arg_sigma->Count();
	bool mu_singleton = (arg_mu_count == 1);
	bool sigma_singleton = (arg_sigma_count == 1);
	
	if (num_draws < 0)
		EIDOS_TERMINATION << "ERROR (Eidos_ExecuteFunction_rnorm): function rnorm() requires n to be greater than or equal to 0 (" << num_draws << " supplied)." << EidosTerminate(nullptr);
	if (!mu_singleton && (arg_mu_count != num_draws))
		EIDOS_TERMINATION << "ERROR (Eidos_ExecuteFunction_rnorm): function rnorm() requires mean to be of length 1 or n." << EidosTerminate(nullptr);
	if (!sigma_singleton && (arg_sigma_count != num_draws))
		EIDOS_TERMINATION << "ERROR (Eidos_ExecuteFunction_rnorm): function rnorm() requires sd to be of length 1 or n." << EidosTerminate(nullptr);
	
	double mu0 = (arg_mu_count ? arg_mu->FloatAtIndex(0, nullptr) : 0.0);
	double sigma0 = (arg_sigma_count ? arg_sigma->FloatAtIndex(0, nullptr) : 1.0);
	
	if (mu_singleton && sigma_singleton)
	{
		if (sigma0 < 0.0)
			EIDOS_TERMINATION << "ERROR (Eidos_ExecuteFunction_rnorm): function rnorm() requires sd >= 0.0 (" << EidosStringForFloat(sigma0) << " supplied)." << EidosTerminate(nullptr);
		
		if (num_draws == 1)
		{
			result_SP = EidosValue_SP(new (gEidosValuePool->AllocateChunk()) EidosValue_Float_singleton(gsl_ran_gaussian(EIDOS_GSL_RNG, sigma0) + mu0));
		}
		else
		{
			EidosValue_Float_vector *float_result = (new (gEidosValuePool->AllocateChunk()) EidosValue_Float_vector())->resize_no_initialize(num_draws);
			result_SP = EidosValue_SP(float_result);
			
			for (int64_t draw_index = 0; draw_index < num_draws; ++draw_index)
				float_result->set_float_no_check(gsl_ran_gaussian(EIDOS_GSL_RNG, sigma0) + mu0, draw_index);
		}
	}
	else
	{
		EidosValue_Float_vector *float_result = (new (gEidosValuePool->AllocateChunk()) EidosValue_Float_vector())->resize_no_initialize((int)num_draws);
		result_SP = EidosValue_SP(float_result);
		
		for (int draw_index = 0; draw_index < num_draws; ++draw_index)
		{
			double mu = (mu_singleton ? mu0 : arg_mu->FloatAtIndex(draw_index, nullptr));
			double sigma = (sigma_singleton ? sigma0 : arg_sigma->FloatAtIndex(draw_index, nullptr));
			
			if (sigma < 0.0)
				EIDOS_TERMINATION << "ERROR (Eidos_ExecuteFunction_rnorm): function rnorm() requires sd >= 0.0 (" << EidosStringForFloat(sigma) << " supplied)." << EidosTerminate(nullptr);
			
			float_result->set_float_no_check(gsl_ran_gaussian(EIDOS_GSL_RNG, sigma) + mu, draw_index);
		}
	}
	
	return result_SP;
}

//	(integer)rpois(integer$ n, numeric lambda)
EidosValue_SP Eidos_ExecuteFunction_rpois(const EidosValue_SP *const p_arguments, __attribute__((unused)) int p_argument_count, __attribute__((unused)) EidosInterpreter &p_interpreter)
{
	// Note that this function ignores matrix/array attributes, and always returns a vector, by design
	
	EidosValue_SP result_SP(nullptr);
	
	EidosValue *n_value = p_arguments[0].get();
	int64_t num_draws = n_value->IntAtIndex(0, nullptr);
	EidosValue *arg_lambda = p_arguments[1].get();
	int arg_lambda_count = arg_lambda->Count();
	bool lambda_singleton = (arg_lambda_count == 1);
	
	if (num_draws < 0)
		EIDOS_TERMINATION << "ERROR (Eidos_ExecuteFunction_rpois): function rpois() requires n to be greater than or equal to 0 (" << num_draws << " supplied)." << EidosTerminate(nullptr);
	if (!lambda_singleton && (arg_lambda_count != num_draws))
		EIDOS_TERMINATION << "ERROR (Eidos_ExecuteFunction_rpois): function rpois() requires lambda to be of length 1 or n." << EidosTerminate(nullptr);
	
	// Here we ignore USE_GSL_POISSON and always use the GSL.  This is because we don't know whether lambda (otherwise known as mu) is
	// small or large, and because we don't know what level of accuracy is demanded by whatever the user is doing with the deviates,
	// and so forth; it makes sense to just rely on the GSL for maximal accuracy and reliability.
	
	if (lambda_singleton)
	{
		double lambda0 = arg_lambda->FloatAtIndex(0, nullptr);
		
		if ((lambda0 <= 0.0) || std::isnan(lambda0))
			EIDOS_TERMINATION << "ERROR (Eidos_ExecuteFunction_rpois): function rpois() requires lambda > 0.0 (" << EidosStringForFloat(lambda0) << " supplied)." << EidosTerminate(nullptr);
		
		if (num_draws == 1)
		{
			result_SP = EidosValue_SP(new (gEidosValuePool->AllocateChunk()) EidosValue_Int_singleton(gsl_ran_poisson(EIDOS_GSL_RNG, lambda0)));
		}
		else
		{
			EidosValue_Int_vector *int_result = (new (gEidosValuePool->AllocateChunk()) EidosValue_Int_vector())->resize_no_initialize(num_draws);
			result_SP = EidosValue_SP(int_result);
			
			for (int64_t draw_index = 0; draw_index < num_draws; ++draw_index)
				int_result->set_int_no_check(gsl_ran_poisson(EIDOS_GSL_RNG, lambda0), draw_index);
		}
	}
	else
	{
		EidosValue_Int_vector *int_result = (new (gEidosValuePool->AllocateChunk()) EidosValue_Int_vector())->resize_no_initialize((int)num_draws);
		result_SP = EidosValue_SP(int_result);
		
		for (int draw_index = 0; draw_index < num_draws; ++draw_index)
		{
			double lambda = arg_lambda->FloatAtIndex(draw_index, nullptr);
			
			if ((lambda <= 0.0) || std::isnan(lambda))
				EIDOS_TERMINATION << "ERROR (Eidos_ExecuteFunction_rpois): function rpois() requires lambda > 0.0 (" << EidosStringForFloat(lambda) << " supplied)." << EidosTerminate(nullptr);
			
			int_result->set_int_no_check(gsl_ran_poisson(EIDOS_GSL_RNG, lambda), draw_index);
		}
	}
	
	return result_SP;
}

//	(float)runif(integer$ n, [numeric min = 0], [numeric max = 1])
EidosValue_SP Eidos_ExecuteFunction_runif(const EidosValue_SP *const p_arguments, __attribute__((unused)) int p_argument_count, __attribute__((unused)) EidosInterpreter &p_interpreter)
{
	// Note that this function ignores matrix/array attributes, and always returns a vector, by design
	
	EidosValue_SP result_SP(nullptr);
	
	EidosValue *n_value = p_arguments[0].get();
	EidosValue *arg_min = p_arguments[1].get();
	EidosValue *arg_max = p_arguments[2].get();
	int64_t num_draws = n_value->IntAtIndex(0, nullptr);
	int arg_min_count = arg_min->Count();
	int arg_max_count = arg_max->Count();
	bool min_singleton = (arg_min_count == 1);
	bool max_singleton = (arg_max_count == 1);
	
	if (num_draws < 0)
		EIDOS_TERMINATION << "ERROR (Eidos_ExecuteFunction_runif): function runif() requires n to be greater than or equal to 0 (" << num_draws << " supplied)." << EidosTerminate(nullptr);
	if (!min_singleton && (arg_min_count != num_draws))
		EIDOS_TERMINATION << "ERROR (Eidos_ExecuteFunction_runif): function runif() requires min to be of length 1 or n." << EidosTerminate(nullptr);
	if (!max_singleton && (arg_max_count != num_draws))
		EIDOS_TERMINATION << "ERROR (Eidos_ExecuteFunction_runif): function runif() requires max to be of length 1 or n." << EidosTerminate(nullptr);
	
	double min_value0 = (arg_min_count ? arg_min->FloatAtIndex(0, nullptr) : 0.0);
	double max_value0 = (arg_max_count ? arg_max->FloatAtIndex(0, nullptr) : 1.0);
	
	if (min_singleton && max_singleton && (min_value0 == 0.0) && (max_value0 == 1.0))
	{
		// With the default min and max, we can streamline quite a bit
		if (num_draws == 1)
		{
			result_SP = EidosValue_SP(new (gEidosValuePool->AllocateChunk()) EidosValue_Float_singleton(Eidos_rng_uniform(EIDOS_GSL_RNG)));
		}
		else
		{
			EidosValue_Float_vector *float_result = (new (gEidosValuePool->AllocateChunk()) EidosValue_Float_vector())->resize_no_initialize(num_draws);
			result_SP = EidosValue_SP(float_result);
			
			for (int64_t draw_index = 0; draw_index < num_draws; ++draw_index)
				float_result->set_float_no_check(Eidos_rng_uniform(EIDOS_GSL_RNG), draw_index);
		}
	}
	else
	{
		double range0 = max_value0 - min_value0;
		
		if (min_singleton && max_singleton)
		{
			if (range0 < 0.0)
				EIDOS_TERMINATION << "ERROR (Eidos_ExecuteFunction_runif): function runif() requires min < max." << EidosTerminate(nullptr);
			
			if (num_draws == 1)
			{
				result_SP = EidosValue_SP(new (gEidosValuePool->AllocateChunk()) EidosValue_Float_singleton(Eidos_rng_uniform(EIDOS_GSL_RNG) * range0 + min_value0));
			}
			else
			{
				EidosValue_Float_vector *float_result = (new (gEidosValuePool->AllocateChunk()) EidosValue_Float_vector())->resize_no_initialize(num_draws);
				result_SP = EidosValue_SP(float_result);
				
				for (int64_t draw_index = 0; draw_index < num_draws; ++draw_index)
					float_result->set_float_no_check(Eidos_rng_uniform(EIDOS_GSL_RNG) * range0 + min_value0, draw_index);
			}
		}
		else
		{
			EidosValue_Float_vector *float_result = (new (gEidosValuePool->AllocateChunk()) EidosValue_Float_vector())->resize_no_initialize((int)num_draws);
			result_SP = EidosValue_SP(float_result);
			
			for (int draw_index = 0; draw_index < num_draws; ++draw_index)
			{
				double min_value = (min_singleton ? min_value0 : arg_min->FloatAtIndex(draw_index, nullptr));
				double max_value = (max_singleton ? max_value0 : arg_max->FloatAtIndex(draw_index, nullptr));
				double range = max_value - min_value;
				
				if (range < 0.0)
					EIDOS_TERMINATION << "ERROR (Eidos_ExecuteFunction_runif): function runif() requires min < max." << EidosTerminate(nullptr);
				
				float_result->set_float_no_check(Eidos_rng_uniform(EIDOS_GSL_RNG) * range + min_value, draw_index);
			}
		}
	}
	
	return result_SP;
}

//	(float)rweibull(integer$ n, numeric lambda, numeric k)
EidosValue_SP Eidos_ExecuteFunction_rweibull(const EidosValue_SP *const p_arguments, __attribute__((unused)) int p_argument_count, __attribute__((unused)) EidosInterpreter &p_interpreter)
{
	// Note that this function ignores matrix/array attributes, and always returns a vector, by design
	
	EidosValue_SP result_SP(nullptr);
	
	EidosValue *n_value = p_arguments[0].get();
	int64_t num_draws = n_value->IntAtIndex(0, nullptr);
	EidosValue *arg_lambda = p_arguments[1].get();
	EidosValue *arg_k = p_arguments[2].get();
	int arg_lambda_count = arg_lambda->Count();
	int arg_k_count = arg_k->Count();
	bool lambda_singleton = (arg_lambda_count == 1);
	bool k_singleton = (arg_k_count == 1);
	
	if (num_draws < 0)
		EIDOS_TERMINATION << "ERROR (Eidos_ExecuteFunction_rweibull): function rweibull() requires n to be greater than or equal to 0 (" << num_draws << " supplied)." << EidosTerminate(nullptr);
	if (!lambda_singleton && (arg_lambda_count != num_draws))
		EIDOS_TERMINATION << "ERROR (Eidos_ExecuteFunction_rweibull): function rweibull() requires lambda to be of length 1 or n." << EidosTerminate(nullptr);
	if (!k_singleton && (arg_k_count != num_draws))
		EIDOS_TERMINATION << "ERROR (Eidos_ExecuteFunction_rweibull): function rweibull() requires k to be of length 1 or n." << EidosTerminate(nullptr);
	
	double lambda0 = (arg_lambda_count ? arg_lambda->FloatAtIndex(0, nullptr) : 0.0);
	double k0 = (arg_k_count ? arg_k->FloatAtIndex(0, nullptr) : 0.0);
	
	if (lambda_singleton && k_singleton)
	{
		if (lambda0 <= 0.0)
			EIDOS_TERMINATION << "ERROR (Eidos_ExecuteFunction_rweibull): function rweibull() requires lambda > 0.0 (" << EidosStringForFloat(lambda0) << " supplied)." << EidosTerminate(nullptr);
		if (k0 <= 0.0)
			EIDOS_TERMINATION << "ERROR (Eidos_ExecuteFunction_rweibull): function rweibull() requires k > 0.0 (" << EidosStringForFloat(k0) << " supplied)." << EidosTerminate(nullptr);
		
		if (num_draws == 1)
		{
			result_SP = EidosValue_SP(new (gEidosValuePool->AllocateChunk()) EidosValue_Float_singleton(gsl_ran_weibull(EIDOS_GSL_RNG, lambda0, k0)));
		}
		else
		{
			EidosValue_Float_vector *float_result = (new (gEidosValuePool->AllocateChunk()) EidosValue_Float_vector())->resize_no_initialize(num_draws);
			result_SP = EidosValue_SP(float_result);
			
			for (int64_t draw_index = 0; draw_index < num_draws; ++draw_index)
				float_result->set_float_no_check(gsl_ran_weibull(EIDOS_GSL_RNG, lambda0, k0), draw_index);
		}
	}
	else
	{
		EidosValue_Float_vector *float_result = (new (gEidosValuePool->AllocateChunk()) EidosValue_Float_vector())->resize_no_initialize((int)num_draws);
		result_SP = EidosValue_SP(float_result);
		
		for (int draw_index = 0; draw_index < num_draws; ++draw_index)
		{
			double lambda = (lambda_singleton ? lambda0 : arg_lambda->FloatAtIndex(draw_index, nullptr));
			double k = (k_singleton ? k0 : arg_k->FloatAtIndex(draw_index, nullptr));
			
			if (lambda <= 0.0)
				EIDOS_TERMINATION << "ERROR (Eidos_ExecuteFunction_rweibull): function rweibull() requires lambda > 0.0 (" << EidosStringForFloat(lambda) << " supplied)." << EidosTerminate(nullptr);
			if (k <= 0.0)
				EIDOS_TERMINATION << "ERROR (Eidos_ExecuteFunction_rweibull): function rweibull() requires k > 0.0 (" << EidosStringForFloat(k) << " supplied)." << EidosTerminate(nullptr);
			
			float_result->set_float_no_check(gsl_ran_weibull(EIDOS_GSL_RNG, lambda, k), draw_index);
		}
	}
	
	return result_SP;
}

// ************************************************************************************
//
//	vector construction functions
//
#pragma mark -
#pragma mark Vector conversion functions
#pragma mark -


//	(*)c(...)
EidosValue_SP Eidos_ExecuteFunction_c(const EidosValue_SP *const p_arguments, __attribute__((unused)) int p_argument_count, __attribute__((unused)) EidosInterpreter &p_interpreter)
{
	// Note that this function ignores matrix/array attributes, and always returns a vector, by design
	
	EidosValue_SP result_SP(nullptr);
	
	if (p_argument_count == 0)
		result_SP = gStaticEidosValueNULL;	// c() returns NULL, by definition
	else
		result_SP = ConcatenateEidosValues(p_arguments, p_argument_count, true, false);	// allow NULL but not VOID
	
	return result_SP;
}

//	(float)float(integer$ length)
EidosValue_SP Eidos_ExecuteFunction_float(const EidosValue_SP *const p_arguments, __attribute__((unused)) int p_argument_count, __attribute__((unused)) EidosInterpreter &p_interpreter)
{
	// Note that this function ignores matrix/array attributes, and always returns a vector, by design
	
	EidosValue_SP result_SP(nullptr);
	
	EidosValue *length_value = p_arguments[0].get();
	int64_t element_count = length_value->IntAtIndex(0, nullptr);
	
	if (element_count < 0)
		EIDOS_TERMINATION << "ERROR (Eidos_ExecuteFunction_float): function float() requires length to be greater than or equal to 0 (" << element_count << " supplied)." << EidosTerminate(nullptr);
	
	if (element_count == 0)
		return gStaticEidosValue_Float_ZeroVec;
	
	EidosValue_Float_vector *float_result = (new (gEidosValuePool->AllocateChunk()) EidosValue_Float_vector())->resize_no_initialize(element_count);
	result_SP = EidosValue_SP(float_result);
	
	for (int64_t value_index = 0; value_index < element_count; ++value_index)
		float_result->set_float_no_check(0.0, value_index);
	
	return result_SP;
}

//	(integer)integer(integer$ length, [integer$ fill1 = 0], [integer$ fill2 = 1], [Ni fill2Indices = NULL])
EidosValue_SP Eidos_ExecuteFunction_integer(const EidosValue_SP *const p_arguments, __attribute__((unused)) int p_argument_count, __attribute__((unused)) EidosInterpreter &p_interpreter)
{
	// Note that this function ignores matrix/array attributes, and always returns a vector, by design
	
	EidosValue_SP result_SP(nullptr);
	
	EidosValue *length_value = p_arguments[0].get();
	EidosValue *fill1_value = p_arguments[1].get();
	EidosValue *fill2_value = p_arguments[2].get();
	EidosValue *fill2Indices_value = p_arguments[3].get();
	int64_t element_count = length_value->IntAtIndex(0, nullptr);
	int64_t fill1 = fill1_value->IntAtIndex(0, nullptr);
	
	if (element_count < 0)
		EIDOS_TERMINATION << "ERROR (Eidos_ExecuteFunction_integer): function integer() requires length to be greater than or equal to 0 (" << element_count << " supplied)." << EidosTerminate(nullptr);
	
	if (element_count == 0)
		return gStaticEidosValue_Integer_ZeroVec;
	
	EidosValue_Int_vector *int_result = (new (gEidosValuePool->AllocateChunk()) EidosValue_Int_vector())->resize_no_initialize(element_count);
	result_SP = EidosValue_SP(int_result);
	
	for (int64_t value_index = 0; value_index < element_count; ++value_index)
		int_result->set_int_no_check(fill1, value_index);
	
	if (fill2Indices_value->Type() == EidosValueType::kValueInt)
	{
		int64_t fill2 = fill2_value->IntAtIndex(0, nullptr);
		int64_t *result_data = int_result->data();
		int positions_count = fill2Indices_value->Count();
		
		if (positions_count == 1)
		{
			int64_t position = fill2Indices_value->IntAtIndex(0, nullptr);
			
			if ((position < 0) || (position >= element_count))
				EIDOS_TERMINATION << "ERROR (Eidos_ExecuteFunction_integer): function integer() requires positions in fill2Indices to be between 0 and length - 1 (" << position << " supplied)." << EidosTerminate(nullptr);
			
			result_data[position] = fill2;
		}
		else
		{
			const int64_t *positions_data = fill2Indices_value->IntVector()->data();
			
			for (int positions_index = 0; positions_index < positions_count; ++positions_index)
			{
				int64_t position = positions_data[positions_index];
				
				if ((position < 0) || (position >= element_count))
					EIDOS_TERMINATION << "ERROR (Eidos_ExecuteFunction_integer): function integer() requires positions in fill2Indices to be between 0 and length - 1 (" << position << " supplied)." << EidosTerminate(nullptr);
				
				result_data[position] = fill2;
			}
		}
	}
	
	return result_SP;
}

//	(logical)logical(integer$ length)
EidosValue_SP Eidos_ExecuteFunction_logical(const EidosValue_SP *const p_arguments, __attribute__((unused)) int p_argument_count, __attribute__((unused)) EidosInterpreter &p_interpreter)
{
	// Note that this function ignores matrix/array attributes, and always returns a vector, by design
	
	EidosValue_SP result_SP(nullptr);
	
	EidosValue *length_value = p_arguments[0].get();
	int64_t element_count = length_value->IntAtIndex(0, nullptr);
	
	if (element_count < 0)
		EIDOS_TERMINATION << "ERROR (Eidos_ExecuteFunction_logical): function logical() requires length to be greater than or equal to 0 (" << element_count << " supplied)." << EidosTerminate(nullptr);
	
	if (element_count == 0)
		return gStaticEidosValue_Logical_ZeroVec;
	
	EidosValue_Logical *logical_result = (new (gEidosValuePool->AllocateChunk()) EidosValue_Logical())->resize_no_initialize(element_count);
	result_SP = EidosValue_SP(logical_result);
	
	for (int64_t value_index = 0; value_index < element_count; ++value_index)
		logical_result->set_logical_no_check(false, value_index);
	
	return result_SP;
}

//	(object<undefined>)object(void)
EidosValue_SP Eidos_ExecuteFunction_object(__attribute__((unused)) const EidosValue_SP *const p_arguments, __attribute__((unused)) int p_argument_count, __attribute__((unused)) EidosInterpreter &p_interpreter)
{
	// Note that this function ignores matrix/array attributes, and always returns a vector, by design
	
	EidosValue_SP result_SP(nullptr);
	
	result_SP = gStaticEidosValue_Object_ZeroVec;
	
	return result_SP;
}

//	(*)rep(* x, integer$ count)
EidosValue_SP Eidos_ExecuteFunction_rep(const EidosValue_SP *const p_arguments, __attribute__((unused)) int p_argument_count, __attribute__((unused)) EidosInterpreter &p_interpreter)
{
	// Note that this function ignores matrix/array attributes, and always returns a vector, by design
	
	EidosValue_SP result_SP(nullptr);
	
	EidosValue *x_value = p_arguments[0].get();
	int x_count = x_value->Count();
	EidosValue *count_value = p_arguments[1].get();
	
	int64_t rep_count = count_value->IntAtIndex(0, nullptr);
	
	if (rep_count < 0)
		EIDOS_TERMINATION << "ERROR (Eidos_ExecuteFunction_rep): function rep() requires count to be greater than or equal to 0 (" << rep_count << " supplied)." << EidosTerminate(nullptr);
	
	// the return type depends on the type of the first argument, which will get replicated
	result_SP = x_value->NewMatchingType();
	EidosValue *result = result_SP.get();
	
	for (int rep_idx = 0; rep_idx < rep_count; rep_idx++)
		for (int value_idx = 0; value_idx < x_count; value_idx++)
			result->PushValueFromIndexOfEidosValue(value_idx, *x_value, nullptr);
	
	return result_SP;
}

//	(*)repEach(* x, integer count)
EidosValue_SP Eidos_ExecuteFunction_repEach(const EidosValue_SP *const p_arguments, __attribute__((unused)) int p_argument_count, __attribute__((unused)) EidosInterpreter &p_interpreter)
{
	// Note that this function ignores matrix/array attributes, and always returns a vector, by design
	
	EidosValue_SP result_SP(nullptr);
	
	EidosValue *x_value = p_arguments[0].get();
	int x_count = x_value->Count();
	EidosValue *count_value = p_arguments[1].get();
	int count_count = count_value->Count();
	
	// the return type depends on the type of the first argument, which will get replicated
	result_SP = x_value->NewMatchingType();
	EidosValue *result = result_SP.get();
	
	if (count_count == 1)
	{
		int64_t rep_count = count_value->IntAtIndex(0, nullptr);
		
		if (rep_count < 0)
			EIDOS_TERMINATION << "ERROR (Eidos_ExecuteFunction_repEach): function repEach() requires count to be greater than or equal to 0 (" << rep_count << " supplied)." << EidosTerminate(nullptr);
		
		for (int value_idx = 0; value_idx < x_count; value_idx++)
			for (int rep_idx = 0; rep_idx < rep_count; rep_idx++)
				result->PushValueFromIndexOfEidosValue(value_idx, *x_value, nullptr);
	}
	else if (count_count == x_count)
	{
		for (int value_idx = 0; value_idx < x_count; value_idx++)
		{
			int64_t rep_count = count_value->IntAtIndex(value_idx, nullptr);
			
			if (rep_count < 0)
				EIDOS_TERMINATION << "ERROR (Eidos_ExecuteFunction_repEach): function repEach() requires all elements of count to be greater than or equal to 0 (" << rep_count << " supplied)." << EidosTerminate(nullptr);
			
			for (int rep_idx = 0; rep_idx < rep_count; rep_idx++)
				result->PushValueFromIndexOfEidosValue(value_idx, *x_value, nullptr);
		}
	}
	else
	{
		EIDOS_TERMINATION << "ERROR (Eidos_ExecuteFunction_repEach): function repEach() requires that parameter count's size() either (1) be equal to 1, or (2) be equal to the size() of its first argument." << EidosTerminate(nullptr);
	}
	
	return result_SP;
}

//	(*)sample(* x, integer$ size, [logical$ replace = F], [Nif weights = NULL])
EidosValue_SP Eidos_ExecuteFunction_sample(const EidosValue_SP *const p_arguments, __attribute__((unused)) int p_argument_count, __attribute__((unused)) EidosInterpreter &p_interpreter)
{
	// Note that this function ignores matrix/array attributes, and always returns a vector, by design
	
	EidosValue_SP result_SP(nullptr);
	
	EidosValue *x_value = p_arguments[0].get();
	int64_t sample_size = p_arguments[1]->IntAtIndex(0, nullptr);
	bool replace = p_arguments[2]->LogicalAtIndex(0, nullptr);
	EidosValue *weights_value = p_arguments[3].get();
	int x_count = x_value->Count();
	
	if (sample_size < 0)
		EIDOS_TERMINATION << "ERROR (Eidos_ExecuteFunction_sample): function sample() requires a sample size >= 0 (" << sample_size << " supplied)." << EidosTerminate(nullptr);
	if (sample_size == 0)
	{
		result_SP = x_value->NewMatchingType();
		return result_SP;
	}
	
	if (x_count == 0)
		EIDOS_TERMINATION << "ERROR (Eidos_ExecuteFunction_sample): function sample() provided with insufficient elements (0 supplied)." << EidosTerminate(nullptr);
	
	if (!replace && (x_count < sample_size))
		EIDOS_TERMINATION << "ERROR (Eidos_ExecuteFunction_sample): function sample() provided with insufficient elements (" << x_count << " supplied, " << sample_size << " needed)." << EidosTerminate(nullptr);
	
	// decide whether to use weights, if weights were supplied
	EidosValueType weights_type = weights_value->Type();
	int weights_count = weights_value->Count();
	
	if (weights_type == EidosValueType::kValueNULL)
	{
		weights_value = nullptr;
	}
	else
	{
		if (weights_count != x_count)
			EIDOS_TERMINATION << "ERROR (Eidos_ExecuteFunction_sample): function sample() requires x and weights to be the same length." << EidosTerminate(nullptr);
		
		if (weights_count == 1)
		{
			double weight = weights_value->FloatAtIndex(0, nullptr);
			
			if ((weight < 0.0) || std::isnan(weight))
				EIDOS_TERMINATION << "ERROR (Eidos_ExecuteFunction_sample): function sample() requires all weights to be non-negative (" << EidosStringForFloat(weight) << " supplied)." << EidosTerminate(nullptr);
			if (weight == 0.0)
				EIDOS_TERMINATION << "ERROR (Eidos_ExecuteFunction_sample): function sample() encountered weights summing to <= 0." << EidosTerminate(nullptr);
			
			// one weight, greater than zero; no need to use it, and this guarantees below that weights_value is non-singleton
			weights_value = nullptr;
		}
	}
	
	// if replace==F but we're only sampling one item, we might as well set replace=T, which chooses a simpler case below
	// at present this doesn't matter since sample_size == 1 is handled separately anyway, but it is a good inference to draw
	if (!replace && (sample_size == 1))
		replace = true;
	
	// the algorithm used depends on whether weights were supplied
	if (weights_value)
	{
		// handle the weights vector with separate cases for float and integer, so we can access it directly for speed
		if (weights_type == EidosValueType::kValueFloat)
		{
			const double *weights_float = weights_value->FloatVector()->data();
			double weights_sum = 0.0;
			
			for (int value_index = 0; value_index < x_count; ++value_index)
			{
				double weight = weights_float[value_index];
				
				if ((weight < 0.0) || std::isnan(weight))
					EIDOS_TERMINATION << "ERROR (Eidos_ExecuteFunction_sample): function sample() requires all weights to be non-negative (" << EidosStringForFloat(weight) << " supplied)." << EidosTerminate(nullptr);
				
				weights_sum += weight;
			}
			
			if (weights_sum <= 0.0)
				EIDOS_TERMINATION << "ERROR (Eidos_ExecuteFunction_sample): function sample() encountered weights summing to <= 0." << EidosTerminate(nullptr);
			
			if (sample_size == 1)
			{
				// a sample size of 1 is very common; make it as fast as we can by getting a singleton EidosValue directly from x
				double rose = Eidos_rng_uniform(EIDOS_GSL_RNG) * weights_sum;
				double rose_sum = 0.0;
				int rose_index;
				
				for (rose_index = 0; rose_index < x_count - 1; ++rose_index)	// -1 so roundoff gives the result to the last contender
				{
					rose_sum += weights_float[rose_index];
					
					if (rose <= rose_sum)
						break;
				}
				
				return x_value->GetValueAtIndex(rose_index, nullptr);
			}
			else if (replace)
			{
				// with replacement, we can just do a series of independent draws
				result_SP = x_value->NewMatchingType();
				EidosValue *result = result_SP.get();
				
				for (int64_t samples_generated = 0; samples_generated < sample_size; ++samples_generated)
				{
					double rose = Eidos_rng_uniform(EIDOS_GSL_RNG) * weights_sum;
					double rose_sum = 0.0;
					int rose_index;
					
					for (rose_index = 0; rose_index < x_count - 1; ++rose_index)	// -1 so roundoff gives the result to the last contender
					{
						rose_sum += weights_float[rose_index];
						
						if (rose <= rose_sum)
							break;
					}
					
					result->PushValueFromIndexOfEidosValue(rose_index, *x_value, nullptr);
				}
			}
			else
			{
				result_SP = x_value->NewMatchingType();
				EidosValue *result = result_SP.get();
				
				// get indices of x; we sample from this vector and then look up the corresponding weight and EidosValue element
				std::vector<int> index_vector;
				
				for (int value_index = 0; value_index < x_count; ++value_index)
					index_vector.emplace_back(value_index);
				
				// do the sampling
				int64_t contender_count = x_count;
				
				for (int64_t samples_generated = 0; samples_generated < sample_size; ++samples_generated)
				{
					if (weights_sum <= 0.0)
						EIDOS_TERMINATION << "ERROR (Eidos_ExecuteFunction_sample): function sample() encountered weights summing to <= 0." << EidosTerminate(nullptr);
					
					double rose = Eidos_rng_uniform(EIDOS_GSL_RNG) * weights_sum;
					double rose_sum = 0.0;
					int rose_index;
					
					for (rose_index = 0; rose_index < contender_count - 1; ++rose_index)	// -1 so roundoff gives the result to the last contender
					{
						rose_sum += weights_float[index_vector[rose_index]];
						
						if (rose <= rose_sum)
							break;
					}
					
					result->PushValueFromIndexOfEidosValue(index_vector[rose_index], *x_value, nullptr);
					
					// remove the sampled index since replace==F
					weights_sum -= weights_float[index_vector[rose_index]];	// possible source of numerical error
					index_vector.erase(index_vector.begin() + rose_index);
					--contender_count;
				}
			}
		}
		else if (weights_type == EidosValueType::kValueInt)
		{
			const int64_t *weights_int = weights_value->IntVector()->data();
			int64_t weights_sum = 0;
			
			for (int value_index = 0; value_index < x_count; ++value_index)
			{
				int64_t weight = weights_int[value_index];
				
				if (weight < 0)
					EIDOS_TERMINATION << "ERROR (Eidos_ExecuteFunction_sample): function sample() requires all weights to be non-negative (" << weight << " supplied)." << EidosTerminate(nullptr);
				
				weights_sum += weight;
				
				if (weights_sum < 0)
					EIDOS_TERMINATION << "ERROR (Eidos_ExecuteFunction_sample): overflow of integer sum of weights in function sample(); the weights used are too large." << EidosTerminate(nullptr);
			}
			
			if (weights_sum <= 0)
				EIDOS_TERMINATION << "ERROR (Eidos_ExecuteFunction_sample): function sample() encountered weights summing to <= 0." << EidosTerminate(nullptr);
			
			if (sample_size == 1)
			{
				// a sample size of 1 is very common; make it as fast as we can by getting a singleton EidosValue directly from x
				int64_t rose = (int64_t)ceil(Eidos_rng_uniform(EIDOS_GSL_RNG) * weights_sum);
				int64_t rose_sum = 0;
				int rose_index;
				
				for (rose_index = 0; rose_index < x_count - 1; ++rose_index)	// -1 so roundoff gives the result to the last contender
				{
					rose_sum += weights_int[rose_index];
					
					if (rose <= rose_sum)
						break;
				}
				
				return x_value->GetValueAtIndex(rose_index, nullptr);
			}
			else if (replace)
			{
				// with replacement, we can just do a series of independent draws
				result_SP = x_value->NewMatchingType();
				EidosValue *result = result_SP.get();
				
				for (int64_t samples_generated = 0; samples_generated < sample_size; ++samples_generated)
				{
					int64_t rose = (int64_t)ceil(Eidos_rng_uniform(EIDOS_GSL_RNG) * weights_sum);
					int64_t rose_sum = 0;
					int rose_index;
					
					for (rose_index = 0; rose_index < x_count - 1; ++rose_index)	// -1 so roundoff gives the result to the last contender
					{
						rose_sum += weights_int[rose_index];
						
						if (rose <= rose_sum)
							break;
					}
					
					result->PushValueFromIndexOfEidosValue(rose_index, *x_value, nullptr);
				}
			}
			else
			{
				result_SP = x_value->NewMatchingType();
				EidosValue *result = result_SP.get();
				
				// get indices of x; we sample from this vector and then look up the corresponding weight and EidosValue element
				std::vector<int> index_vector;
				
				for (int value_index = 0; value_index < x_count; ++value_index)
					index_vector.emplace_back(value_index);
				
				// do the sampling
				int64_t contender_count = x_count;
				
				for (int64_t samples_generated = 0; samples_generated < sample_size; ++samples_generated)
				{
					if (weights_sum <= 0)
						EIDOS_TERMINATION << "ERROR (Eidos_ExecuteFunction_sample): function sample() encountered weights summing to <= 0." << EidosTerminate(nullptr);
					
					int64_t rose = (int64_t)ceil(Eidos_rng_uniform(EIDOS_GSL_RNG) * weights_sum);
					int64_t rose_sum = 0;
					int rose_index;
					
					for (rose_index = 0; rose_index < contender_count - 1; ++rose_index)	// -1 so roundoff gives the result to the last contender
					{
						rose_sum += weights_int[index_vector[rose_index]];
						
						if (rose <= rose_sum)
							break;
					}
					
					result->PushValueFromIndexOfEidosValue(index_vector[rose_index], *x_value, nullptr);
					
					// remove the sampled index since replace==F
					weights_sum -= weights_int[index_vector[rose_index]];
					index_vector.erase(index_vector.begin() + rose_index);
					--contender_count;
				}
			}
		}
		else
		{
			// CODE COVERAGE: This is dead code
			EIDOS_TERMINATION << "ERROR (Eidos_ExecuteFunction_sample): (internal error) weights vector must be type float or integer." << EidosTerminate(nullptr);
		}
	}
	else
	{
		// weights not supplied; use equal weights
		if (sample_size == 1)
		{
			// a sample size of 1 is very common; make it as fast as we can by getting a singleton EidosValue directly from x
			return x_value->GetValueAtIndex((int)Eidos_rng_uniform_int(EIDOS_GSL_RNG, x_count), nullptr);
		}
		else if (replace)
		{
			// with replacement, we can just do a series of independent draws
			result_SP = x_value->NewMatchingType();
			EidosValue *result = result_SP.get();
			
			for (int64_t samples_generated = 0; samples_generated < sample_size; ++samples_generated)
				result->PushValueFromIndexOfEidosValue((int)Eidos_rng_uniform_int(EIDOS_GSL_RNG, x_count), *x_value, nullptr);
		}
		else
		{
			// get indices of x; we sample from this vector and then look up the corresponding EidosValue element
			result_SP = x_value->NewMatchingType();
			EidosValue *result = result_SP.get();
			
			std::vector<int> index_vector;
			
			for (int value_index = 0; value_index < x_count; ++value_index)
				index_vector.emplace_back(value_index);
			
			// do the sampling
			int64_t contender_count = x_count;
			
			for (int64_t samples_generated = 0; samples_generated < sample_size; ++samples_generated)
			{
				int rose_index = (int)Eidos_rng_uniform_int(EIDOS_GSL_RNG, (uint32_t)contender_count);
				
				result->PushValueFromIndexOfEidosValue(index_vector[rose_index], *x_value, nullptr);
				
				index_vector.erase(index_vector.begin() + rose_index);
				--contender_count;
				
				// this would be faster than the two lines above, but breaks backward compatibility; not worth it right now
				//index_vector[rose_index] = index_vector.back();
				//index_vector.resize(--contender_count);
				
				// also note that if you decide to break backward compatibility at some point, it would be good to separately
				// handle the case where a full sample without replacement – i.e. a shuffle – is requested; no index_vector needed
			}
		}
	}
	
	return result_SP;
}

//	(numeric)seq(numeric$ from, numeric$ to, [Nif$ by = NULL], [Ni$ length = NULL])
EidosValue_SP Eidos_ExecuteFunction_seq(const EidosValue_SP *const p_arguments, __attribute__((unused)) int p_argument_count, __attribute__((unused)) EidosInterpreter &p_interpreter)
{
	// Note that this function ignores matrix/array attributes, and always returns a vector, by design
	
	EidosValue_SP result_SP(nullptr);
	
	EidosValue *from_value = p_arguments[0].get();
	EidosValueType from_type = from_value->Type();
	EidosValue *to_value = p_arguments[1].get();
	EidosValueType to_type = to_value->Type();
	EidosValue *by_value = p_arguments[2].get();
	EidosValueType by_type = by_value->Type();
	EidosValue *length_value = p_arguments[3].get();
	EidosValueType length_type = length_value->Type();
	
	if ((from_type == EidosValueType::kValueFloat) && !std::isfinite(from_value->FloatAtIndex(0, nullptr)))
		EIDOS_TERMINATION << "ERROR (Eidos_ExecuteFunction_seq): function seq() requires a finite value for the 'from' parameter." << EidosTerminate(nullptr);
	if ((to_type == EidosValueType::kValueFloat) && !std::isfinite(to_value->FloatAtIndex(0, nullptr)))
		EIDOS_TERMINATION << "ERROR (Eidos_ExecuteFunction_seq): function seq() requires a finite value for the 'to' parameter." << EidosTerminate(nullptr);
	if ((by_type != EidosValueType::kValueNULL) && (length_type != EidosValueType::kValueNULL))
		EIDOS_TERMINATION << "ERROR (Eidos_ExecuteFunction_seq): function seq() may be supplied with either 'by' or 'length', but not both." << EidosTerminate(nullptr);
	
	if (length_type != EidosValueType::kValueNULL)
	{
		// A length value has been supplied, so we guarantee a vector of that length even if from==to
		int64_t length = length_value->IntAtIndex(0, nullptr);
		
		if (length <= 0)
			EIDOS_TERMINATION << "ERROR (Eidos_ExecuteFunction_seq): function seq() requires that length, if supplied, must be > 0." << EidosTerminate(nullptr);
		if (length > 10000000)
			EIDOS_TERMINATION << "ERROR (Eidos_ExecuteFunction_seq): function seq() cannot construct a sequence with more than 10000000 entries." << EidosTerminate(nullptr);
		
		if ((from_type == EidosValueType::kValueFloat) || (to_type == EidosValueType::kValueFloat))
		{
			// a float value was given, so we will generate a float sequence in all cases
			double first_value = from_value->FloatAtIndex(0, nullptr);
			double second_value = to_value->FloatAtIndex(0, nullptr);
			
			EidosValue_Float_vector *float_result = (new (gEidosValuePool->AllocateChunk()) EidosValue_Float_vector())->resize_no_initialize(length);
			result_SP = EidosValue_SP(float_result);
			
			for (int64_t seq_index = 0; seq_index < length; ++seq_index)
			{
				if (seq_index == 0)
					float_result->set_float_no_check(first_value, seq_index);
				else if (seq_index == length - 1)
					float_result->set_float_no_check(second_value, seq_index);
				else
					float_result->set_float_no_check(first_value + (second_value - first_value) * (seq_index / (double)(length - 1)), seq_index);
			}
		}
		else
		{
			// int values were given, so whether we generate a float sequence or an int sequence depends on whether length divides evenly
			int64_t first_value = from_value->IntAtIndex(0, nullptr);
			int64_t second_value = to_value->IntAtIndex(0, nullptr);
			
			if (length == 1)
			{
				// If a sequence of length 1 is requested, generate a single integer at the start
				result_SP = EidosValue_SP(new (gEidosValuePool->AllocateChunk()) EidosValue_Int_singleton(first_value));
			}
			else if ((second_value - first_value) % (length - 1) == 0)
			{
				// length divides evenly, so generate an integer sequence
				int64_t by = (second_value - first_value) / (length - 1);
				EidosValue_Int_vector *int_result = (new (gEidosValuePool->AllocateChunk()) EidosValue_Int_vector())->resize_no_initialize(length);
				result_SP = EidosValue_SP(int_result);
				
				for (int64_t seq_index = 0; seq_index < length; ++seq_index)
					int_result->set_int_no_check(first_value + by * seq_index, seq_index);
			}
			else
			{
				// length does not divide evenly, so generate a float sequence
				double by = (second_value - first_value) / (double)(length - 1);
				EidosValue_Float_vector *float_result = (new (gEidosValuePool->AllocateChunk()) EidosValue_Float_vector())->resize_no_initialize(length);
				result_SP = EidosValue_SP(float_result);
				
				for (int64_t seq_index = 0; seq_index < length; ++seq_index)
				{
					if (seq_index == 0)
						float_result->set_float_no_check(first_value, seq_index);
					else if (seq_index == length - 1)
						float_result->set_float_no_check(second_value, seq_index);
					else
						float_result->set_float_no_check(first_value + by * seq_index, seq_index);
				}
			}
		}
	}
	else
	{
		// Either a by value has been supplied, or we're using our default step
		if ((from_type == EidosValueType::kValueFloat) || (to_type == EidosValueType::kValueFloat) || (by_type == EidosValueType::kValueFloat))
		{
			// float return case
			double first_value = from_value->FloatAtIndex(0, nullptr);
			double second_value = to_value->FloatAtIndex(0, nullptr);
			double default_by = ((first_value < second_value) ? 1 : -1);
			double by = ((by_type != EidosValueType::kValueNULL) ? by_value->FloatAtIndex(0, nullptr) : default_by);
			
			if (by == 0.0)
				EIDOS_TERMINATION << "ERROR (Eidos_ExecuteFunction_seq): function seq() requires by != 0." << EidosTerminate(nullptr);
			if (!std::isfinite(by))
				EIDOS_TERMINATION << "ERROR (Eidos_ExecuteFunction_seq): function seq() requires a finite value for the 'by' parameter." << EidosTerminate(nullptr);
			if (((first_value < second_value) && (by < 0)) || ((first_value > second_value) && (by > 0)))
				EIDOS_TERMINATION << "ERROR (Eidos_ExecuteFunction_seq): function seq() by has incorrect sign." << EidosTerminate(nullptr);
			
			EidosValue_Float_vector *float_result = (new (gEidosValuePool->AllocateChunk()) EidosValue_Float_vector())->reserve(int(1 + ceil((second_value - first_value) / by)));	// take a stab at a reserve size; might not be quite right, but no harm
			result_SP = EidosValue_SP(float_result);
			
			if (by > 0)
				for (double seq_value = first_value; seq_value <= second_value; seq_value += by)
					float_result->push_float(seq_value);
			else
				for (double seq_value = first_value; seq_value >= second_value; seq_value += by)
					float_result->push_float(seq_value);
		}
		else
		{
			// int return case
			int64_t first_value = from_value->IntAtIndex(0, nullptr);
			int64_t second_value = to_value->IntAtIndex(0, nullptr);
			int64_t default_by = ((first_value < second_value) ? 1 : -1);
			int64_t by = ((by_type != EidosValueType::kValueNULL) ? by_value->IntAtIndex(0, nullptr) : default_by);
			
			if (by == 0)
				EIDOS_TERMINATION << "ERROR (Eidos_ExecuteFunction_seq): function seq() requires by != 0." << EidosTerminate(nullptr);
			if (!std::isfinite(by))
				EIDOS_TERMINATION << "ERROR (Eidos_ExecuteFunction_seq): function seq() requires a finite value for the 'by' parameter." << EidosTerminate(nullptr);
			if (((first_value < second_value) && (by < 0)) || ((first_value > second_value) && (by > 0)))
				EIDOS_TERMINATION << "ERROR (Eidos_ExecuteFunction_seq): function seq() by has incorrect sign." << EidosTerminate(nullptr);
			
			EidosValue_Int_vector *int_result = (new (gEidosValuePool->AllocateChunk()) EidosValue_Int_vector())->reserve((int)(1 + (second_value - first_value) / by));		// take a stab at a reserve size; might not be quite right, but no harm
			result_SP = EidosValue_SP(int_result);
			
			if (by > 0)
				for (int64_t seq_value = first_value; seq_value <= second_value; seq_value += by)
					int_result->push_int(seq_value);
			else
				for (int64_t seq_value = first_value; seq_value >= second_value; seq_value += by)
					int_result->push_int(seq_value);
		}
	}
	
	return result_SP;
}

//	(integer)seqAlong(* x)
EidosValue_SP Eidos_ExecuteFunction_seqAlong(const EidosValue_SP *const p_arguments, __attribute__((unused)) int p_argument_count, __attribute__((unused)) EidosInterpreter &p_interpreter)
{
	// Note that this function ignores matrix/array attributes, and always returns a vector, by design
	// That might seem like an odd policy, since the sequence doesn't match the reality of the value,
	// but it follows R's behavior, and it gives one sequence-element per value-element.
	
	EidosValue_SP result_SP(nullptr);
	
	EidosValue *x_value = p_arguments[0].get();
	
	int x_count = x_value->Count();
	EidosValue_Int_vector *int_result = (new (gEidosValuePool->AllocateChunk()) EidosValue_Int_vector())->resize_no_initialize(x_count);
	result_SP = EidosValue_SP(int_result);
	
	for (int value_index = 0; value_index < x_count; ++value_index)
		int_result->set_int_no_check(value_index, value_index);
	
	return result_SP;
}

//	(integer)seqLen(integer$ length)
EidosValue_SP Eidos_ExecuteFunction_seqLen(const EidosValue_SP *const p_arguments, __attribute__((unused)) int p_argument_count, __attribute__((unused)) EidosInterpreter &p_interpreter)
{
	EidosValue_SP result_SP(nullptr);
	
	EidosValue *length_value = p_arguments[0].get();
	int64_t length = length_value->IntAtIndex(0, nullptr);
	
	if (length < 0)
		EIDOS_TERMINATION << "ERROR (Eidos_ExecuteFunction_seqLen): function seqLen() requires length to be greater than or equal to 0 (" << length << " supplied)." << EidosTerminate(nullptr);
	
	EidosValue_Int_vector *int_result = (new (gEidosValuePool->AllocateChunk()) EidosValue_Int_vector())->resize_no_initialize(length);
	result_SP = EidosValue_SP(int_result);
	
	for (int value_index = 0; value_index < length; ++value_index)
		int_result->set_int_no_check(value_index, value_index);
	
	return result_SP;
}

//	(string)string(integer$ length)
EidosValue_SP Eidos_ExecuteFunction_string(const EidosValue_SP *const p_arguments, __attribute__((unused)) int p_argument_count, __attribute__((unused)) EidosInterpreter &p_interpreter)
{
	// Note that this function ignores matrix/array attributes, and always returns a vector, by design
	
	EidosValue_SP result_SP(nullptr);
	
	EidosValue *length_value = p_arguments[0].get();
	int64_t element_count = length_value->IntAtIndex(0, nullptr);
	
	if (element_count < 0)
		EIDOS_TERMINATION << "ERROR (Eidos_ExecuteFunction_string): function string() requires length to be greater than or equal to 0 (" << element_count << " supplied)." << EidosTerminate(nullptr);
	
	if (element_count == 0)
		return gStaticEidosValue_String_ZeroVec;
	
	EidosValue_String_vector *string_result = (new (gEidosValuePool->AllocateChunk()) EidosValue_String_vector())->Reserve((int)element_count);
	result_SP = EidosValue_SP(string_result);
	
	for (int64_t value_index = element_count; value_index > 0; --value_index)
		string_result->PushString(gEidosStr_empty_string);
	
	return result_SP;
}


// ************************************************************************************
//
//	value inspection/manipulation functions
//
#pragma mark -
#pragma mark Value inspection/manipulation functions
#pragma mark -


//	(logical$)all(logical x, ...)
EidosValue_SP Eidos_ExecuteFunction_all(const EidosValue_SP *const p_arguments, __attribute__((unused)) int p_argument_count, __attribute__((unused)) EidosInterpreter &p_interpreter)
{
	// Note that this function ignores matrix/array attributes, and always returns a vector, by design
	
	EidosValue_SP result_SP(nullptr);
	
	result_SP = gStaticEidosValue_LogicalT;
	
	for (int arg_index = 0; arg_index < p_argument_count; ++arg_index)
	{
		EidosValue *arg_value = p_arguments[arg_index].get();
		
		if (arg_value->Type() != EidosValueType::kValueLogical)
			EIDOS_TERMINATION << "ERROR (Eidos_ExecuteFunction_all): function all() requires that all arguments be of type logical." << EidosTerminate(nullptr);
		
		int arg_count = arg_value->Count();
		const eidos_logical_t *logical_data = arg_value->LogicalVector()->data();
		
		for (int value_index = 0; value_index < arg_count; ++value_index)
			if (!logical_data[value_index])
			{
				result_SP = gStaticEidosValue_LogicalF;
				break;
			}
	}
	
	return result_SP;
}

//	(logical$)any(logical x, ...)
EidosValue_SP Eidos_ExecuteFunction_any(const EidosValue_SP *const p_arguments, __attribute__((unused)) int p_argument_count, __attribute__((unused)) EidosInterpreter &p_interpreter)
{
	// Note that this function ignores matrix/array attributes, and always returns a vector, by design
	
	EidosValue_SP result_SP(nullptr);
	
	result_SP = gStaticEidosValue_LogicalF;
	
	for (int arg_index = 0; arg_index < p_argument_count; ++arg_index)
	{
		EidosValue *arg_value = p_arguments[arg_index].get();
		
		if (arg_value->Type() != EidosValueType::kValueLogical)
			EIDOS_TERMINATION << "ERROR (Eidos_ExecuteFunction_any): function any() requires that all arguments be of type logical." << EidosTerminate(nullptr);
		
		int arg_count = arg_value->Count();
		const eidos_logical_t *logical_data = arg_value->LogicalVector()->data();
		
		for (int value_index = 0; value_index < arg_count; ++value_index)
			if (logical_data[value_index])
			{
				result_SP = gStaticEidosValue_LogicalT;
				break;
			}
	}
	
	return result_SP;
}

//	(void)cat(* x, [string$ sep = " "])
EidosValue_SP Eidos_ExecuteFunction_cat(const EidosValue_SP *const p_arguments, __attribute__((unused)) int p_argument_count, EidosInterpreter &p_interpreter)
{
	// Note that this function ignores matrix/array attributes, and always returns a vector, by design
	
	// SYNCH WITH catn() BELOW!
	EidosValue *x_value = p_arguments[0].get();
	int x_count = x_value->Count();
	EidosValueType x_type = x_value->Type();
	std::ostream &output_stream = p_interpreter.ExecutionOutputStream();
	std::string separator = p_arguments[1]->StringAtIndex(0, nullptr);
	
	for (int value_index = 0; value_index < x_count; ++value_index)
	{
		if (value_index > 0)
			output_stream << separator;
		
		if (x_type == EidosValueType::kValueObject)
			output_stream << *x_value->ObjectElementAtIndex(value_index, nullptr);
		else
			output_stream << x_value->StringAtIndex(value_index, nullptr);
	}
	
	return gStaticEidosValueVOID;
}

//	(void)catn([* x = ""], [string$ sep = " "])
EidosValue_SP Eidos_ExecuteFunction_catn(const EidosValue_SP *const p_arguments, __attribute__((unused)) int p_argument_count, EidosInterpreter &p_interpreter)
{
	// Note that this function ignores matrix/array attributes, and always returns a vector, by design
	
	// SYNCH WITH cat() ABOVE!
	EidosValue *x_value = p_arguments[0].get();
	int x_count = x_value->Count();
	EidosValueType x_type = x_value->Type();
	std::ostream &output_stream = p_interpreter.ExecutionOutputStream();
	std::string separator = p_arguments[1]->StringAtIndex(0, nullptr);
	
	for (int value_index = 0; value_index < x_count; ++value_index)
	{
		if (value_index > 0)
			output_stream << separator;
		
		if (x_type == EidosValueType::kValueObject)
			output_stream << *x_value->ObjectElementAtIndex(value_index, nullptr);
		else
			output_stream << x_value->StringAtIndex(value_index, nullptr);
	}
	
	output_stream << std::endl;
	
	return gStaticEidosValueVOID;
}

//	(string)format(string$ format, numeric x)
EidosValue_SP Eidos_ExecuteFunction_format(const EidosValue_SP *const p_arguments, __attribute__((unused)) int p_argument_count, __attribute__((unused)) EidosInterpreter &p_interpreter)
{
	// Note that this function ignores matrix/array attributes, and always returns a vector, by design
	
	EidosValue_SP result_SP(nullptr);
	
	EidosValue *format_value = p_arguments[0].get();
	std::string format = format_value->StringAtIndex(0, nullptr);
	EidosValue *x_value = p_arguments[1].get();
	EidosValueType x_type = x_value->Type();
	int x_count = x_value->Count();
	
	// Check the format string for correct syntax.  We have to be pretty careful about what we pass on to C++, both
	// for robustness and for security.  We allow the standard flags (+- #0), an integer field width (but not *), and
	// an integer precision (but not *).  For integer x we allow %d %i %o %x %X, for float x we allow %f %F %e %E %g %G;
	// other conversion specifiers are not allowed.  We do not allow a length modifier; we supply the correct length
	// modifier ourselves, which is platform-dependent.  We allow the format to be embedded within a longer string,
	// as usual, for convenience, but only one % specifier may exist within the format string.
	int length = (int)format.length();
	int pos = 0;
	int conversion_specifier_pos = -1;
	char conv_ch = ' ';
	bool flag_plus = false, flag_minus = false, flag_space = false, flag_pound = false, flag_zero = false;
	
	while (pos < length)
	{
		if (format[pos] == '%')
		{
			if ((pos + 1 < length) && (format[pos + 1] == '%'))
			{
				// skip over %% escapes
				pos += 2;
			}
			else if (conversion_specifier_pos != -1)
			{
				// we already saw a format specifier
				EIDOS_TERMINATION << "ERROR (Eidos_ExecuteFunction_format): bad format string in function format(); only one % escape is allowed." << EidosTerminate(nullptr);
			}
			else
			{
				// other uses of % must be the format specifier, which we now parse
				
				// skip the %
				++pos;
				
				// skip over the optional +- #0 flags
				while (pos < length)
				{
					char flag = format[pos];
					
					if (flag == '+')
					{
						if (flag_plus)
							EIDOS_TERMINATION << "ERROR (Eidos_ExecuteFunction_format): bad format string in function format(); flag '+' specified more than once." << EidosTerminate(nullptr);
						
						flag_plus = true;
						++pos;	// skip the '+'
					}
					else if (flag == '-')
					{
						if (flag_minus)
							EIDOS_TERMINATION << "ERROR (Eidos_ExecuteFunction_format): bad format string in function format(); flag '-' specified more than once." << EidosTerminate(nullptr);
						
						flag_minus = true;
						++pos;	// skip the '-'
					}
					else if (flag == ' ')
					{
						if (flag_space)
							EIDOS_TERMINATION << "ERROR (Eidos_ExecuteFunction_format): bad format string in function format(); flag ' ' specified more than once." << EidosTerminate(nullptr);
						
						flag_space = true;
						++pos;	// skip the ' '
					}
					else if (flag == '#')
					{
						if (flag_pound)
							EIDOS_TERMINATION << "ERROR (Eidos_ExecuteFunction_format): bad format string in function format(); flag '#' specified more than once." << EidosTerminate(nullptr);
						
						flag_pound = true;
						++pos;	// skip the '#'
					}
					else if (flag == '0')
					{
						if (flag_zero)
							EIDOS_TERMINATION << "ERROR (Eidos_ExecuteFunction_format): bad format string in function format(); flag '0' specified more than once." << EidosTerminate(nullptr);
						
						flag_zero = true;
						++pos;	// skip the '0'
					}
					else
					{
						// not a flag character, so we are done with our optional flags
						break;
					}
				}
				
				// skip over the optional field width; eat a [1-9] followed by any number of [0-9]
				if (pos < length)
				{
					char fieldwidth_ch = format[pos];
					
					if ((fieldwidth_ch >= '1') && (fieldwidth_ch <= '9'))
					{
						// skip the leading digit
						++pos;
						
						while (pos < length)
						{
							fieldwidth_ch = format[pos];
							
							if ((fieldwidth_ch >= '0') && (fieldwidth_ch <= '9'))
								++pos;	// skip the digit
							else
								break;
						}
					}
				}
				
				// skip the optional precision specifier, a '.' followed by an integer
				if ((pos < length) && (format[pos] == '.'))
				{
					// skip the leading '.'
					++pos;
					
					while (pos < length)
					{
						char precision_ch = format[pos];
						
						if ((precision_ch >= '0') && (precision_ch <= '9'))
							++pos;	// skip the digit
						else
							break;
					}
				}
				
				// now eat the required conversion specifier
				if (pos < length)
				{
					conv_ch = format[pos];
					
					conversion_specifier_pos = pos;
					++pos;
					
					if ((conv_ch == 'd') || (conv_ch == 'i') || (conv_ch == 'o') || (conv_ch == 'x') || (conv_ch == 'X'))
					{
						if (x_type != EidosValueType::kValueInt)
							EIDOS_TERMINATION << "ERROR (Eidos_ExecuteFunction_format): bad format string in function format(); conversion specifier '" << conv_ch << "' requires an argument of type integer." << EidosTerminate(nullptr);
					}
					else if ((conv_ch == 'f') || (conv_ch == 'F') || (conv_ch == 'e') || (conv_ch == 'E') || (conv_ch == 'g') || (conv_ch == 'G'))
					{
						if (x_type != EidosValueType::kValueFloat)
							EIDOS_TERMINATION << "ERROR (Eidos_ExecuteFunction_format): bad format string in function format(); conversion specifier '" << conv_ch << "' requires an argument of type float." << EidosTerminate(nullptr);
					}
					else
					{
						EIDOS_TERMINATION << "ERROR (Eidos_ExecuteFunction_format): bad format string in function format(); conversion specifier '" << conv_ch << "' not supported." << EidosTerminate(nullptr);
					}
				}
				else
				{
					EIDOS_TERMINATION << "ERROR (Eidos_ExecuteFunction_format): bad format string in function format(); missing conversion specifier after '%'." << EidosTerminate(nullptr);
				}
			}
		}
		else
		{
			// Skip over all other characters
			++pos;
		}
	}
	
	// Fix the format string to have the correct length modifier.  This is an issue only for integer; for float, the
	// default is double anyway so we're fine.  For integer, the correct format strings are defined by <cinttypes>:
	// PRId64, PRIi64, PRIo64, PRIx64, and PRIX64.
	if (x_type == EidosValueType::kValueInt)
	{
		std::string new_conv_string;
		
		if (conv_ch == 'd')
			new_conv_string = PRId64;
		else if (conv_ch == 'i')
			new_conv_string = PRIi64;
		else if (conv_ch == 'o')
			new_conv_string = PRIo64;
		else if (conv_ch == 'x')
			new_conv_string = PRIx64;
		else if (conv_ch == 'X')
			new_conv_string = PRIX64;
		else
			EIDOS_TERMINATION << "ERROR (Eidos_ExecuteFunction_format): (internal error) bad format string in function format(); conversion specifier '" << conv_ch << "' not recognized." << EidosTerminate(nullptr);		// CODE COVERAGE: This is dead code
		
		format.replace(conversion_specifier_pos, 1, new_conv_string);
	}
	
	// Check for possibilities that produce undefined behavior according to the C++11 standard
	if (flag_pound && ((conv_ch == 'd') || (conv_ch == 'i')))
		EIDOS_TERMINATION << "ERROR (Eidos_ExecuteFunction_format): bad format string in function format(); the flag '#' may not be used with the conversion specifier '" << conv_ch << "'." << EidosTerminate(nullptr);
	
	if (x_count == 1)
	{
		// singleton case
		std::string result_string;
		
		if (x_type == EidosValueType::kValueInt)
			result_string = EidosStringFormat(format, x_value->IntAtIndex(0, nullptr));
		else if (x_type == EidosValueType::kValueFloat)
			result_string = EidosStringFormat(format, x_value->FloatAtIndex(0, nullptr));
		
		result_SP = EidosValue_SP(new (gEidosValuePool->AllocateChunk()) EidosValue_String_singleton(result_string));
	}
	else
	{
		// non-singleton x vector, with a singleton format vector
		EidosValue_String_vector *string_result = (new (gEidosValuePool->AllocateChunk()) EidosValue_String_vector())->Reserve(x_count);
		result_SP = EidosValue_SP(string_result);
		
		if (x_type == EidosValueType::kValueInt)
		{
			for (int value_index = 0; value_index < x_count; ++value_index)
				string_result->PushString(EidosStringFormat(format, x_value->IntAtIndex(value_index, nullptr)));
		}
		else if (x_type == EidosValueType::kValueFloat)
		{
			for (int value_index = 0; value_index < x_count; ++value_index)
				string_result->PushString(EidosStringFormat(format, x_value->FloatAtIndex(value_index, nullptr)));
		}
	}
	
	return result_SP;
}

//	(logical$)identical(* x, * y)
EidosValue_SP Eidos_ExecuteFunction_identical(const EidosValue_SP *const p_arguments, __attribute__((unused)) int p_argument_count, __attribute__((unused)) EidosInterpreter &p_interpreter)
{
	EidosValue_SP result_SP(nullptr);
	
	EidosValue *x_value = p_arguments[0].get();
	EidosValueType x_type = x_value->Type();
	int x_count = x_value->Count();
	EidosValue *y_value = p_arguments[1].get();
	EidosValueType y_type = y_value->Type();
	int y_count = y_value->Count();
	
	if ((x_type != y_type) || (x_count != y_count))
		return gStaticEidosValue_LogicalF;
	
	if (!EidosValue::MatchingDimensions(x_value, y_value))
		return gStaticEidosValue_LogicalF;
	
	result_SP = gStaticEidosValue_LogicalT;
	
	if (x_type == EidosValueType::kValueNULL)
		return result_SP;
	
	if (x_count == 1)
	{
		// Handle singleton comparison separately, to allow the use of the fast vector API below
		if (x_type == EidosValueType::kValueLogical)
		{
			if (x_value->LogicalAtIndex(0, nullptr) != y_value->LogicalAtIndex(0, nullptr))
				result_SP = gStaticEidosValue_LogicalF;
		}
		else if (x_type == EidosValueType::kValueInt)
		{
			if (x_value->IntAtIndex(0, nullptr) != y_value->IntAtIndex(0, nullptr))
				result_SP = gStaticEidosValue_LogicalF;
		}
		else if (x_type == EidosValueType::kValueFloat)
		{
			if (x_value->FloatAtIndex(0, nullptr) != y_value->FloatAtIndex(0, nullptr))
				result_SP = gStaticEidosValue_LogicalF;
		}
		else if (x_type == EidosValueType::kValueString)
		{
			if (x_value->StringAtIndex(0, nullptr) != y_value->StringAtIndex(0, nullptr))
				result_SP = gStaticEidosValue_LogicalF;
		}
		else if (x_type == EidosValueType::kValueObject)
		{
			if (x_value->ObjectElementAtIndex(0, nullptr) != y_value->ObjectElementAtIndex(0, nullptr))
				result_SP = gStaticEidosValue_LogicalF;
		}
	}
	else
	{
		// We have x_count != 1, so we can use the fast vector API; we want identical() to be very fast since it is a common bottleneck
		if (x_type == EidosValueType::kValueLogical)
		{
			const eidos_logical_t *logical_data0 = x_value->LogicalVector()->data();
			const eidos_logical_t *logical_data1 = y_value->LogicalVector()->data();
			
			for (int value_index = 0; value_index < x_count; ++value_index)
				if (logical_data0[value_index] != logical_data1[value_index])
				{
					result_SP = gStaticEidosValue_LogicalF;
					break;
				}
		}
		else if (x_type == EidosValueType::kValueInt)
		{
			const int64_t *int_data0 = x_value->IntVector()->data();
			const int64_t *int_data1 = y_value->IntVector()->data();
			
			for (int value_index = 0; value_index < x_count; ++value_index)
				if (int_data0[value_index] != int_data1[value_index])
				{
					result_SP = gStaticEidosValue_LogicalF;
					break;
				}
		}
		else if (x_type == EidosValueType::kValueFloat)
		{
			const double *float_data0 = x_value->FloatVector()->data();
			const double *float_data1 = y_value->FloatVector()->data();
			
			for (int value_index = 0; value_index < x_count; ++value_index)
				if (float_data0[value_index] != float_data1[value_index])
				{
					result_SP = gStaticEidosValue_LogicalF;
					break;
				}
		}
		else if (x_type == EidosValueType::kValueString)
		{
			const std::vector<std::string> &string_vec0 = *x_value->StringVector();
			const std::vector<std::string> &string_vec1 = *y_value->StringVector();
			
			for (int value_index = 0; value_index < x_count; ++value_index)
				if (string_vec0[value_index] != string_vec1[value_index])
				{
					result_SP = gStaticEidosValue_LogicalF;
					break;
				}
		}
		else if (x_type == EidosValueType::kValueObject)
		{
			EidosObjectElement * const *objelement_vec0 = x_value->ObjectElementVector()->data();
			EidosObjectElement * const *objelement_vec1 = y_value->ObjectElementVector()->data();
			
			for (int value_index = 0; value_index < x_count; ++value_index)
				if (objelement_vec0[value_index] != objelement_vec1[value_index])
				{
					result_SP = gStaticEidosValue_LogicalF;
					break;
				}
		}
	}
	
	return result_SP;
}

//	(*)ifelse(logical test, * trueValues, * falseValues)
EidosValue_SP Eidos_ExecuteFunction_ifelse(const EidosValue_SP *const p_arguments, __attribute__((unused)) int p_argument_count, __attribute__((unused)) EidosInterpreter &p_interpreter)
{
	EidosValue_SP result_SP(nullptr);
	
	EidosValue *test_value = p_arguments[0].get();
	int test_count = test_value->Count();
	const eidos_logical_t *logical_vec = (*test_value->LogicalVector()).data();
	
	EidosValue *trueValues_value = p_arguments[1].get();
	EidosValueType trueValues_type = trueValues_value->Type();
	int trueValues_count = trueValues_value->Count();
	
	EidosValue *falseValues_value = p_arguments[2].get();
	EidosValueType falseValues_type = falseValues_value->Type();
	int falseValues_count = falseValues_value->Count();
	
	if (trueValues_type != falseValues_type)
		EIDOS_TERMINATION << "ERROR (Eidos_ExecuteFunction_ifelse): function ifelse() requires arguments 2 and 3 to be the same type (" << trueValues_type << " and " << falseValues_type << " supplied)." << EidosTerminate(nullptr);
	
	if ((trueValues_count == test_count) && (falseValues_count == test_count))
	{
		// All three are equal counts, so we can do the whole thing in parallel
		if (test_count > 1)
		{
			// Use direct access to make this fast
			if (trueValues_type == EidosValueType::kValueLogical)
			{
				const eidos_logical_t *true_vec = trueValues_value->LogicalVector()->data();
				const eidos_logical_t *false_vec = falseValues_value->LogicalVector()->data();
				EidosValue_Logical_SP logical_result_SP = EidosValue_Logical_SP(new (gEidosValuePool->AllocateChunk()) EidosValue_Logical());
				EidosValue_Logical *logical_result = logical_result_SP->resize_no_initialize(test_count);
				
				for (int value_index = 0; value_index < test_count; ++value_index)
					logical_result->set_logical_no_check(logical_vec[value_index] ? true_vec[value_index] : false_vec[value_index], value_index);
				
				result_SP = logical_result_SP;
			}
			else if (trueValues_type == EidosValueType::kValueInt)
			{
				const int64_t *true_data = trueValues_value->IntVector()->data();
				const int64_t *false_data = falseValues_value->IntVector()->data();
				EidosValue_Int_vector_SP int_result_SP = EidosValue_Int_vector_SP(new (gEidosValuePool->AllocateChunk()) EidosValue_Int_vector());
				EidosValue_Int_vector *int_result = int_result_SP->resize_no_initialize(test_count);
				
				for (int value_index = 0; value_index < test_count; ++value_index)
					int_result->set_int_no_check(logical_vec[value_index] ? true_data[value_index] : false_data[value_index], value_index);
				
				result_SP = int_result_SP;
			}
			else if (trueValues_type == EidosValueType::kValueFloat)
			{
				const double *true_data = trueValues_value->FloatVector()->data();
				const double *false_data = falseValues_value->FloatVector()->data();
				EidosValue_Float_vector_SP float_result_SP = EidosValue_Float_vector_SP(new (gEidosValuePool->AllocateChunk()) EidosValue_Float_vector());
				EidosValue_Float_vector *float_result = float_result_SP->resize_no_initialize(test_count);
				
				for (int value_index = 0; value_index < test_count; ++value_index)
					float_result->set_float_no_check(logical_vec[value_index] ? true_data[value_index] : false_data[value_index], value_index);
				
				result_SP = float_result_SP;
			}
			else if (trueValues_type == EidosValueType::kValueString)
			{
				const std::vector<std::string> &true_vec = (*trueValues_value->StringVector());
				const std::vector<std::string> &false_vec = (*falseValues_value->StringVector());
				EidosValue_String_vector_SP string_result_SP = EidosValue_String_vector_SP(new (gEidosValuePool->AllocateChunk()) EidosValue_String_vector());
				EidosValue_String_vector *string_result = string_result_SP->Reserve(test_count);
				
				for (int value_index = 0; value_index < test_count; ++value_index)
					string_result->PushString(logical_vec[value_index] ? true_vec[value_index] : false_vec[value_index]);
				
				result_SP = string_result_SP;
			}
			else if (trueValues_type == EidosValueType::kValueObject)
			{
				const EidosObjectClass *trueValues_class = ((EidosValue_Object *)trueValues_value)->Class();
				const EidosObjectClass *falseValues_class = ((EidosValue_Object *)falseValues_value)->Class();
				
				if (trueValues_class != falseValues_class)
					EIDOS_TERMINATION << "ERROR (Eidos_ExecuteFunction_ifelse): objects of different types cannot be mixed in function ifelse()." << EidosTerminate(nullptr);
				
				EidosObjectElement * const *true_vec = trueValues_value->ObjectElementVector()->data();
				EidosObjectElement * const *false_vec = falseValues_value->ObjectElementVector()->data();
				EidosValue_Object_vector_SP object_result_SP = EidosValue_Object_vector_SP(new (gEidosValuePool->AllocateChunk()) EidosValue_Object_vector(trueValues_class));
				EidosValue_Object_vector *object_result = object_result_SP->resize_no_initialize(test_count);
				
				for (int value_index = 0; value_index < test_count; ++value_index)
					object_result->set_object_element_no_check(logical_vec[value_index] ? true_vec[value_index] : false_vec[value_index], value_index);
				
				result_SP = object_result_SP;
			}
		}
		
		if (!result_SP)
		{
			// General case
			result_SP = trueValues_value->NewMatchingType();
			EidosValue *result = result_SP.get();
			
			for (int value_index = 0; value_index < test_count; ++value_index)
			{
				if (logical_vec[value_index])
					result->PushValueFromIndexOfEidosValue(value_index, *trueValues_value, nullptr);
				else
					result->PushValueFromIndexOfEidosValue(value_index, *falseValues_value, nullptr);
			}
		}
	}
	else if ((trueValues_count == 1) && (falseValues_count == 1))
	{
		// trueValues and falseValues are both singletons, so we can prefetch both values
		if (test_count > 1)
		{
			// Use direct access to make this fast
			if (trueValues_type == EidosValueType::kValueLogical)
			{
				eidos_logical_t true_value = trueValues_value->LogicalAtIndex(0, nullptr);
				eidos_logical_t false_value = falseValues_value->LogicalAtIndex(0, nullptr);
				EidosValue_Logical_SP logical_result_SP = EidosValue_Logical_SP(new (gEidosValuePool->AllocateChunk()) EidosValue_Logical());
				EidosValue_Logical *logical_result = logical_result_SP->resize_no_initialize(test_count);
				
				for (int value_index = 0; value_index < test_count; ++value_index)
					logical_result->set_logical_no_check(logical_vec[value_index] ? true_value : false_value, value_index);
				
				result_SP = logical_result_SP;
			}
			else if (trueValues_type == EidosValueType::kValueInt)
			{
				int64_t true_value = trueValues_value->IntAtIndex(0, nullptr);
				int64_t false_value = falseValues_value->IntAtIndex(0, nullptr);
				EidosValue_Int_vector_SP int_result_SP = EidosValue_Int_vector_SP(new (gEidosValuePool->AllocateChunk()) EidosValue_Int_vector());
				EidosValue_Int_vector *int_result = int_result_SP->resize_no_initialize(test_count);
				
				for (int value_index = 0; value_index < test_count; ++value_index)
					int_result->set_int_no_check(logical_vec[value_index] ? true_value : false_value, value_index);
				
				result_SP = int_result_SP;
			}
			else if (trueValues_type == EidosValueType::kValueFloat)
			{
				double true_value = trueValues_value->FloatAtIndex(0, nullptr);
				double false_value = falseValues_value->FloatAtIndex(0, nullptr);
				EidosValue_Float_vector_SP float_result_SP = EidosValue_Float_vector_SP(new (gEidosValuePool->AllocateChunk()) EidosValue_Float_vector());
				EidosValue_Float_vector *float_result = float_result_SP->resize_no_initialize(test_count);
				
				for (int value_index = 0; value_index < test_count; ++value_index)
					float_result->set_float_no_check(logical_vec[value_index] ? true_value : false_value, value_index);
				
				result_SP = float_result_SP;
			}
			else if (trueValues_type == EidosValueType::kValueString)
			{
				std::string true_value = trueValues_value->StringAtIndex(0, nullptr);
				std::string false_value = falseValues_value->StringAtIndex(0, nullptr);
				EidosValue_String_vector_SP string_result_SP = EidosValue_String_vector_SP(new (gEidosValuePool->AllocateChunk()) EidosValue_String_vector());
				EidosValue_String_vector *string_result = string_result_SP->Reserve(test_count);
				
				for (int value_index = 0; value_index < test_count; ++value_index)
					string_result->PushString(logical_vec[value_index] ? true_value : false_value);
				
				result_SP = string_result_SP;
			}
			else if (trueValues_type == EidosValueType::kValueObject)
			{
				const EidosObjectClass *trueValues_class = ((EidosValue_Object *)trueValues_value)->Class();
				const EidosObjectClass *falseValues_class = ((EidosValue_Object *)falseValues_value)->Class();
				
				if (trueValues_class != falseValues_class)
					EIDOS_TERMINATION << "ERROR (Eidos_ExecuteFunction_ifelse): objects of different types cannot be mixed in function ifelse()." << EidosTerminate(nullptr);
				
				EidosObjectElement *true_value = trueValues_value->ObjectElementAtIndex(0, nullptr);
				EidosObjectElement *false_value = falseValues_value->ObjectElementAtIndex(0, nullptr);
				EidosValue_Object_vector_SP object_result_SP = EidosValue_Object_vector_SP(new (gEidosValuePool->AllocateChunk()) EidosValue_Object_vector(trueValues_class));
				EidosValue_Object_vector *object_result = object_result_SP->resize_no_initialize(test_count);
				
				for (int value_index = 0; value_index < test_count; ++value_index)
					object_result->set_object_element_no_check(logical_vec[value_index] ? true_value : false_value, value_index);
				
				result_SP = object_result_SP;
			}
		}
		
		if (!result_SP)
		{
			// General case; this is hit when (trueValues_count == falseValues_count == 1) && (test_count == 0), since the
			// test_count > 1 case is handled directly above and the test_count == 1 case is further above.
			result_SP = trueValues_value->NewMatchingType();
			EidosValue *result = result_SP.get();
			
			for (int value_index = 0; value_index < test_count; ++value_index)
			{
				// CODE COVERAGE: The interior of the loop here is actually dead code; see above.
				if (logical_vec[value_index])
					result->PushValueFromIndexOfEidosValue(0, *trueValues_value, nullptr);
				else
					result->PushValueFromIndexOfEidosValue(0, *falseValues_value, nullptr);
			}
		}
	}
	else if ((trueValues_count == test_count) && (falseValues_count == 1))
	{
		// vector trueValues, singleton falseValues; I suspect this case is less common so I'm deferring optimization
		result_SP = trueValues_value->NewMatchingType();
		EidosValue *result = result_SP.get();
		
		for (int value_index = 0; value_index < test_count; ++value_index)
		{
			if (logical_vec[value_index])
				result->PushValueFromIndexOfEidosValue(value_index, *trueValues_value, nullptr);
			else
				result->PushValueFromIndexOfEidosValue(0, *falseValues_value, nullptr);
		}
	}
	else if ((trueValues_count == 1) && (falseValues_count == test_count))
	{
		// singleton trueValues, vector falseValues; I suspect this case is less common so I'm deferring optimization
		result_SP = trueValues_value->NewMatchingType();
		EidosValue *result = result_SP.get();
		
		for (int value_index = 0; value_index < test_count; ++value_index)
		{
			if (logical_vec[value_index])
				result->PushValueFromIndexOfEidosValue(0, *trueValues_value, nullptr);
			else
				result->PushValueFromIndexOfEidosValue(value_index, *falseValues_value, nullptr);
		}
	}
	else
	{
		EIDOS_TERMINATION << "ERROR (Eidos_ExecuteFunction_ifelse): function ifelse() requires that trueValues and falseValues each be either of length 1, or equal in length to test." << EidosTerminate(nullptr);
	}
	
	// Dimensionality of the result always matches that of the test parameter; this is R's policy and it makes sense
	result_SP->CopyDimensionsFromValue(test_value);
	
	return result_SP;
}

//	(integer)match(* x, * table)
EidosValue_SP Eidos_ExecuteFunction_match(const EidosValue_SP *const p_arguments, __attribute__((unused)) int p_argument_count, EidosInterpreter __attribute__((unused)) &p_interpreter)
{
	// Note that this function ignores matrix/array attributes, and always returns a vector, by design
	
	EidosValue_SP result_SP(nullptr);
	
	EidosValue *x_value = p_arguments[0].get();
	EidosValueType x_type = x_value->Type();
	int x_count = x_value->Count();
	EidosValue *table_value = p_arguments[1].get();
	EidosValueType table_type = table_value->Type();
	int table_count = table_value->Count();
	
	if (x_type != table_type)
		EIDOS_TERMINATION << "ERROR (Eidos_ExecuteFunction_match): function match() requires arguments x and table to be the same type." << EidosTerminate(nullptr);
	
	if (x_type == EidosValueType::kValueNULL)
	{
		result_SP = gStaticEidosValue_Integer_ZeroVec;
		return result_SP;
	}
	
	if ((x_count == 1) && (table_count == 1))
	{
		// Handle singleton matching separately, to allow the use of the fast vector API below
		if (x_type == EidosValueType::kValueLogical)
			result_SP = EidosValue_SP(new (gEidosValuePool->AllocateChunk()) EidosValue_Int_singleton(x_value->LogicalAtIndex(0, nullptr) == table_value->LogicalAtIndex(0, nullptr) ? 0 : -1));
		else if (x_type == EidosValueType::kValueInt)
			result_SP = EidosValue_SP(new (gEidosValuePool->AllocateChunk()) EidosValue_Int_singleton(x_value->IntAtIndex(0, nullptr) == table_value->IntAtIndex(0, nullptr) ? 0 : -1));
		else if (x_type == EidosValueType::kValueFloat)
			result_SP = EidosValue_SP(new (gEidosValuePool->AllocateChunk()) EidosValue_Int_singleton(x_value->FloatAtIndex(0, nullptr) == table_value->FloatAtIndex(0, nullptr) ? 0 : -1));
		else if (x_type == EidosValueType::kValueString)
			result_SP = EidosValue_SP(new (gEidosValuePool->AllocateChunk()) EidosValue_Int_singleton(x_value->StringAtIndex(0, nullptr) == table_value->StringAtIndex(0, nullptr) ? 0 : -1));
		else if (x_type == EidosValueType::kValueObject)
			result_SP = EidosValue_SP(new (gEidosValuePool->AllocateChunk()) EidosValue_Int_singleton(x_value->ObjectElementAtIndex(0, nullptr) == table_value->ObjectElementAtIndex(0, nullptr) ? 0 : -1));
	}
	else if (x_count == 1)	// && (table_count != 1)
	{
		int table_index;
		
		if (x_type == EidosValueType::kValueLogical)
		{
			eidos_logical_t value0 = x_value->LogicalAtIndex(0, nullptr);
			const eidos_logical_t *logical_data1 = table_value->LogicalVector()->data();
			
			for (table_index = 0; table_index < table_count; ++table_index)
				if (value0 == logical_data1[table_index])
				{
					result_SP = EidosValue_SP(new (gEidosValuePool->AllocateChunk()) EidosValue_Int_singleton(table_index));
					break;
				}
		}
		else if (x_type == EidosValueType::kValueInt)
		{
			int64_t value0 = x_value->IntAtIndex(0, nullptr);
			const int64_t *int_data1 = table_value->IntVector()->data();
			
			for (table_index = 0; table_index < table_count; ++table_index)
				if (value0 == int_data1[table_index])
				{
					result_SP = EidosValue_SP(new (gEidosValuePool->AllocateChunk()) EidosValue_Int_singleton(table_index));
					break;
				}
		}
		else if (x_type == EidosValueType::kValueFloat)
		{
			double value0 = x_value->FloatAtIndex(0, nullptr);
			const double *float_data1 = table_value->FloatVector()->data();
			
			for (table_index = 0; table_index < table_count; ++table_index)
				if (value0 == float_data1[table_index])
				{
					result_SP = EidosValue_SP(new (gEidosValuePool->AllocateChunk()) EidosValue_Int_singleton(table_index));
					break;
				}
		}
		else if (x_type == EidosValueType::kValueString)
		{
			std::string value0 = x_value->StringAtIndex(0, nullptr);
			const std::vector<std::string> &string_vec1 = *table_value->StringVector();
			
			for (table_index = 0; table_index < table_count; ++table_index)
				if (value0 == string_vec1[table_index])
				{
					result_SP = EidosValue_SP(new (gEidosValuePool->AllocateChunk()) EidosValue_Int_singleton(table_index));
					break;
				}
		}
		else // if (x_type == EidosValueType::kValueObject)
		{
			EidosObjectElement *value0 = x_value->ObjectElementAtIndex(0, nullptr);
			EidosObjectElement * const *objelement_vec1 = table_value->ObjectElementVector()->data();
			
			for (table_index = 0; table_index < table_count; ++table_index)
				if (value0 == objelement_vec1[table_index])
				{
					result_SP = EidosValue_SP(new (gEidosValuePool->AllocateChunk()) EidosValue_Int_singleton(table_index));
					break;
				}
		}
		
		if (table_index == table_count)
			result_SP = EidosValue_SP(new (gEidosValuePool->AllocateChunk()) EidosValue_Int_singleton(-1));
	}
	else if (table_count == 1)	// && (x_count != 1)
	{
		EidosValue_Int_vector *int_result = (new (gEidosValuePool->AllocateChunk()) EidosValue_Int_vector())->resize_no_initialize(x_count);
		result_SP = EidosValue_SP(int_result);
		
		if (x_type == EidosValueType::kValueLogical)
		{
			eidos_logical_t value1 = table_value->LogicalAtIndex(0, nullptr);
			const eidos_logical_t *logical_data0 = x_value->LogicalVector()->data();
			
			for (int value_index = 0; value_index < x_count; ++value_index)
				int_result->set_int_no_check(logical_data0[value_index] == value1 ? 0 : -1, value_index);
		}
		else if (x_type == EidosValueType::kValueInt)
		{
			int64_t value1 = table_value->IntAtIndex(0, nullptr);
			const int64_t *int_data0 = x_value->IntVector()->data();
			
			for (int value_index = 0; value_index < x_count; ++value_index)
				int_result->set_int_no_check(int_data0[value_index] == value1 ? 0 : -1, value_index);
		}
		else if (x_type == EidosValueType::kValueFloat)
		{
			double value1 = table_value->FloatAtIndex(0, nullptr);
			const double *float_data0 = x_value->FloatVector()->data();
			
			for (int value_index = 0; value_index < x_count; ++value_index)
				int_result->set_int_no_check(float_data0[value_index] == value1 ? 0 : -1, value_index);
		}
		else if (x_type == EidosValueType::kValueString)
		{
			std::string value1 = table_value->StringAtIndex(0, nullptr);
			const std::vector<std::string> &string_vec0 = *x_value->StringVector();
			
			for (int value_index = 0; value_index < x_count; ++value_index)
				int_result->set_int_no_check(string_vec0[value_index] == value1 ? 0 : -1, value_index);
		}
		else if (x_type == EidosValueType::kValueObject)
		{
			EidosObjectElement *value1 = table_value->ObjectElementAtIndex(0, nullptr);
			EidosObjectElement * const *objelement_vec0 = x_value->ObjectElementVector()->data();
			
			for (int value_index = 0; value_index < x_count; ++value_index)
				int_result->set_int_no_check(objelement_vec0[value_index] == value1 ? 0 : -1, value_index);
		}
	}
	else						// ((x_count != 1) && (table_count != 1))
	{
		// We can use the fast vector API; we want match() to be very fast since it is a common bottleneck
		EidosValue_Int_vector *int_result = (new (gEidosValuePool->AllocateChunk()) EidosValue_Int_vector())->resize_no_initialize(x_count);
		result_SP = EidosValue_SP(int_result);
		
		int table_index;
		
		if (x_type == EidosValueType::kValueLogical)
		{
			const eidos_logical_t *logical_data0 = x_value->LogicalVector()->data();
			const eidos_logical_t *logical_data1 = table_value->LogicalVector()->data();
			
			for (int value_index = 0; value_index < x_count; ++value_index)
			{
				for (table_index = 0; table_index < table_count; ++table_index)
					if (logical_data0[value_index] == logical_data1[table_index])
						break;
				
				int_result->set_int_no_check(table_index == table_count ? -1 : table_index, value_index);
			}
		}
		else if (x_type == EidosValueType::kValueInt)
		{
			const int64_t *int_data0 = x_value->IntVector()->data();
			const int64_t *int_data1 = table_value->IntVector()->data();
			
			for (int value_index = 0; value_index < x_count; ++value_index)
			{
				for (table_index = 0; table_index < table_count; ++table_index)
					if (int_data0[value_index] == int_data1[table_index])
						break;
				
				int_result->set_int_no_check(table_index == table_count ? -1 : table_index, value_index);
			}
		}
		else if (x_type == EidosValueType::kValueFloat)
		{
			const double *float_data0 = x_value->FloatVector()->data();
			const double *float_data1 = table_value->FloatVector()->data();
			
			for (int value_index = 0; value_index < x_count; ++value_index)
			{
				for (table_index = 0; table_index < table_count; ++table_index)
					if (float_data0[value_index] == float_data1[table_index])
						break;
				
				int_result->set_int_no_check(table_index == table_count ? -1 : table_index, value_index);
			}
		}
		else if (x_type == EidosValueType::kValueString)
		{
			const std::vector<std::string> &string_vec0 = *x_value->StringVector();
			const std::vector<std::string> &string_vec1 = *table_value->StringVector();
			
			for (int value_index = 0; value_index < x_count; ++value_index)
			{
				for (table_index = 0; table_index < table_count; ++table_index)
					if (string_vec0[value_index] == string_vec1[table_index])
						break;
				
				int_result->set_int_no_check(table_index == table_count ? -1 : table_index, value_index);
			}
		}
		else if (x_type == EidosValueType::kValueObject)
		{
			EidosObjectElement * const *objelement_vec0 = x_value->ObjectElementVector()->data();
			EidosObjectElement * const *objelement_vec1 = table_value->ObjectElementVector()->data();
			
			for (int value_index = 0; value_index < x_count; ++value_index)
			{
				for (table_index = 0; table_index < table_count; ++table_index)
					if (objelement_vec0[value_index] == objelement_vec1[table_index])
						break;
				
				int_result->set_int_no_check(table_index == table_count ? -1 : table_index, value_index);
			}
		}
	}
	
	return result_SP;
}

//	(integer)nchar(string x)
EidosValue_SP Eidos_ExecuteFunction_nchar(const EidosValue_SP *const p_arguments, __attribute__((unused)) int p_argument_count, __attribute__((unused)) EidosInterpreter &p_interpreter)
{
	EidosValue_SP result_SP(nullptr);
	
	EidosValue *x_value = p_arguments[0].get();
	int x_count = x_value->Count();
	
	if (x_count == 1)
	{
		result_SP = EidosValue_SP(new (gEidosValuePool->AllocateChunk()) EidosValue_Int_singleton(x_value->StringAtIndex(0, nullptr).size()));
	}
	else
	{
		const std::vector<std::string> &string_vec = *x_value->StringVector();
		
		EidosValue_Int_vector *int_result = (new (gEidosValuePool->AllocateChunk()) EidosValue_Int_vector())->resize_no_initialize(x_count);
		result_SP = EidosValue_SP(int_result);
		
		for (int value_index = 0; value_index < x_count; ++value_index)
			int_result->set_int_no_check(string_vec[value_index].size(), value_index);
	}
	
	result_SP->CopyDimensionsFromValue(x_value);
	
	return result_SP;
}

//	(integer)order(+ x, [logical$ ascending = T])
EidosValue_SP Eidos_ExecuteFunction_order(const EidosValue_SP *const p_arguments, int __attribute__((unused)) p_argument_count, EidosInterpreter __attribute__((unused)) &p_interpreter)
{
	// Note that this function ignores matrix/array attributes, and always returns a vector, by design
	
	EidosValue_SP result_SP(nullptr);
	
	EidosValue *x_value = p_arguments[0].get();
	int x_count = x_value->Count();
	
	if (x_count == 0)
	{
		// This handles all the zero-length cases by returning integer(0)
		result_SP = gStaticEidosValue_Integer_ZeroVec;
	}
	else if (x_count == 1)
	{
		// This handles all the singleton cases by returning 0
		result_SP = gStaticEidosValue_Integer0;
	}
	else
	{
		// Here we handle the vector cases, which can be done with direct access
		EidosValueType x_type = x_value->Type();
		bool ascending = p_arguments[1]->LogicalAtIndex(0, nullptr);
		std::vector<int64_t> order;
		
		if (x_type == EidosValueType::kValueLogical)
			order = EidosSortIndexes(x_value->LogicalVector()->data(), x_count, ascending);
		else if (x_type == EidosValueType::kValueInt)
			order = EidosSortIndexes(x_value->IntVector()->data(), x_count, ascending);
		else if (x_type == EidosValueType::kValueFloat)
			order = EidosSortIndexes(x_value->FloatVector()->data(), x_count, ascending);
		else if (x_type == EidosValueType::kValueString)
			order = EidosSortIndexes(*x_value->StringVector(), ascending);
		
		EidosValue_Int_vector *int_result = (new (gEidosValuePool->AllocateChunk()) EidosValue_Int_vector(order));
		result_SP = EidosValue_SP(int_result);
	}
	
	return result_SP;
}

//	(string$)paste(* x, [string$ sep = " "])
EidosValue_SP Eidos_ExecuteFunction_paste(const EidosValue_SP *const p_arguments, __attribute__((unused)) int p_argument_count, __attribute__((unused)) EidosInterpreter &p_interpreter)
{
	// Note that this function ignores matrix/array attributes, and always returns a vector, by design
	
	// SYNCH WITH paste0() BELOW!
	EidosValue_SP result_SP(nullptr);
	
	EidosValue *x_value = p_arguments[0].get();
	int x_count = x_value->Count();
	EidosValueType x_type = x_value->Type();
	std::string separator = p_arguments[1]->StringAtIndex(0, nullptr);
	std::string result_string;
	
	for (int value_index = 0; value_index < x_count; ++value_index)
	{
		if (value_index > 0)
			result_string.append(separator);
		
		if (x_type == EidosValueType::kValueObject)
		{
			std::ostringstream oss;
			
			oss << *x_value->ObjectElementAtIndex(value_index, nullptr);
			
			result_string.append(oss.str());
		}
		else
			result_string.append(x_value->StringAtIndex(value_index, nullptr));
	}
	
	result_SP = EidosValue_SP(new (gEidosValuePool->AllocateChunk()) EidosValue_String_singleton(result_string));
	
	return result_SP;
}

//	(string$)paste0(* x)
EidosValue_SP Eidos_ExecuteFunction_paste0(const EidosValue_SP *const p_arguments, __attribute__((unused)) int p_argument_count, __attribute__((unused)) EidosInterpreter &p_interpreter)
{
	// Note that this function ignores matrix/array attributes, and always returns a vector, by design
	
	// SYNCH WITH paste() ABOVE!
	EidosValue_SP result_SP(nullptr);
	
	EidosValue *x_value = p_arguments[0].get();
	int x_count = x_value->Count();
	EidosValueType x_type = x_value->Type();
	std::string result_string;
	
	for (int value_index = 0; value_index < x_count; ++value_index)
	{
		if (x_type == EidosValueType::kValueObject)
		{
			std::ostringstream oss;
			
			oss << *x_value->ObjectElementAtIndex(value_index, nullptr);
			
			result_string.append(oss.str());
		}
		else
			result_string.append(x_value->StringAtIndex(value_index, nullptr));
	}
	
	result_SP = EidosValue_SP(new (gEidosValuePool->AllocateChunk()) EidosValue_String_singleton(result_string));
	
	return result_SP;
}

//	(void)print(* x)
EidosValue_SP Eidos_ExecuteFunction_print(const EidosValue_SP *const p_arguments, int __attribute__((unused)) p_argument_count, EidosInterpreter &p_interpreter)
{
	EidosValue *x_value = p_arguments[0].get();
	
	p_interpreter.ExecutionOutputStream() << *x_value << std::endl;
	
	return gStaticEidosValueVOID;
}

//	(*)rev(* x)
EidosValue_SP Eidos_ExecuteFunction_rev(const EidosValue_SP *const p_arguments, int __attribute__((unused)) p_argument_count, EidosInterpreter __attribute__((unused)) &p_interpreter)
{
	// Note that this function ignores matrix/array attributes, and always returns a vector, by design
	
	EidosValue_SP result_SP(nullptr);
	
	EidosValue *x_value = p_arguments[0].get();
	int x_count = x_value->Count();
	
	result_SP = x_value->NewMatchingType();
	EidosValue *result = result_SP.get();
	
	for (int value_index = x_count - 1; value_index >= 0; --value_index)
		result->PushValueFromIndexOfEidosValue(value_index, *x_value, nullptr);
	
	return result_SP;
}

//	(integer$)size(* x)
//	(integer$)length(* x)
EidosValue_SP Eidos_ExecuteFunction_size_length(const EidosValue_SP *const p_arguments, int __attribute__((unused)) p_argument_count, EidosInterpreter __attribute__((unused)) &p_interpreter)
{
	// Note that this function ignores matrix/array attributes, and always returns a vector, by design
	
	EidosValue_SP result_SP(nullptr);
	
	EidosValue *x_value = p_arguments[0].get();
	
	result_SP = EidosValue_SP(new (gEidosValuePool->AllocateChunk()) EidosValue_Int_singleton(x_value->Count()));
	
	return result_SP;
}

//	(+)sort(+ x, [logical$ ascending = T])
EidosValue_SP Eidos_ExecuteFunction_sort(const EidosValue_SP *const p_arguments, int __attribute__((unused)) p_argument_count, EidosInterpreter __attribute__((unused)) &p_interpreter)
{
	// Note that this function ignores matrix/array attributes, and always returns a vector, by design
	
	EidosValue_SP result_SP(nullptr);
	
	EidosValue *x_value = p_arguments[0].get();
	int x_count = x_value->Count();
	
	result_SP = x_value->NewMatchingType();
	EidosValue *result = result_SP.get();
	
	for (int value_index = 0; value_index < x_count; ++value_index)
		result->PushValueFromIndexOfEidosValue(value_index, *x_value, nullptr);
	
	result->Sort(p_arguments[1]->LogicalAtIndex(0, nullptr));
	
	return result_SP;
}

//	(object)sortBy(object x, string$ property, [logical$ ascending = T])
EidosValue_SP Eidos_ExecuteFunction_sortBy(const EidosValue_SP *const p_arguments, __attribute__((unused)) int p_argument_count, __attribute__((unused)) EidosInterpreter &p_interpreter)
{
	// Note that this function ignores matrix/array attributes, and always returns a vector, by design
	
	EidosValue_SP result_SP(nullptr);
	
	EidosValue *x_value = p_arguments[0].get();
	int x_count = x_value->Count();
	EidosValue_Object_vector *object_result = (new (gEidosValuePool->AllocateChunk()) EidosValue_Object_vector(((EidosValue_Object *)x_value)->Class()))->resize_no_initialize(x_count);
	result_SP = EidosValue_SP(object_result);
	
	for (int value_index = 0; value_index < x_count; ++value_index)
		object_result->set_object_element_no_check(x_value->ObjectElementAtIndex(value_index, nullptr), value_index);
	
	object_result->SortBy(p_arguments[1]->StringAtIndex(0, nullptr), p_arguments[2]->LogicalAtIndex(0, nullptr));
	
	return result_SP;
}

//	(void)str(* x)
EidosValue_SP Eidos_ExecuteFunction_str(const EidosValue_SP *const p_arguments, __attribute__((unused)) int p_argument_count, EidosInterpreter &p_interpreter)
{
	EidosValue *x_value = p_arguments[0].get();
	EidosValueType x_type = x_value->Type();
	int x_count = x_value->Count();
	int x_dimcount = x_value->DimensionCount();
	const int64_t *x_dims = x_value->Dimensions();
	std::ostream &output_stream = p_interpreter.ExecutionOutputStream();
	
	if (x_count == 0)
	{
		// zero-length vectors get printed according to the standard code in EidosValue
		x_value->Print(output_stream);
	}
	else
	{
		// start with the type, and then the class for object-type values
		output_stream << x_type;
		
		if (x_type == EidosValueType::kValueObject)
			output_stream << "<" << x_value->ElementType() << ">";
		
		// then print the ranges for each dimension
		output_stream << " [";
		
		if (x_dimcount == 1)
			output_stream << "0:" << (x_count - 1) << "] ";
		else
		{
			for (int dim_index = 0; dim_index < x_dimcount; ++dim_index)
			{
				if (dim_index > 0)
					output_stream << ", ";
				output_stream << "0:" << (x_dims[dim_index] - 1);
			}
			
			output_stream << "] ";
		}
		
		// finally, print up to two values, if available, followed by an ellipsis if not all values were printed
		int output_count = std::min(2, x_count);
		
		for (int output_index = 0; output_index < output_count; ++output_index)
		{
			EidosValue_SP value = x_value->GetValueAtIndex(output_index, nullptr);
			
			if (output_index > 0)
				output_stream << gEidosStr_space_string;
			
			output_stream << *value;
		}
		
		if (x_count > output_count)
			output_stream << " ...";
	}
	
	output_stream << std::endl;
	
	return gStaticEidosValueVOID;
}

//	(string)strsplit(string$ x, [string$ sep = " "])
EidosValue_SP Eidos_ExecuteFunction_strsplit(const EidosValue_SP *const p_arguments, __attribute__((unused)) int p_argument_count, __attribute__((unused)) EidosInterpreter &p_interpreter)
{
	// Note that this function ignores matrix/array attributes, and always returns a vector, by design
	
	EidosValue_SP result_SP(nullptr);
	
	EidosValue *x_value = p_arguments[0].get();
	EidosValue_String_vector *string_result = new (gEidosValuePool->AllocateChunk()) EidosValue_String_vector();
	result_SP = EidosValue_SP(string_result);
	
	std::string joined_string = x_value->StringAtIndex(0, nullptr);
	std::string separator = p_arguments[1]->StringAtIndex(0, nullptr);
	std::string::size_type start_idx = 0, sep_idx;
	
	if (separator.length() == 0)
	{
		// special-case a zero-length separator
		for (const char &ch : joined_string)
			string_result->PushString(std::string(&ch, 1));
	}
	else
	{
		// non-zero-length separator
		while (true)
		{
			sep_idx = joined_string.find(separator, start_idx);
			
			if (sep_idx == std::string::npos)
			{
				string_result->PushString(joined_string.substr(start_idx));
				break;
			}
			else
			{
				string_result->PushString(joined_string.substr(start_idx, sep_idx - start_idx));
				start_idx = sep_idx + separator.size();
			}
		}
	}
	
	return result_SP;
}

//	(string)substr(string x, integer first, [Ni last = NULL])
EidosValue_SP Eidos_ExecuteFunction_substr(const EidosValue_SP *const p_arguments, __attribute__((unused)) int p_argument_count, __attribute__((unused)) EidosInterpreter &p_interpreter)
{
	// Note that this function ignores matrix/array attributes, and always returns a vector, by design
	
	EidosValue_SP result_SP(nullptr);
	
	EidosValue *x_value = p_arguments[0].get();
	int x_count = x_value->Count();
	EidosValue *arg_last = p_arguments[2].get();
	EidosValueType arg_last_type = arg_last->Type();
	
	if (x_count == 1)
	{
		const std::string &string_value = x_value->StringAtIndex(0, nullptr);
		int64_t len = (int64_t)string_value.size();
		EidosValue *arg_first = p_arguments[1].get();
		int arg_first_count = arg_first->Count();
		
		if (arg_first_count != x_count)
			EIDOS_TERMINATION << "ERROR (Eidos_ExecuteFunction_substr): function substr() requires the size of first to be 1, or equal to the size of x." << EidosTerminate(nullptr);
		
		int64_t first0 = arg_first->IntAtIndex(0, nullptr);
		
		if (arg_last_type != EidosValueType::kValueNULL)
		{
			// last supplied
			int arg_last_count = arg_last->Count();
			
			if (arg_last_count != x_count)
				EIDOS_TERMINATION << "ERROR (Eidos_ExecuteFunction_substr): function substr() requires the size of last to be 1, or equal to the size of x." << EidosTerminate(nullptr);
			
			int64_t last0 = arg_last->IntAtIndex(0, nullptr);
			
			int64_t clamped_first = (int)first0;
			int64_t clamped_last = (int)last0;
			
			if (clamped_first < 0) clamped_first = 0;
			if (clamped_last >= len) clamped_last = (int)len - 1;
			
			if ((clamped_first >= len) || (clamped_last < 0) || (clamped_first > clamped_last))
				result_SP = EidosValue_SP(new (gEidosValuePool->AllocateChunk()) EidosValue_String_singleton(gEidosStr_empty_string));
			else
				result_SP = EidosValue_SP(new (gEidosValuePool->AllocateChunk()) EidosValue_String_singleton(string_value.substr(clamped_first, clamped_last - clamped_first + 1)));
		}
		else
		{
			// last not supplied; take substrings to the end of each string
			int clamped_first = (int)first0;
			
			if (clamped_first < 0) clamped_first = 0;
			
			if (clamped_first >= len)						
				result_SP = EidosValue_SP(new (gEidosValuePool->AllocateChunk()) EidosValue_String_singleton(gEidosStr_empty_string));
			else
				result_SP = EidosValue_SP(new (gEidosValuePool->AllocateChunk()) EidosValue_String_singleton(string_value.substr(clamped_first, len)));
		}
	}
	else
	{
		const std::vector<std::string> &string_vec = *x_value->StringVector();
		EidosValue *arg_first = p_arguments[1].get();
		int arg_first_count = arg_first->Count();
		bool first_singleton = (arg_first_count == 1);
		
		if (!first_singleton && (arg_first_count != x_count))
			EIDOS_TERMINATION << "ERROR (Eidos_ExecuteFunction_substr): function substr() requires the size of first to be 1, or equal to the size of x." << EidosTerminate(nullptr);
		
		EidosValue_String_vector *string_result = (new (gEidosValuePool->AllocateChunk()) EidosValue_String_vector())->Reserve(x_count);
		result_SP = EidosValue_SP(string_result);
		
		int64_t first0 = arg_first->IntAtIndex(0, nullptr);
		
		if (arg_last_type != EidosValueType::kValueNULL)
		{
			// last supplied
			int arg_last_count = arg_last->Count();
			bool last_singleton = (arg_last_count == 1);
			
			if (!last_singleton && (arg_last_count != x_count))
				EIDOS_TERMINATION << "ERROR (Eidos_ExecuteFunction_substr): function substr() requires the size of last to be 1, or equal to the size of x." << EidosTerminate(nullptr);
			
			int64_t last0 = arg_last->IntAtIndex(0, nullptr);
			
			for (int value_index = 0; value_index < x_count; ++value_index)
			{
				std::string str = string_vec[value_index];
				int64_t len = (int64_t)str.size();
				int64_t clamped_first = (first_singleton ? first0 : arg_first->IntAtIndex(value_index, nullptr));
				int64_t clamped_last = (last_singleton ? last0 : arg_last->IntAtIndex(value_index, nullptr));
				
				if (clamped_first < 0) clamped_first = 0;
				if (clamped_last >= len) clamped_last = (int)len - 1;
				
				if ((clamped_first >= len) || (clamped_last < 0) || (clamped_first > clamped_last))
					string_result->PushString(gEidosStr_empty_string);
				else
					string_result->PushString(str.substr(clamped_first, clamped_last - clamped_first + 1));
			}
		}
		else
		{
			// last not supplied; take substrings to the end of each string
			for (int value_index = 0; value_index < x_count; ++value_index)
			{
				std::string str = string_vec[value_index];
				int64_t len = (int64_t)str.size();
				int64_t clamped_first = (first_singleton ? first0 : arg_first->IntAtIndex(value_index, nullptr));
				
				if (clamped_first < 0) clamped_first = 0;
				
				if (clamped_first >= len)						
					string_result->PushString(gEidosStr_empty_string);
				else
					string_result->PushString(str.substr(clamped_first, len));
			}
		}
	}
	
	return result_SP;
}

//	(*)unique(* x)
EidosValue_SP Eidos_ExecuteFunction_unique(const EidosValue_SP *const p_arguments, __attribute__((unused)) int p_argument_count, __attribute__((unused)) EidosInterpreter &p_interpreter)
{
	// Note that this function ignores matrix/array attributes, and always returns a vector, by design
	
	return UniqueEidosValue(p_arguments[0].get(), false, p_arguments[1]->LogicalAtIndex(0, nullptr));
}

//	(integer)which(logical x)
EidosValue_SP Eidos_ExecuteFunction_which(const EidosValue_SP *const p_arguments, __attribute__((unused)) int p_argument_count, __attribute__((unused)) EidosInterpreter &p_interpreter)
{
	// Note that this function ignores matrix/array attributes, and always returns a vector, by design
	
	EidosValue_SP result_SP(nullptr);
	
	EidosValue *x_value = p_arguments[0].get();
	int x_count = x_value->Count();
	const eidos_logical_t *logical_data = x_value->LogicalVector()->data();
	EidosValue_Int_vector *int_result = new (gEidosValuePool->AllocateChunk()) EidosValue_Int_vector();
	result_SP = EidosValue_SP(int_result);
	
	for (int value_index = 0; value_index < x_count; ++value_index)
		if (logical_data[value_index])
			int_result->push_int(value_index);
	
	return result_SP;
}

//	(integer$)whichMax(+ x)
EidosValue_SP Eidos_ExecuteFunction_whichMax(const EidosValue_SP *const p_arguments, __attribute__((unused)) int p_argument_count, __attribute__((unused)) EidosInterpreter &p_interpreter)
{
	// Note that this function ignores matrix/array attributes, and always returns a vector, by design
	
	EidosValue_SP result_SP(nullptr);
	
	EidosValue *x_value = p_arguments[0].get();
	EidosValueType x_type = x_value->Type();
	int x_count = x_value->Count();
	
	if (x_count == 0)
	{
		result_SP = gStaticEidosValueNULL;
	}
	else
	{
		int first_index = 0;
		
		if (x_type == EidosValueType::kValueLogical)
		{
			eidos_logical_t max = x_value->LogicalAtIndex(0, nullptr);
			
			if (x_count > 1)
			{
				// We have x_count != 1, so the type of x_value must be EidosValue_Int_vector; we can use the fast API
				const eidos_logical_t *logical_data = x_value->LogicalVector()->data();
				
				for (int value_index = 1; value_index < x_count; ++value_index)
				{
					eidos_logical_t temp = logical_data[value_index];
					if (max < temp) { max = temp; first_index = value_index; }
				}
			}
		}
		else if (x_type == EidosValueType::kValueInt)
		{
			int64_t max = x_value->IntAtIndex(0, nullptr);
			
			if (x_count > 1)
			{
				// We have x_count != 1, so the type of x_value must be EidosValue_Int_vector; we can use the fast API
				const int64_t *int_data = x_value->IntVector()->data();
				
				for (int value_index = 1; value_index < x_count; ++value_index)
				{
					int64_t temp = int_data[value_index];
					if (max < temp) { max = temp; first_index = value_index; }
				}
			}
		}
		else if (x_type == EidosValueType::kValueFloat)
		{
			double max = x_value->FloatAtIndex(0, nullptr);
			
			if (x_count > 1)
			{
				// We have x_count != 1, so the type of x_value must be EidosValue_Float_vector; we can use the fast API
				const double *float_data = x_value->FloatVector()->data();
				
				for (int value_index = 1; value_index < x_count; ++value_index)
				{
					double temp = float_data[value_index];
					if (max < temp) { max = temp; first_index = value_index; }
				}
			}
		}
		else if (x_type == EidosValueType::kValueString)
		{
			std::string max = x_value->StringAtIndex(0, nullptr);
			
			if (x_count > 1)
			{
				// We have x_count != 1, so the type of x_value must be EidosValue_String_vector; we can use the fast API
				const std::vector<std::string> &string_vec = *x_value->StringVector();
				
				for (int value_index = 1; value_index < x_count; ++value_index)
				{
					const std::string &temp = string_vec[value_index];
					if (max < temp) { max = temp; first_index = value_index; }
				}
			}
		}
		
		result_SP = EidosValue_SP(new (gEidosValuePool->AllocateChunk()) EidosValue_Int_singleton(first_index));
	}
	
	return result_SP;
}

//	(integer$)whichMin(+ x)
EidosValue_SP Eidos_ExecuteFunction_whichMin(const EidosValue_SP *const p_arguments, __attribute__((unused)) int p_argument_count, __attribute__((unused)) EidosInterpreter &p_interpreter)
{
	// Note that this function ignores matrix/array attributes, and always returns a vector, by design
	
	EidosValue_SP result_SP(nullptr);
	
	EidosValue *x_value = p_arguments[0].get();
	EidosValueType x_type = x_value->Type();
	int x_count = x_value->Count();
	
	if (x_count == 0)
	{
		result_SP = gStaticEidosValueNULL;
	}
	else
	{
		int first_index = 0;
		
		if (x_type == EidosValueType::kValueLogical)
		{
			eidos_logical_t min = x_value->LogicalAtIndex(0, nullptr);
			
			if (x_count > 1)
			{
				// We have x_count != 1, so the type of x_value must be EidosValue_Int_vector; we can use the fast API
				const eidos_logical_t *logical_data = x_value->LogicalVector()->data();
				
				for (int value_index = 1; value_index < x_count; ++value_index)
				{
					eidos_logical_t temp = logical_data[value_index];
					if (min > temp) { min = temp; first_index = value_index; }
				}
			}
		}
		else if (x_type == EidosValueType::kValueInt)
		{
			int64_t min = x_value->IntAtIndex(0, nullptr);
			
			if (x_count > 1)
			{
				// We have x_count != 1, so the type of x_value must be EidosValue_Int_vector; we can use the fast API
				const int64_t *int_data = x_value->IntVector()->data();
				
				for (int value_index = 1; value_index < x_count; ++value_index)
				{
					int64_t temp = int_data[value_index];
					if (min > temp) { min = temp; first_index = value_index; }
				}
			}
		}
		else if (x_type == EidosValueType::kValueFloat)
		{
			double min = x_value->FloatAtIndex(0, nullptr);
			
			if (x_count > 1)
			{
				// We have x_count != 1, so the type of x_value must be EidosValue_Float_vector; we can use the fast API
				const double *float_data = x_value->FloatVector()->data();
				
				for (int value_index = 1; value_index < x_count; ++value_index)
				{
					double temp = float_data[value_index];
					if (min > temp) { min = temp; first_index = value_index; }
				}
			}
		}
		else if (x_type == EidosValueType::kValueString)
		{
			std::string min = x_value->StringAtIndex(0, nullptr);
			
			if (x_count > 1)
			{
				// We have x_count != 1, so the type of x_value must be EidosValue_String_vector; we can use the fast API
				const std::vector<std::string> &string_vec = *x_value->StringVector();
				
				for (int value_index = 1; value_index < x_count; ++value_index)
				{
					const std::string &temp = string_vec[value_index];
					if (min > temp) { min = temp; first_index = value_index; }
				}
			}
		}
		
		result_SP = EidosValue_SP(new (gEidosValuePool->AllocateChunk()) EidosValue_Int_singleton(first_index));
	}
	
	return result_SP;
}


// ************************************************************************************
//
//	value type testing/coercion functions
//
#pragma mark -
#pragma mark Value type testing/coercion functions
#pragma mark -


//	(float)asFloat(+ x)
EidosValue_SP Eidos_ExecuteFunction_asFloat(const EidosValue_SP *const p_arguments, __attribute__((unused)) int p_argument_count, __attribute__((unused)) EidosInterpreter &p_interpreter)
{
	EidosValue_SP result_SP(nullptr);
	
	EidosValue *x_value = p_arguments[0].get();
	int x_count = x_value->Count();
	
	if (x_count == 1)
	{
		result_SP = EidosValue_SP(new (gEidosValuePool->AllocateChunk()) EidosValue_Float_singleton(x_value->FloatAtIndex(0, nullptr)));
	}
	else
	{
		EidosValue_Float_vector *float_result = (new (gEidosValuePool->AllocateChunk()) EidosValue_Float_vector())->resize_no_initialize(x_count);
		result_SP = EidosValue_SP(float_result);
		
		for (int value_index = 0; value_index < x_count; ++value_index)
			float_result->set_float_no_check(x_value->FloatAtIndex(value_index, nullptr), value_index);
	}
	
	result_SP->CopyDimensionsFromValue(x_value);
	
	return result_SP;
}

//	(integer)asInteger(+ x)
EidosValue_SP Eidos_ExecuteFunction_asInteger(const EidosValue_SP *const p_arguments, __attribute__((unused)) int p_argument_count, __attribute__((unused)) EidosInterpreter &p_interpreter)
{
	EidosValue_SP result_SP(nullptr);
	
	EidosValue *x_value = p_arguments[0].get();
	int x_count = x_value->Count();
	
	if (x_count == 1)
	{
		result_SP = EidosValue_SP(new (gEidosValuePool->AllocateChunk()) EidosValue_Int_singleton(x_value->IntAtIndex(0, nullptr)));
	}
	else
	{
		EidosValue_Int_vector *int_result = (new (gEidosValuePool->AllocateChunk()) EidosValue_Int_vector())->resize_no_initialize(x_count);
		result_SP = EidosValue_SP(int_result);
		
		for (int value_index = 0; value_index < x_count; ++value_index)
			int_result->set_int_no_check(x_value->IntAtIndex(value_index, nullptr), value_index);
	}
	
	result_SP->CopyDimensionsFromValue(x_value);
	
	return result_SP;
}

//	(logical)asLogical(+ x)
EidosValue_SP Eidos_ExecuteFunction_asLogical(const EidosValue_SP *const p_arguments, __attribute__((unused)) int p_argument_count, __attribute__((unused)) EidosInterpreter &p_interpreter)
{
	EidosValue_SP result_SP(nullptr);
	
	EidosValue *x_value = p_arguments[0].get();
	int x_count = x_value->Count();
	
	if ((x_count == 1) && (x_value->DimensionCount() == 1))
	{
		// Use the global constants, but only if we do not have to impose a dimensionality upon the value below
		result_SP = (x_value->LogicalAtIndex(0, nullptr) ? gStaticEidosValue_LogicalT : gStaticEidosValue_LogicalF);
	}
	else
	{
		EidosValue_Logical *logical_result = (new (gEidosValuePool->AllocateChunk()) EidosValue_Logical())->resize_no_initialize(x_count);
		result_SP = EidosValue_SP(logical_result);
		
		for (int value_index = 0; value_index < x_count; ++value_index)
			logical_result->set_logical_no_check(x_value->LogicalAtIndex(value_index, nullptr), value_index);
		
		result_SP->CopyDimensionsFromValue(x_value);
	}
	
	return result_SP;
}

//	(string)asString(+ x)
EidosValue_SP Eidos_ExecuteFunction_asString(const EidosValue_SP *const p_arguments, __attribute__((unused)) int p_argument_count, __attribute__((unused)) EidosInterpreter &p_interpreter)
{
	EidosValue_SP result_SP(nullptr);
	
	EidosValue *x_value = p_arguments[0].get();
	int x_count = x_value->Count();
	
	if ((x_count == 0) && (x_value->Type() == EidosValueType::kValueNULL))
	{
		result_SP = EidosValue_SP(new (gEidosValuePool->AllocateChunk()) EidosValue_String_singleton(gEidosStr_NULL));
	}
	else if (x_count == 1)
	{
		result_SP = EidosValue_SP(new (gEidosValuePool->AllocateChunk()) EidosValue_String_singleton(x_value->StringAtIndex(0, nullptr)));
	}
	else
	{
		EidosValue_String_vector *string_result = (new (gEidosValuePool->AllocateChunk()) EidosValue_String_vector())->Reserve(x_count);
		result_SP = EidosValue_SP(string_result);
		
		for (int value_index = 0; value_index < x_count; ++value_index)
			string_result->PushString(x_value->StringAtIndex(value_index, nullptr));
	}
	
	result_SP->CopyDimensionsFromValue(x_value);
	
	return result_SP;
}

//	(string$)elementType(* x)
EidosValue_SP Eidos_ExecuteFunction_elementType(const EidosValue_SP *const p_arguments, __attribute__((unused)) int p_argument_count, __attribute__((unused)) EidosInterpreter &p_interpreter)
{
	// Note that this function ignores matrix/array attributes, and always returns a vector, by design
	
	EidosValue_SP result_SP(nullptr);
	
	EidosValue *x_value = p_arguments[0].get();
	
	result_SP = EidosValue_SP(new (gEidosValuePool->AllocateChunk()) EidosValue_String_singleton(x_value->ElementType()));
	
	return result_SP;
}

//	(logical$)isFloat(* x)
EidosValue_SP Eidos_ExecuteFunction_isFloat(const EidosValue_SP *const p_arguments, __attribute__((unused)) int p_argument_count, __attribute__((unused)) EidosInterpreter &p_interpreter)
{
	// Note that this function ignores matrix/array attributes, and always returns a vector, by design
	
	EidosValue_SP result_SP(nullptr);
	
	EidosValue *x_value = p_arguments[0].get();
	EidosValueType x_type = x_value->Type();
	
	result_SP = (x_type == EidosValueType::kValueFloat) ? gStaticEidosValue_LogicalT : gStaticEidosValue_LogicalF;
	
	return result_SP;
}

//	(logical$)isInteger(* x)
EidosValue_SP Eidos_ExecuteFunction_isInteger(const EidosValue_SP *const p_arguments, __attribute__((unused)) int p_argument_count, __attribute__((unused)) EidosInterpreter &p_interpreter)
{
	// Note that this function ignores matrix/array attributes, and always returns a vector, by design
	
	EidosValue_SP result_SP(nullptr);
	
	EidosValue *x_value = p_arguments[0].get();
	EidosValueType x_type = x_value->Type();
	
	result_SP = (x_type == EidosValueType::kValueInt) ? gStaticEidosValue_LogicalT : gStaticEidosValue_LogicalF;
	
	return result_SP;
}

//	(logical$)isLogical(* x)
EidosValue_SP Eidos_ExecuteFunction_isLogical(const EidosValue_SP *const p_arguments, __attribute__((unused)) int p_argument_count, __attribute__((unused)) EidosInterpreter &p_interpreter)
{
	// Note that this function ignores matrix/array attributes, and always returns a vector, by design
	
	EidosValue_SP result_SP(nullptr);
	
	EidosValue *x_value = p_arguments[0].get();
	EidosValueType x_type = x_value->Type();
	
	result_SP = (x_type == EidosValueType::kValueLogical) ? gStaticEidosValue_LogicalT : gStaticEidosValue_LogicalF;
	
	return result_SP;
}

//	(logical$)isNULL(* x)
EidosValue_SP Eidos_ExecuteFunction_isNULL(const EidosValue_SP *const p_arguments, __attribute__((unused)) int p_argument_count, __attribute__((unused)) EidosInterpreter &p_interpreter)
{
	// Note that this function ignores matrix/array attributes, and always returns a vector, by design
	
	EidosValue_SP result_SP(nullptr);
	
	EidosValue *x_value = p_arguments[0].get();
	EidosValueType x_type = x_value->Type();
	
	result_SP = (x_type == EidosValueType::kValueNULL) ? gStaticEidosValue_LogicalT : gStaticEidosValue_LogicalF;
	
	return result_SP;
}

//	(logical$)isObject(* x)
EidosValue_SP Eidos_ExecuteFunction_isObject(const EidosValue_SP *const p_arguments, __attribute__((unused)) int p_argument_count, __attribute__((unused)) EidosInterpreter &p_interpreter)
{
	// Note that this function ignores matrix/array attributes, and always returns a vector, by design
	
	EidosValue_SP result_SP(nullptr);
	
	EidosValue *x_value = p_arguments[0].get();
	EidosValueType x_type = x_value->Type();
	
	result_SP = (x_type == EidosValueType::kValueObject) ? gStaticEidosValue_LogicalT : gStaticEidosValue_LogicalF;
	
	return result_SP;
}

//	(logical$)isString(* x)
EidosValue_SP Eidos_ExecuteFunction_isString(const EidosValue_SP *const p_arguments, __attribute__((unused)) int p_argument_count, __attribute__((unused)) EidosInterpreter &p_interpreter)
{
	// Note that this function ignores matrix/array attributes, and always returns a vector, by design
	
	EidosValue_SP result_SP(nullptr);
	
	EidosValue *x_value = p_arguments[0].get();
	EidosValueType x_type = x_value->Type();
	
	result_SP = (x_type == EidosValueType::kValueString) ? gStaticEidosValue_LogicalT : gStaticEidosValue_LogicalF;
	
	return result_SP;
}

//	(string$)type(* x)
EidosValue_SP Eidos_ExecuteFunction_type(const EidosValue_SP *const p_arguments, __attribute__((unused)) int p_argument_count, __attribute__((unused)) EidosInterpreter &p_interpreter)
{
	// Note that this function ignores matrix/array attributes, and always returns a vector, by design
	
	EidosValue_SP result_SP(nullptr);
	
	EidosValue *x_value = p_arguments[0].get();
	
	result_SP = EidosValue_SP(new (gEidosValuePool->AllocateChunk()) EidosValue_String_singleton(StringForEidosValueType(x_value->Type())));
	
	return result_SP;
}


// ************************************************************************************
//
//	matrix and array functions
//

#pragma mark -
#pragma mark Matrix and array functions
#pragma mark -


//	(*)apply(* x, integer margin, string$ lambdaSource)
EidosValue_SP Eidos_ExecuteFunction_apply(const EidosValue_SP *const p_arguments, __attribute__((unused)) int p_argument_count, EidosInterpreter &p_interpreter)
{
	EidosValue_SP result_SP(nullptr);
	
	EidosValue *x_value = p_arguments[0].get();
	int x_dimcount = x_value->DimensionCount();
	const int64_t *x_dim = x_value->Dimensions();
	
	if (x_dimcount < 2)
		EIDOS_TERMINATION << "ERROR (Eidos_ExecuteFunction_apply): function apply() requires parameter x to be a matrix or array." << std::endl << "NOTE: The apply() function was renamed sapply() in Eidos 1.6, and a new function named apply() has been added; you may need to change this call to be a call to sapply() instead." << EidosTerminate(nullptr);
	
	// Determine the margins requested and check their validity
	EidosValue *margin_value = p_arguments[1].get();
	int margin_count = margin_value->Count();
	std::vector<int> margins;
	std::vector<int64_t> margin_sizes;
	
	if (margin_count <= 0)
		EIDOS_TERMINATION << "ERROR (Eidos_ExecuteFunction_apply): function apply() requires that margins be specified." << EidosTerminate(nullptr);
	
	for (int margin_index = 0; margin_index < margin_count; ++margin_index)
	{
		int64_t margin = margin_value->IntAtIndex(margin_index, nullptr);
		
		if ((margin < 0) || (margin >= x_dimcount))
			EIDOS_TERMINATION << "ERROR (Eidos_ExecuteFunction_apply): specified margin " << margin << " is out of range in function apply(); margin indices are zero-based, and thus must be from 0 to size(dim(x)) - 1." << EidosTerminate(nullptr);
		
		for (int margin_index_2 = 0; margin_index_2 < margin_index; ++margin_index_2)
		{
			int64_t margin_2 = margin_value->IntAtIndex(margin_index_2, nullptr);
			
			if (margin_2 == margin)
				EIDOS_TERMINATION << "ERROR (Eidos_ExecuteFunction_apply): specified margin " << margin << " was already specified to function apply(); a given margin may be specified only once." << EidosTerminate(nullptr);
		}
		
		margins.push_back((int)margin);
		margin_sizes.push_back(x_dim[margin]);
	}
	
	// Get the lambda string and cache its script
	EidosValue *lambda_value = p_arguments[2].get();
	EidosValue_String_singleton *lambda_value_singleton = dynamic_cast<EidosValue_String_singleton *>(p_arguments[2].get());
	EidosScript *script = (lambda_value_singleton ? lambda_value_singleton->CachedScript() : nullptr);
	
	// Errors in lambdas should be reported for the lambda script, not for the calling script,
	// if possible.  In the GUI this does not work well, however; there, errors should be
	// reported as occurring in the call to sapply().  Here we save off the current
	// error context and set up the error context for reporting errors inside the lambda,
	// in case that is possible; see how exceptions are handled below.
	int error_start_save = gEidosCharacterStartOfError;
	int error_end_save = gEidosCharacterEndOfError;
	int error_start_save_UTF16 = gEidosCharacterStartOfErrorUTF16;
	int error_end_save_UTF16 = gEidosCharacterEndOfErrorUTF16;
	EidosScript *current_script_save = gEidosCurrentScript;
	bool executing_runtime_script_save = gEidosExecutingRuntimeScript;
	
	// We try to do tokenization and parsing once per script, by caching the script inside the EidosValue_String_singleton instance
	if (!script)
	{
		script = new EidosScript(lambda_value->StringAtIndex(0, nullptr));
		
		gEidosCharacterStartOfError = -1;
		gEidosCharacterEndOfError = -1;
		gEidosCharacterStartOfErrorUTF16 = -1;
		gEidosCharacterEndOfErrorUTF16 = -1;
		gEidosCurrentScript = script;
		gEidosExecutingRuntimeScript = true;
		
		try
		{
			script->Tokenize();
			script->ParseInterpreterBlockToAST(false);
		}
		catch (...)
		{
			if (gEidosTerminateThrows)
			{
				gEidosCharacterStartOfError = error_start_save;
				gEidosCharacterEndOfError = error_end_save;
				gEidosCharacterStartOfErrorUTF16 = error_start_save_UTF16;
				gEidosCharacterEndOfErrorUTF16 = error_end_save_UTF16;
				gEidosCurrentScript = current_script_save;
				gEidosExecutingRuntimeScript = executing_runtime_script_save;
			}
			
			delete script;
			
			throw;
		}
		
		if (lambda_value_singleton)
			lambda_value_singleton->SetCachedScript(script);
	}
	
	std::vector<EidosValue_SP> results;
	
	gEidosCharacterStartOfError = -1;
	gEidosCharacterEndOfError = -1;
	gEidosCharacterStartOfErrorUTF16 = -1;
	gEidosCharacterEndOfErrorUTF16 = -1;
	gEidosCurrentScript = script;
	gEidosExecutingRuntimeScript = true;
	
	try
	{
		EidosSymbolTable &symbols = p_interpreter.SymbolTable();									// use our own symbol table
		EidosFunctionMap &function_map = p_interpreter.FunctionMap();								// use our own function map
		EidosInterpreter interpreter(*script, symbols, function_map, p_interpreter.Context());
		bool consistent_return_length = true;	// consistent across all values, including NULLs?
		int return_length = -1;					// what the consistent length is
		
		// Set up inclusion_indices and inclusion_counts vectors as a skeleton for each marginal subset below
		std::vector<std::vector<int64_t>> inclusion_indices;	// the chosen indices for each dimension
		std::vector<int> inclusion_counts;						// the number of chosen indices for each dimension
		
		for (int subset_index = 0; subset_index < x_dimcount; ++subset_index)
		{
			int dim_size = (int)x_dim[subset_index];
			std::vector<int64_t> indices;
			
			for (int dim_index = 0; dim_index < dim_size; ++dim_index)
				indices.push_back(dim_index);
			
			inclusion_counts.push_back((int)indices.size());
			inclusion_indices.emplace_back(indices);
		}
		
		for (int margin_index = 0; margin_index < margin_count; ++margin_index)
			inclusion_counts[margins[margin_index]] = 1;
		
		// Iterate through each index for the marginal dimensions, in order
		std::vector<int64_t> margin_counter(margin_count, 0);
		
		do
		{
			// margin_counter has values for each margin; generate a slice through x with them
			for (int margin_index = 0; margin_index < margin_count; ++margin_index)
			{
				int margin_dim = margins[margin_index];
				
				inclusion_indices[margin_dim].clear();
				inclusion_indices[margin_dim].push_back(margin_counter[margin_index]);
			}
			
			EidosValue_SP apply_value = x_value->Subset(inclusion_indices, true, nullptr);
			
			// Set the iterator variable "applyValue" to the value
			symbols.SetValueForSymbolNoCopy(gEidosID_applyValue, std::move(apply_value));
			
			// Get the result.  BEWARE!  This calls causes re-entry into the Eidos interpreter, which is not usually
			// possible since Eidos does not support multithreaded usage.  This is therefore a key failure point for
			// bugs that would otherwise not manifest.
			EidosValue_SP &&return_value_SP = interpreter.EvaluateInterpreterBlock(false, true);		// do not print output, return the last statement value
			
			if (return_value_SP->Type() == EidosValueType::kValueVOID)
				EIDOS_TERMINATION << "ERROR (Eidos_ExecuteFunction_apply): each iteration within apply() must return a non-void value." << EidosTerminate(nullptr);
			
			if (consistent_return_length)
			{
				int length = return_value_SP->Count();
				
				if (return_length == -1)
					return_length = length;
				else if (length != return_length)
					consistent_return_length = false;
			}
			
			results.emplace_back(return_value_SP);
			
			// increment margin_counter in the base system of margin_sizes
			int margin_counter_index = 0;
			
			do
			{
				if (++margin_counter[margin_counter_index] == margin_sizes[margin_counter_index])
				{
					margin_counter[margin_counter_index] = 0;
					margin_counter_index++;		// carry
				}
				else
					break;
			}
			while (margin_counter_index < margin_count);
			
			// if we carried out off the top, we are done iterating across all margins
			if (margin_counter_index == margin_count)
				break;
		}
		while (true);
		
		// We do not want a leftover applyValue symbol in the symbol table, so we remove it now
		symbols.RemoveValueForSymbol(gEidosID_applyValue);
		
		// Assemble all the individual results together, just as c() does
		interpreter.FlushExecutionOutputToStream(p_interpreter.ExecutionOutputStream());
		
		result_SP = ConcatenateEidosValues(results.data(), (int)results.size(), true, false);	// allow NULL but not VOID
		
		// Set the dimensions of the result.  If the returns from the lambda were not consistent in their
		// length and dimensions, we just return the plain vector without dimensions; we can't do anything
		// with it.  With returns of a consistent length n, (1) if n == 1, the return value will be a vector
		// if only one margin was used, or a matrix/array of dimension dim(x)[margin] if more than one
		// margin was used, (2) if n > 1, the return value will be an array of dimension c(n, dim(x)[margin]),
		// or (3) if n == 0, the return value will be a length zero vector of the appropriate type.  I think
		// we follow R's policy more or less exactly; that is my intent.
		if (consistent_return_length && (return_length > 0))
		{
			if (return_length == 1)
			{
				if (margin_count == 1)
				{
					// do nothing and return a plain vector
				}
				else
				{
					// dimensions of dim(x)[margin]; in other words, the sizes of the marginal dimensions of x, in the specified order of the margins
					result_SP->SetDimensions(margin_count, margin_sizes.data());
				}
			}
			else // return_length > 1)
			{
				// dimensions of c(n, dim(x)[margin]); in other words, n rows, and the marginal dim sizes after that
				int64_t *dims = (int64_t *)malloc((margin_count + 1) * sizeof(int64_t));
				
				dims[0] = return_length;
				
				for (int dim_index = 0; dim_index < margin_count; ++dim_index)
					dims[dim_index + 1] = margin_sizes[dim_index];
				
				result_SP->SetDimensions(margin_count + 1, dims);
				
				free(dims);
			}
		}
	}
	catch (...)
	{
		// If exceptions throw, then we want to set up the error information to highlight the
		// sapply() that failed, since we can't highlight the actual error.  (If exceptions
		// don't throw, this catch block will never be hit; exit() will already have been called
		// and the error will have been reported from the context of the lambda script string.)
		if (gEidosTerminateThrows)
		{
			gEidosCharacterStartOfError = error_start_save;
			gEidosCharacterEndOfError = error_end_save;
			gEidosCharacterStartOfErrorUTF16 = error_start_save_UTF16;
			gEidosCharacterEndOfErrorUTF16 = error_end_save_UTF16;
			gEidosCurrentScript = current_script_save;
			gEidosExecutingRuntimeScript = executing_runtime_script_save;
		}
		
		if (!lambda_value_singleton)
			delete script;
		
		throw;
	}
	
	// Restore the normal error context in the event that no exception occurring within the lambda
	gEidosCharacterStartOfError = error_start_save;
	gEidosCharacterEndOfError = error_end_save;
	gEidosCharacterStartOfErrorUTF16 = error_start_save_UTF16;
	gEidosCharacterEndOfErrorUTF16 = error_end_save_UTF16;
	gEidosCurrentScript = current_script_save;
	gEidosExecutingRuntimeScript = executing_runtime_script_save;
	
	if (!lambda_value_singleton)
		delete script;
	
	return result_SP;
}

// (*)array(* data, integer dim)
EidosValue_SP Eidos_ExecuteFunction_array(const EidosValue_SP *const p_arguments, __attribute__((unused)) int p_argument_count, __attribute__((unused)) EidosInterpreter &p_interpreter)
{
	EidosValue_SP result_SP(nullptr);
	
	EidosValue *data_value = p_arguments[0].get();
	EidosValue *dim_value = p_arguments[1].get();
	
	int data_count = data_value->Count();
	int dim_count = dim_value->Count();
	
	if (dim_count < 2)
		EIDOS_TERMINATION << "ERROR (Eidos_ExecuteFunction_array): function array() requires at least two dimensions (i.e., at least a matrix)" << EidosTerminate(nullptr);
	
	int64_t dim_product = 1;
	
	for (int dim_index = 0; dim_index < dim_count; ++dim_index)
	{
		int64_t dim = dim_value->IntAtIndex(dim_index, nullptr);
		
		if (dim < 1)
			EIDOS_TERMINATION << "ERROR (Eidos_ExecuteFunction_array): function array() requires that all dimensions be >= 1." << EidosTerminate(nullptr);
		
		dim_product *= dim;
	}
	
	if (data_count != dim_product)
		EIDOS_TERMINATION << "ERROR (Eidos_ExecuteFunction_array): function array() requires a data vector with a length equal to the product of the proposed dimensions." << EidosTerminate(nullptr);
	
	// construct the array from the data and dimensions
	result_SP = data_value->CopyValues();
	
	result_SP->SetDimensions(dim_count, dim_value->IntVector()->data());
	
	return result_SP;
}

// (*)cbind(...)
EidosValue_SP Eidos_ExecuteFunction_cbind(const EidosValue_SP *const p_arguments, int p_argument_count, __attribute__((unused)) EidosInterpreter &p_interpreter)
{
	// First check the type and class of the result; NULL may be mixed in, but otherwise all arguments must be the same type and class
	EidosValueType result_type = EidosValueType::kValueNULL;
	const EidosObjectClass *result_class = gEidos_UndefinedClassObject;
	
	for (int arg_index = 0; arg_index < p_argument_count; ++arg_index)
	{
		EidosValue *arg = p_arguments[arg_index].get();
		EidosValueType arg_type = arg->Type();
		
		if (arg_type == EidosValueType::kValueNULL)
			continue;
		else if (result_type == EidosValueType::kValueNULL)
			result_type = arg_type;
		else if (arg_type != result_type)
			EIDOS_TERMINATION << "ERROR (Eidos_ExecuteFunction_cbind): function cbind() requires that all arguments be the same type (or NULL)." << EidosTerminate(nullptr);
		
		if (arg_type == EidosValueType::kValueObject)
		{
			EidosValue_Object *arg_object = (EidosValue_Object *)arg;
			const EidosObjectClass *arg_class = arg_object->Class();
			
			if (arg_class == gEidos_UndefinedClassObject)
				continue;
			else if (result_class == gEidos_UndefinedClassObject)
				result_class = arg_class;
			else if (arg_class != result_class)
				EIDOS_TERMINATION << "ERROR (Eidos_ExecuteFunction_cbind): function cbind() requires that all object arguments be of the same class." << EidosTerminate(nullptr);
		}
	}
	
	if (result_type == EidosValueType::kValueNULL)
		return gStaticEidosValueNULL;
	
	// Next determine the dimensions of the result; every argument must be zero-size or a match for the dimensions we already have
	int64_t result_rows = 0;
	int64_t result_cols = 0;
	int64_t result_length = 0;
	
	for (int arg_index = 0; arg_index < p_argument_count; ++arg_index)
	{
		EidosValue *arg = p_arguments[arg_index].get();
		int64_t arg_length = arg->Count();
		
		// skip over zero-length arguments, including NULL; zero-length vectors must match in type (above) but are otherwise ignored
		if (arg_length == 0)
			continue;
		
		int arg_dimcount = arg->DimensionCount();
		
		if ((arg_dimcount != 1) && (arg_dimcount != 2))
			EIDOS_TERMINATION << "ERROR (Eidos_ExecuteFunction_cbind): function cbind() requires that all arguments be vectors or matrices." << EidosTerminate(nullptr);
		
		const int64_t *arg_dims = arg->Dimensions();
		int64_t arg_nrow = (arg_dimcount == 1) ? arg_length : arg_dims[0];
		int64_t arg_ncol = (arg_dimcount == 1) ? 1 : arg_dims[1];
		
		if (result_rows == 0)
			result_rows = arg_nrow;
		else if (result_rows != arg_nrow)
			EIDOS_TERMINATION << "ERROR (Eidos_ExecuteFunction_cbind): function cbind() mismatch among arguments in their number of rows." << EidosTerminate(nullptr);
		
		result_cols += arg_ncol;
		result_length += arg_length;
	}
	
	// Construct our result; this is simpler than rbind(), here we basically just concatenate the arguments directly...
	EidosValue_SP result_SP(nullptr);
	
	switch (result_type)
	{
		case EidosValueType::kValueVOID:	break;		// never hit
		case EidosValueType::kValueNULL:	break;		// never hit
		case EidosValueType::kValueLogical:	result_SP = EidosValue_SP((new (gEidosValuePool->AllocateChunk()) EidosValue_Logical())->reserve(result_length)); break;
		case EidosValueType::kValueInt:		result_SP = EidosValue_SP((new (gEidosValuePool->AllocateChunk()) EidosValue_Int_vector())->reserve(result_length)); break;
		case EidosValueType::kValueFloat:	result_SP = EidosValue_SP((new (gEidosValuePool->AllocateChunk()) EidosValue_Float_vector())->reserve(result_length)); break;
		case EidosValueType::kValueString:	result_SP = EidosValue_SP(new (gEidosValuePool->AllocateChunk()) EidosValue_String_vector()); break;
		case EidosValueType::kValueObject:	result_SP = EidosValue_SP((new (gEidosValuePool->AllocateChunk()) EidosValue_Object_vector(result_class))->reserve(result_length)); break;
	}
	
	EidosValue *result = result_SP.get();
	
	for (int arg_index = 0; arg_index < p_argument_count; ++arg_index)
	{
		EidosValue *arg = p_arguments[arg_index].get();
		int64_t arg_length = arg->Count();
		
		// skip over zero-length arguments, including NULL; zero-length vectors must match in type (above) but are otherwise ignored
		if (arg_length == 0)
			continue;
		
		for (int element_index = 0; element_index < arg_length; ++element_index)
			result->PushValueFromIndexOfEidosValue(element_index, *arg, nullptr);
	}
	
	const int64_t dim_buf[2] = {result_rows, result_cols};
	
	result->SetDimensions(2, dim_buf);
	
	return result_SP;
}

// (integer)dim(* x)
EidosValue_SP Eidos_ExecuteFunction_dim(const EidosValue_SP *const p_arguments, __attribute__((unused)) int p_argument_count, __attribute__((unused)) EidosInterpreter &p_interpreter)
{
	EidosValue_SP result_SP(nullptr);
	
	EidosValue *data_value = p_arguments[0].get();
	int dim_count = data_value->DimensionCount();
	
	if (dim_count <= 1)
		return gStaticEidosValueNULL;
	
	const int64_t *dim_values = data_value->Dimensions();
	
	EidosValue_Int_vector *int_result = (new (gEidosValuePool->AllocateChunk()) EidosValue_Int_vector())->resize_no_initialize(dim_count);
	result_SP = EidosValue_SP(int_result);
	
	for (int dim_index = 0; dim_index < dim_count; ++dim_index)
		int_result->set_int_no_check(dim_values[dim_index], dim_index);
	
	return result_SP;
}

// (*)drop(* x)
EidosValue_SP Eidos_ExecuteFunction_drop(const EidosValue_SP *const p_arguments, __attribute__((unused)) int p_argument_count, __attribute__((unused)) EidosInterpreter &p_interpreter)
{
	EidosValue_SP result_SP(nullptr);
	EidosValue *x_value = p_arguments[0].get();
	int source_dimcount = x_value->DimensionCount();
	const int64_t *source_dim = x_value->Dimensions();
	
	if (source_dimcount <= 1)
	{
		// x is already a vector, so just return it
		result_SP = EidosValue_SP(x_value);
	}
	else
	{
		// Count the number of dimensions that have a size != 1
		int needed_dim_count = 0;
		
		for (int dim_index = 0; dim_index < source_dimcount; dim_index++)
			if (source_dim[dim_index] > 1)
				needed_dim_count++;
		
		if (needed_dim_count == source_dimcount)
		{
			// No dimensions can be dropped, so do nothing
			result_SP = EidosValue_SP(x_value);
		}
		else if (needed_dim_count <= 1)
		{
			// A vector is all that is needed
			result_SP = x_value->CopyValues();
			
			result_SP->SetDimensions(1, nullptr);
		}
		else
		{
			// We need to drop some dimensions but still end up with a matrix or array
			result_SP = x_value->CopyValues();
			
			int64_t *dim_buf = (int64_t *)malloc(needed_dim_count * sizeof(int64_t));
			int dim_buf_index = 0;
			
			for (int dim_index = 0; dim_index < source_dimcount; dim_index++)
				if (source_dim[dim_index] > 1)
					dim_buf[dim_buf_index++] = source_dim[dim_index];
			
			result_SP->SetDimensions(needed_dim_count, dim_buf);
			
			free(dim_buf);
		}
	}
	
	return result_SP;
}

// (*)matrix(* data, [integer$ nrow = 1], [integer$ ncol = 1], [logical$ byrow = F])
EidosValue_SP Eidos_ExecuteFunction_matrix(const EidosValue_SP *const p_arguments, __attribute__((unused)) int p_argument_count, __attribute__((unused)) EidosInterpreter &p_interpreter)
{
	EidosValue_SP result_SP(nullptr);
	
	EidosValue *data_value = p_arguments[0].get();
	EidosValue *nrow_value = p_arguments[1].get();
	EidosValue *ncol_value = p_arguments[2].get();
	EidosValue *byrow_value = p_arguments[3].get();
	
	int data_count = data_value->Count();
	bool nrow_null = (nrow_value->Type() == EidosValueType::kValueNULL);
	bool ncol_null = (ncol_value->Type() == EidosValueType::kValueNULL);
	
	int64_t nrow, ncol;
	
	if (nrow_null && ncol_null)
	{
		// return a one-column matrix, following R
		ncol = 1;
		nrow = data_count;
	}
	else if (nrow_null)
	{
		// try to infer a row count
		ncol = ncol_value->IntAtIndex(0, nullptr);
		
		if (data_count % ncol == 0)
			nrow = data_count / ncol;
		else
			EIDOS_TERMINATION << "ERROR (Eidos_ExecuteFunction_matrix): function matrix() data size is not a multiple of the supplied column count." << EidosTerminate(nullptr);
	}
	else if (ncol_null)
	{
		// try to infer a column count
		nrow = nrow_value->IntAtIndex(0, nullptr);
		
		if (data_count % nrow == 0)
			ncol = data_count / nrow;
		else
			EIDOS_TERMINATION << "ERROR (Eidos_ExecuteFunction_matrix): function matrix() data size is not a multiple of the supplied row count." << EidosTerminate(nullptr);
	}
	else
	{
		nrow = nrow_value->IntAtIndex(0, nullptr);
		ncol = ncol_value->IntAtIndex(0, nullptr);
		
		if (data_count != nrow * ncol)
			EIDOS_TERMINATION << "ERROR (Eidos_ExecuteFunction_matrix): function matrix() requires a data vector with a length equal to the product of the proposed number of rows and columns." << EidosTerminate(nullptr);
	}
	
	eidos_logical_t byrow = byrow_value->LogicalAtIndex(0, nullptr);
	
	if (byrow)
	{
		// The non-default case: use the values in data to fill rows one by one, requiring transposition here; singletons are easy, though
		if (data_count == 1)
			result_SP = data_value->CopyValues();
		else
		{
			// non-singleton byrow case, so we need to actually transpose
			result_SP = data_value->NewMatchingType();
			
			EidosValue *result = result_SP.get();
			
			for (int64_t value_index = 0; value_index < data_count; ++value_index)
			{
				int64_t dest_col = (value_index / nrow);
				int64_t dest_row = (value_index % nrow);
				int64_t src_index = dest_col + dest_row * ncol;
				
				result->PushValueFromIndexOfEidosValue((int)src_index, *data_value, nullptr);
			}
		}
	}
	else
	{
		// The default case: use the values in data to fill columns one by one, mirroring the internal layout used by Eidos
		result_SP = data_value->CopyValues();
	}
	
	const int64_t dim_buf[2] = {nrow, ncol};
	
	result_SP->SetDimensions(2, dim_buf);
	
	return result_SP;
}

// (numeric)matrixMult(numeric x, numeric y)
EidosValue_SP Eidos_ExecuteFunction_matrixMult(const EidosValue_SP *const p_arguments, __attribute__((unused)) int p_argument_count, __attribute__((unused)) EidosInterpreter &p_interpreter)
{
	EidosValue *x_value = p_arguments[0].get();
	EidosValue *y_value = p_arguments[1].get();
	
	if (x_value->DimensionCount() != 2)
		EIDOS_TERMINATION << "ERROR (Eidos_ExecuteFunction_matrixMult): function matrixMult() x is not a matrix." << EidosTerminate(nullptr);
	if (y_value->DimensionCount() != 2)
		EIDOS_TERMINATION << "ERROR (Eidos_ExecuteFunction_matrixMult): function matrixMult() y is not a matrix." << EidosTerminate(nullptr);
	
	EidosValueType x_type = x_value->Type();
	EidosValueType y_type = y_value->Type();
	
	if (x_type != y_type)
		EIDOS_TERMINATION << "ERROR (Eidos_ExecuteFunction_matrixMult): function matrixMult() requires that x and y are the same type." << EidosTerminate(nullptr);
	
	const int64_t *x_dim = x_value->Dimensions();
	int64_t x_rows = x_dim[0];
	int64_t x_cols = x_dim[1];
	int64_t x_length = x_rows * x_cols;
	const int64_t *y_dim = y_value->Dimensions();
	int64_t y_rows = y_dim[0];
	int64_t y_cols = y_dim[1];
	int64_t y_length = y_rows * y_cols;
	
	if (x_cols != y_rows)
		EIDOS_TERMINATION << "ERROR (Eidos_ExecuteFunction_matrixMult): in function matrixMult(), x and y are not conformable." << EidosTerminate(nullptr);
	
	EidosValue_SP result_SP(nullptr);
	int64_t result_rows = x_rows;
	int64_t result_cols = y_cols;
	int64_t result_length = result_rows * result_cols;
	
	// Do the multiplication.  We split out singleton cases here so that the big general case can run fast.
	// We also split by integer integer versus float, because we have to in order to multiply.  Finally,
	// in the integer cases we have to check for overflows; see EidosInterpreter::Evaluate_Mult().
	
	if ((x_length == 1) && (y_length == 1))
	{
		// a 1x1 vector multiplied by a 1x1 vector
		if (x_type == EidosValueType::kValueInt)
		{
			int64_t x_singleton = x_value->IntAtIndex(0, nullptr);
			int64_t y_singleton = y_value->IntAtIndex(0, nullptr);
			int64_t multiply_result;
			bool overflow = Eidos_mul_overflow(x_singleton, y_singleton, &multiply_result);
			
			if (overflow)
				EIDOS_TERMINATION << "ERROR (Eidos_ExecuteFunction_matrixMult): integer multiplication overflow in function matrixMult(); you may wish to cast the matrices to float with asFloat() before multiplying." << EidosTerminate(nullptr);
			
			result_SP = EidosValue_SP(new (gEidosValuePool->AllocateChunk()) EidosValue_Int_singleton(multiply_result));
		}
		else // (x_type == EidosValueType::kValueFloat)
		{
			double x_singleton = x_value->FloatAtIndex(0, nullptr);
			double y_singleton = y_value->FloatAtIndex(0, nullptr);
			
			result_SP = EidosValue_SP(new (gEidosValuePool->AllocateChunk()) EidosValue_Float_singleton(x_singleton * y_singleton));
		}
	}
	else if (x_length == 1)
	{
		// a 1x1 vector multiplied by a row vector
		if (x_type == EidosValueType::kValueInt)
		{
			int64_t x_singleton = x_value->IntAtIndex(0, nullptr);
			const int64_t *y_data = y_value->IntVector()->data();
			EidosValue_Int_vector *result = (new (gEidosValuePool->AllocateChunk()) EidosValue_Int_vector())->resize_no_initialize(result_length);
			result_SP = EidosValue_SP(result);
			
			for (int64_t y_index = 0; y_index < y_length; ++y_index)
			{
				int64_t y_operand = y_data[y_index];
				int64_t multiply_result;
				bool overflow = Eidos_mul_overflow(x_singleton, y_operand, &multiply_result);
				
				if (overflow)
					EIDOS_TERMINATION << "ERROR (Eidos_ExecuteFunction_matrixMult): integer multiplication overflow in function matrixMult(); you may wish to cast the matrices to float with asFloat() before multiplying." << EidosTerminate(nullptr);
				
				result->set_int_no_check(multiply_result, y_index);
			}
		}
		else // (x_type == EidosValueType::kValueFloat)
		{
			double x_singleton = x_value->FloatAtIndex(0, nullptr);
			const double *y_data = y_value->FloatVector()->data();
			EidosValue_Float_vector *result = (new (gEidosValuePool->AllocateChunk()) EidosValue_Float_vector())->resize_no_initialize(result_length);
			result_SP = EidosValue_SP(result);
			
			for (int64_t y_index = 0; y_index < y_length; ++y_index)
				result->set_float_no_check(x_singleton * y_data[y_index], y_index);
		}
	}
	else if (y_length == 1)
	{
		// a column vector multiplied by a 1x1 vector
		if (x_type == EidosValueType::kValueInt)
		{
			const int64_t *x_data = x_value->IntVector()->data();
			int64_t y_singleton = y_value->IntAtIndex(0, nullptr);
			EidosValue_Int_vector *result = (new (gEidosValuePool->AllocateChunk()) EidosValue_Int_vector())->resize_no_initialize(result_length);
			result_SP = EidosValue_SP(result);
			
			for (int64_t x_index = 0; x_index < x_length; ++x_index)
			{
				int64_t x_operand = x_data[x_index];
				int64_t multiply_result;
				bool overflow = Eidos_mul_overflow(x_operand, y_singleton, &multiply_result);
				
				if (overflow)
					EIDOS_TERMINATION << "ERROR (Eidos_ExecuteFunction_matrixMult): integer multiplication overflow in function matrixMult(); you may wish to cast the matrices to float with asFloat() before multiplying." << EidosTerminate(nullptr);
				
				result->set_int_no_check(multiply_result, x_index);
			}
		}
		else // (x_type == EidosValueType::kValueFloat)
		{
			const double *x_data = x_value->FloatVector()->data();
			double y_singleton = y_value->FloatAtIndex(0, nullptr);
			EidosValue_Float_vector *result = (new (gEidosValuePool->AllocateChunk()) EidosValue_Float_vector())->resize_no_initialize(result_length);
			result_SP = EidosValue_SP(result);
			
			for (int64_t x_index = 0; x_index < x_length; ++x_index)
				result->set_float_no_check(x_data[x_index] * y_singleton, x_index);
		}
	}
	else
	{
		// this is the general case; we have non-singleton matrices for both x and y, so we can divide by integer/float and use direct access
		if (x_type == EidosValueType::kValueInt)
		{
			const int64_t *x_data = x_value->IntVector()->data();
			const int64_t *y_data = y_value->IntVector()->data();
			EidosValue_Int_vector *result = (new (gEidosValuePool->AllocateChunk()) EidosValue_Int_vector())->resize_no_initialize(result_length);
			result_SP = EidosValue_SP(result);
			
			for (int64_t result_col_index = 0; result_col_index < result_cols; ++result_col_index)
			{
				for (int64_t result_row_index = 0; result_row_index < result_rows; ++result_row_index)
				{
					int64_t result_index = result_col_index * result_rows + result_row_index;
					int64_t summation_result = 0;
					
					for (int64_t product_index = 0; product_index < x_cols; ++product_index)	// x_cols == y_rows; this is the dimension that matches, n x m * m x p
					{
						int64_t x_row = result_row_index;
						int64_t x_col = product_index;
						int64_t x_index = x_col * x_rows + x_row;
						int64_t y_row = product_index;
						int64_t y_col = result_col_index;
						int64_t y_index = y_col * y_rows + y_row;
						int64_t x_operand = x_data[x_index];
						int64_t y_operand = y_data[y_index];
						int64_t multiply_result;
						bool overflow = Eidos_mul_overflow(x_operand, y_operand, &multiply_result);
						
						if (overflow)
							EIDOS_TERMINATION << "ERROR (Eidos_ExecuteFunction_matrixMult): integer multiplication overflow in function matrixMult(); you may wish to cast the matrices to float with asFloat() before multiplying." << EidosTerminate(nullptr);
						
						int64_t add_result;
						bool overflow2 = Eidos_add_overflow(summation_result, multiply_result, &add_result);
						
						if (overflow2)
							EIDOS_TERMINATION << "ERROR (Eidos_ExecuteFunction_matrixMult): integer addition overflow in function matrixMult(); you may wish to cast the matrices to float with asFloat() before multiplying." << EidosTerminate(nullptr);
						
						summation_result = add_result;
					}
					
					result->set_int_no_check(summation_result, result_index);
				}
			}
		}
		else // (x_type == EidosValueType::kValueFloat)
		{
			const double *x_data = x_value->FloatVector()->data();
			const double *y_data = y_value->FloatVector()->data();
			EidosValue_Float_vector *result = (new (gEidosValuePool->AllocateChunk()) EidosValue_Float_vector())->resize_no_initialize(result_length);
			result_SP = EidosValue_SP(result);
			
			for (int64_t result_col_index = 0; result_col_index < result_cols; ++result_col_index)
			{
				for (int64_t result_row_index = 0; result_row_index < result_rows; ++result_row_index)
				{
					int64_t result_index = result_col_index * result_rows + result_row_index;
					double summation_result = 0;
					
					for (int64_t product_index = 0; product_index < x_cols; ++product_index)	// x_cols == y_rows; this is the dimension that matches, n x m * m x p
					{
						int64_t x_row = result_row_index;
						int64_t x_col = product_index;
						int64_t x_index = x_col * x_rows + x_row;
						int64_t y_row = product_index;
						int64_t y_col = result_col_index;
						int64_t y_index = y_col * y_rows + y_row;
						double x_operand = x_data[x_index];
						double y_operand = y_data[y_index];
						
						summation_result += x_operand * y_operand;
					}
					
					result->set_float_no_check(summation_result, result_index);
				}
			}
		}
	}
	
	const int64_t dim_buf[2] = {result_rows, result_cols};
	
	result_SP->SetDimensions(2, dim_buf);
	
	return result_SP;
}

// (integer$)ncol(* x)
EidosValue_SP Eidos_ExecuteFunction_ncol(const EidosValue_SP *const p_arguments, __attribute__((unused)) int p_argument_count, __attribute__((unused)) EidosInterpreter &p_interpreter)
{
	EidosValue *data_value = p_arguments[0].get();
	int dim_count = data_value->DimensionCount();
	
	if (dim_count < 2)
		return gStaticEidosValueNULL;
	
	const int64_t *dim_values = data_value->Dimensions();
	
	return EidosValue_SP(new (gEidosValuePool->AllocateChunk()) EidosValue_Int_singleton(dim_values[1]));
}

// (integer$)nrow(* x)
EidosValue_SP Eidos_ExecuteFunction_nrow(const EidosValue_SP *const p_arguments, __attribute__((unused)) int p_argument_count, __attribute__((unused)) EidosInterpreter &p_interpreter)
{
	EidosValue *data_value = p_arguments[0].get();
	int dim_count = data_value->DimensionCount();
	
	if (dim_count < 2)
		return gStaticEidosValueNULL;
	
	const int64_t *dim_values = data_value->Dimensions();
	
	return EidosValue_SP(new (gEidosValuePool->AllocateChunk()) EidosValue_Int_singleton(dim_values[0]));
}

// (*)rbind(...)
EidosValue_SP Eidos_ExecuteFunction_rbind(const EidosValue_SP *const p_arguments, int p_argument_count, __attribute__((unused)) EidosInterpreter &p_interpreter)
{
	// First check the type and class of the result; NULL may be mixed in, but otherwise all arguments must be the same type and class
	EidosValueType result_type = EidosValueType::kValueNULL;
	const EidosObjectClass *result_class = gEidos_UndefinedClassObject;
	
	for (int arg_index = 0; arg_index < p_argument_count; ++arg_index)
	{
		EidosValue *arg = p_arguments[arg_index].get();
		EidosValueType arg_type = arg->Type();
		
		if (arg_type == EidosValueType::kValueNULL)
			continue;
		else if (result_type == EidosValueType::kValueNULL)
			result_type = arg_type;
		else if (arg_type != result_type)
			EIDOS_TERMINATION << "ERROR (Eidos_ExecuteFunction_rbind): function rbind() requires that all arguments be the same type (or NULL)." << EidosTerminate(nullptr);
		
		if (arg_type == EidosValueType::kValueObject)
		{
			EidosValue_Object *arg_object = (EidosValue_Object *)arg;
			const EidosObjectClass *arg_class = arg_object->Class();
			
			if (arg_class == gEidos_UndefinedClassObject)
				continue;
			else if (result_class == gEidos_UndefinedClassObject)
				result_class = arg_class;
			else if (arg_class != result_class)
				EIDOS_TERMINATION << "ERROR (Eidos_ExecuteFunction_rbind): function rbind() requires that all object arguments be of the same class." << EidosTerminate(nullptr);
		}
	}
	
	if (result_type == EidosValueType::kValueNULL)
		return gStaticEidosValueNULL;
	
	// Next determine the dimensions of the result; every argument must be zero-size or a match for the dimensions we already have
	int64_t result_rows = 0;
	int64_t result_cols = 0;
	int64_t result_length = 0;
	
	for (int arg_index = 0; arg_index < p_argument_count; ++arg_index)
	{
		EidosValue *arg = p_arguments[arg_index].get();
		int64_t arg_length = arg->Count();
		
		// skip over zero-length arguments, including NULL; zero-length vectors must match in type (above) but are otherwise ignored
		if (arg_length == 0)
			continue;
		
		int arg_dimcount = arg->DimensionCount();
		
		if ((arg_dimcount != 1) && (arg_dimcount != 2))
			EIDOS_TERMINATION << "ERROR (Eidos_ExecuteFunction_rbind): function rbind() requires that all arguments be vectors or matrices." << EidosTerminate(nullptr);
		
		const int64_t *arg_dims = arg->Dimensions();
		int64_t arg_nrow = (arg_dimcount == 1) ? 1 : arg_dims[0];
		int64_t arg_ncol = (arg_dimcount == 1) ? arg_length : arg_dims[1];
		
		if (result_cols == 0)
			result_cols = arg_ncol;
		else if (result_cols != arg_ncol)
			EIDOS_TERMINATION << "ERROR (Eidos_ExecuteFunction_rbind): function rbind() mismatch among arguments in their number of columns." << EidosTerminate(nullptr);
		
		result_rows += arg_nrow;
		result_length += arg_length;
	}
	
	// Construct our result; for each column, we scan through our arguments and append rows from that column; not very efficient, but general...
	EidosValue_SP result_SP(nullptr);
	
	switch (result_type)
	{
		case EidosValueType::kValueVOID:	break;		// never hit
		case EidosValueType::kValueNULL:	break;		// never hit
		case EidosValueType::kValueLogical:	result_SP = EidosValue_SP((new (gEidosValuePool->AllocateChunk()) EidosValue_Logical())->reserve(result_length)); break;
		case EidosValueType::kValueInt:		result_SP = EidosValue_SP((new (gEidosValuePool->AllocateChunk()) EidosValue_Int_vector())->reserve(result_length)); break;
		case EidosValueType::kValueFloat:	result_SP = EidosValue_SP((new (gEidosValuePool->AllocateChunk()) EidosValue_Float_vector())->reserve(result_length)); break;
		case EidosValueType::kValueString:	result_SP = EidosValue_SP(new (gEidosValuePool->AllocateChunk()) EidosValue_String_vector()); break;
		case EidosValueType::kValueObject:	result_SP = EidosValue_SP((new (gEidosValuePool->AllocateChunk()) EidosValue_Object_vector(result_class))->reserve(result_length)); break;
	}
	
	EidosValue *result = result_SP.get();
	
	for (int col_index = 0; col_index < result_cols; ++col_index)
	{
		for (int arg_index = 0; arg_index < p_argument_count; ++arg_index)
		{
			EidosValue *arg = p_arguments[arg_index].get();
			int64_t arg_length = arg->Count();
			
			// skip over zero-length arguments, including NULL; zero-length vectors must match in type (above) but are otherwise ignored
			if (arg_length == 0)
				continue;
			
			int arg_dimcount = arg->DimensionCount();
			
			if (arg_dimcount == 1)
			{
				// vector; take the nth value to fill the nth column in the result
				result->PushValueFromIndexOfEidosValue(col_index, *arg, nullptr);
			}
			else
			{
				// matrix; take the whole nth column of the matrix to fill the nth column in the result
				const int64_t *arg_dims = arg->Dimensions();
				int64_t arg_nrow = arg_dims[0];
				
				for (int64_t row_index = 0; row_index < arg_nrow; ++row_index)
					result->PushValueFromIndexOfEidosValue((int)(col_index * arg_nrow + row_index), *arg, nullptr);
			}
		}
	}
	
	const int64_t dim_buf[2] = {result_rows, result_cols};
	
	result->SetDimensions(2, dim_buf);
	
	return result_SP;
}

// (*)t(* x)
EidosValue_SP Eidos_ExecuteFunction_t(const EidosValue_SP *const p_arguments, __attribute__((unused)) int p_argument_count, __attribute__((unused)) EidosInterpreter &p_interpreter)
{
	EidosValue_SP result_SP(nullptr);
	EidosValue *x_value = p_arguments[0].get();
	
	if (x_value->DimensionCount() != 2)
		EIDOS_TERMINATION << "ERROR (Eidos_ExecuteFunction_t): in function t() x is not a matrix." << EidosTerminate(nullptr);
	
	const int64_t *source_dim = x_value->Dimensions();
	int64_t source_rows = source_dim[0];
	int64_t source_cols = source_dim[1];
	int64_t dest_rows = source_cols;
	int64_t dest_cols = source_rows;
	
	result_SP = x_value->NewMatchingType();
	EidosValue *result = result_SP.get();
	
	for (int64_t col_index = 0; col_index < dest_cols; ++col_index)
	{
		for (int64_t row_index = 0; row_index < dest_rows; ++row_index)
		{
			//int64_t dest_index = col_index * dest_rows + row_index;
			int64_t source_index = row_index * source_rows + col_index;
			
			result->PushValueFromIndexOfEidosValue((int)source_index, *x_value, nullptr);
		}
	}
	
	const int64_t dim_buf[2] = {dest_rows, dest_cols};
	
	result->SetDimensions(2, dim_buf);
	
	return result_SP;
}


// ************************************************************************************
//
//	filesystem access functions
//
#pragma mark -
#pragma mark Filesystem access functions
#pragma mark -


//	(logical$)createDirectory(string$ path)
EidosValue_SP Eidos_ExecuteFunction_createDirectory(const EidosValue_SP *const p_arguments, __attribute__((unused)) int p_argument_count, EidosInterpreter &p_interpreter)
{
	// Note that this function ignores matrix/array attributes, and always returns a vector, by design
	
	EidosValue *path_value = p_arguments[0].get();
	std::string base_path = path_value->StringAtIndex(0, nullptr);
	std::string error_string;
	bool success = Eidos_CreateDirectory(base_path, &error_string);
	
	// Emit a warning if there was one
	if (error_string.length())
		if (!gEidosSuppressWarnings)
			p_interpreter.ExecutionOutputStream() << error_string << std::endl;
	
	return (success ? gStaticEidosValue_LogicalT : gStaticEidosValue_LogicalF);
}

//	(logical$)deleteFile(string$ filePath)
EidosValue_SP Eidos_ExecuteFunction_deleteFile(const EidosValue_SP *const p_arguments, __attribute__((unused)) int p_argument_count, __attribute__((unused)) EidosInterpreter &p_interpreter)
{
	// Note that this function ignores matrix/array attributes, and always returns a vector, by design
	
	EidosValue_SP result_SP(nullptr);
	
	EidosValue *filePath_value = p_arguments[0].get();
	std::string base_path = filePath_value->StringAtIndex(0, nullptr);
	std::string file_path = Eidos_ResolvedPath(base_path);
	
	result_SP = ((remove(file_path.c_str()) == 0) ? gStaticEidosValue_LogicalT : gStaticEidosValue_LogicalF);
	
	return result_SP;
}

//	(logical$)fileExists(string$ filePath)
EidosValue_SP Eidos_ExecuteFunction_fileExists(const EidosValue_SP *const p_arguments, __attribute__((unused)) int p_argument_count, __attribute__((unused)) EidosInterpreter &p_interpreter)
{
	// Note that this function ignores matrix/array attributes, and always returns a vector, by design
	
	EidosValue_SP result_SP(nullptr);
	
	EidosValue *filePath_value = p_arguments[0].get();
	std::string base_path = filePath_value->StringAtIndex(0, nullptr);
	std::string file_path = Eidos_ResolvedPath(base_path);
	
	struct stat file_info;
	bool path_exists = (stat(file_path.c_str(), &file_info) == 0);
	
	result_SP = (path_exists ? gStaticEidosValue_LogicalT : gStaticEidosValue_LogicalF);
	
	return result_SP;
}

//	(string)filesAtPath(string$ path, [logical$ fullPaths = F])
EidosValue_SP Eidos_ExecuteFunction_filesAtPath(const EidosValue_SP *const p_arguments, __attribute__((unused)) int p_argument_count, EidosInterpreter &p_interpreter)
{
	// Note that this function ignores matrix/array attributes, and always returns a vector, by design
	
	EidosValue_SP result_SP(nullptr);
	
	EidosValue *path_value = p_arguments[0].get();
	std::string base_path = path_value->StringAtIndex(0, nullptr);
	int base_path_length = (int)base_path.length();
	bool base_path_ends_in_slash = (base_path_length > 0) && (base_path[base_path_length-1] == '/');
	std::string path = Eidos_ResolvedPath(base_path);
	bool fullPaths = p_arguments[1]->LogicalAtIndex(0, nullptr);
	
	// this code modified from GNU: http://www.gnu.org/software/libc/manual/html_node/Simple-Directory-Lister.html#Simple-Directory-Lister
	// I'm not sure if it works on Windows... sigh...
	DIR *dp;
	
	dp = opendir(path.c_str());
	
	if (dp != NULL)
	{
		EidosValue_String_vector *string_result = new (gEidosValuePool->AllocateChunk()) EidosValue_String_vector();
		result_SP = EidosValue_SP(string_result);
		
		while (true)
		{
			// BCH 5 April 2018: switching to readdir() instead of readdir_r().  It seemed like readdir_r() would be better in principle, since
			// it's thread-safe, but apparently it has been deprecated in POSIX because of several issues, and readdir() is now recommended
			// after all (and is thread-safe in most situations, supposedly, but if we ever go multithreaded that will need to be checked.)
			errno = 0;
			
			struct dirent *ep = readdir(dp);
			int error = errno;
			
			if (!ep && error)
			{
				if (!gEidosSuppressWarnings)
					p_interpreter.ExecutionOutputStream() << "#WARNING (Eidos_ExecuteFunction_filesAtPath): function filesAtPath() encountered error code " << error << " while iterating through path " << path << "." << std::endl;
				result_SP = gStaticEidosValueNULL;
				break;
			}
			
			if (!ep)
				break;
			
			std::string filename = ep->d_name;
			
			if (fullPaths)
				filename = base_path + (base_path_ends_in_slash ? "" : "/") + filename;
			
			string_result->PushString(filename);
		}
		
		(void)closedir(dp);
	}
	else
	{
		if (!gEidosSuppressWarnings)
			p_interpreter.ExecutionOutputStream() << "#WARNING (Eidos_ExecuteFunction_filesAtPath): function filesAtPath() could not open path " << path << "." << std::endl;
		result_SP = gStaticEidosValueNULL;
	}
	
	return result_SP;
}

//	(string$)getwd(void)
EidosValue_SP Eidos_ExecuteFunction_getwd(__attribute__((unused)) const EidosValue_SP *const p_arguments, __attribute__((unused)) int p_argument_count, __attribute__((unused)) EidosInterpreter &p_interpreter)
{
	EidosValue_SP result_SP(nullptr);
	std::string cwd = Eidos_CurrentDirectory();
	
	result_SP = EidosValue_SP(new (gEidosValuePool->AllocateChunk()) EidosValue_String_singleton(cwd));
	
	return result_SP;
}

//	(string)readFile(string$ filePath)
EidosValue_SP Eidos_ExecuteFunction_readFile(const EidosValue_SP *const p_arguments, __attribute__((unused)) int p_argument_count, EidosInterpreter &p_interpreter)
{
	// Note that this function ignores matrix/array attributes, and always returns a vector, by design
	
	EidosValue_SP result_SP(nullptr);
	
	EidosValue *filePath_value = p_arguments[0].get();
	std::string base_path = filePath_value->StringAtIndex(0, nullptr);
	std::string file_path = Eidos_ResolvedPath(base_path);
	
	// read the contents in
	std::ifstream file_stream(file_path.c_str());
	
	if (!file_stream.is_open())
	{
		if (!gEidosSuppressWarnings)
			p_interpreter.ExecutionOutputStream() << "#WARNING (Eidos_ExecuteFunction_readFile): function readFile() could not read file at path " << file_path << "." << std::endl;
		result_SP = gStaticEidosValueNULL;
	}
	else
	{
		EidosValue_String_vector *string_result = new (gEidosValuePool->AllocateChunk()) EidosValue_String_vector();
		result_SP = EidosValue_SP(string_result);
		
		std::string line;
		
		while (getline(file_stream, line))
			string_result->PushString(line);
		
		if (file_stream.bad())
		{
			if (!gEidosSuppressWarnings)
				p_interpreter.ExecutionOutputStream() << "#WARNING (Eidos_ExecuteFunction_readFile): function readFile() encountered stream errors while reading file at path " << file_path << "." << std::endl;
			result_SP = gStaticEidosValueNULL;
		}
	}
	
	return result_SP;
}

//	(string$)setwd(string$ path)
EidosValue_SP Eidos_ExecuteFunction_setwd(const EidosValue_SP *const p_arguments, __attribute__((unused)) int p_argument_count, __attribute__((unused)) EidosInterpreter &p_interpreter)
{
	EidosValue_SP result_SP(nullptr);
	
	// Get the path; this code is identical to getwd() above, except it makes the value invisible
	std::string cwd = Eidos_CurrentDirectory();
	
	result_SP = EidosValue_SP(new (gEidosValuePool->AllocateChunk()) EidosValue_String_singleton(cwd));
	result_SP->SetInvisible(true);
	
	// Now set the path
	EidosValue *filePath_value = p_arguments[0].get();
	std::string base_path = filePath_value->StringAtIndex(0, nullptr);
	std::string final_path = Eidos_ResolvedPath(base_path);
	
	errno = 0;
	int retval = chdir(final_path.c_str());
	
	if (retval == -1)
		EIDOS_TERMINATION << "ERROR (Eidos_ExecuteFunction_setwd): the working directory could not be set (error " << errno << ")" << EidosTerminate(nullptr);
	
	return result_SP;
}

//	(logical$)writeFile(string$ filePath, string contents, [logical$ append = F], [logical$ compress = F])
EidosValue_SP Eidos_ExecuteFunction_writeFile(const EidosValue_SP *const p_arguments, __attribute__((unused)) int p_argument_count, EidosInterpreter &p_interpreter)
{
	// Note that this function ignores matrix/array attributes, and always returns a vector, by design
	
	EidosValue_SP result_SP(nullptr);
	
	EidosValue *filePath_value = p_arguments[0].get();
	std::string base_path = filePath_value->StringAtIndex(0, nullptr);
	std::string file_path = Eidos_ResolvedPath(base_path);
	
	// the second argument is the file contents to write
	EidosValue *contents_value = p_arguments[1].get();
	int contents_count = contents_value->Count();
	
	// the third argument is an optional append flag, F by default
	bool append = p_arguments[2]->LogicalAtIndex(0, nullptr);
	
	// and then there is a flag for optional gzip compression
	bool do_compress = p_arguments[3]->LogicalAtIndex(0, nullptr);
	
	if (do_compress && !Eidos_string_hasSuffix(file_path, ".gz"))
		file_path.append(".gz");
	
	// write the contents out
	if (do_compress)
	{
		// compression using zlib; very different from the no-compression case, unfortunately, because here we use C-based APIs
		#if EIDOS_BUFFER_ZIP_APPENDS
		if (append)
		{
			// the append case gets handled by _Eidos_FlushZipBuffer() if EIDOS_BUFFER_ZIP_APPENDS is true
			auto buffer_iter = gEidosBufferedZipAppendData.find(file_path);
			
			if (buffer_iter == gEidosBufferedZipAppendData.end())
				buffer_iter = gEidosBufferedZipAppendData.emplace(std::pair<std::string, std::string>(file_path, "")).first;
			
			std::string &buffer = buffer_iter->second;
			
			// append lines to the buffer; this copies bytes, which is a bit inefficient but shouldn't matter in the big picture
			if (contents_count == 1)
			{
				buffer.append(contents_value->StringAtIndex(0, nullptr));
				buffer.append(1, '\n');
			}
			else
			{
				const std::vector<std::string> &string_vec = *contents_value->StringVector();
				
				for (int value_index = 0; value_index < contents_count; ++value_index)
				{
					buffer.append(string_vec[value_index]);
					buffer.append(1, '\n');
				}
			}
			
			// if the buffer data exceeds a (somewhat arbitrary) 128K buffer maximum, write it out and remove the buffer entry
			bool result = true;
			
			if (buffer.length() > (1024L * 128L))
			{
				result = _Eidos_FlushZipBuffer(file_path, buffer);
				gEidosBufferedZipAppendData.erase(buffer_iter);
				
				if (!result && !gEidosSuppressWarnings)
					p_interpreter.ExecutionOutputStream() << "#WARNING (Eidos_ExecuteFunction_writeFile): function writeFile() could not flush zip buffer to file at path " << file_path << "." << std::endl;
				
			}
			
			result_SP = result ? gStaticEidosValue_LogicalT : gStaticEidosValue_LogicalF;
		}
		else
		#endif
		{
			// this code can handle both the append and the non-append case, but the append case may generate very low-quality
			// compression (potentially even worse than the uncompressed data) due to having an excess of gzip headers
			gzFile gzf = z_gzopen(file_path.c_str(), append ? "ab" : "wb");
			
			if (!gzf)
			{
				if (!gEidosSuppressWarnings)
					p_interpreter.ExecutionOutputStream() << "#WARNING (Eidos_ExecuteFunction_writeFile): function writeFile() could not write to file at path " << file_path << "." << std::endl;
				result_SP = gStaticEidosValue_LogicalF;
			}
			else
			{
				std::ostringstream outstream;
				
				if (contents_count == 1)
				{
					outstream << contents_value->StringAtIndex(0, nullptr) << std::endl;
				}
				else
				{
					const std::vector<std::string> &string_vec = *contents_value->StringVector();
					
					for (int value_index = 0; value_index < contents_count; ++value_index)
						outstream << string_vec[value_index] << std::endl;
				}
				
				std::string outstring = outstream.str();
				const char *outcstr = outstring.c_str();
				size_t outcstr_length = strlen(outcstr);
				
				// do the writing with zlib
				bool failed = true;
				int retval = gzbuffer(gzf, 128*1024L);	// bigger buffer for greater speed
				
				if (retval != -1)
				{
					retval = gzwrite(gzf, outcstr, (unsigned)outcstr_length);
					
					if (retval != 0)
					{
						retval = gzclose_w(gzf);
						
						if (retval == Z_OK)
							failed = false;
					}
				}
				
				if (failed)
					if (!gEidosSuppressWarnings)
						p_interpreter.ExecutionOutputStream() << "#WARNING (Eidos_ExecuteFunction_writeFile): function writeFile() encountered zlib errors while writing to file at path " << file_path << "." << std::endl;
				
				result_SP = failed ? gStaticEidosValue_LogicalF : gStaticEidosValue_LogicalT;
			}
		}
	}
	else
	{
		// no compression
		std::ofstream file_stream(file_path.c_str(), append ? (std::ios_base::app | std::ios_base::out) : std::ios_base::out);
		
		if (!file_stream.is_open())
		{
			if (!gEidosSuppressWarnings)
				p_interpreter.ExecutionOutputStream() << "#WARNING (Eidos_ExecuteFunction_writeFile): function writeFile() could not write to file at path " << file_path << "." << std::endl;
			result_SP = gStaticEidosValue_LogicalF;
		}
		else
		{
			if (contents_count == 1)
			{
				// BCH 27 January 2017: changed to add a newline after the last line, too, so appending new content to a file produces correct line breaks
				// Note that system() and writeTempFile() do not append this newline, to allow the user to exactly specify file contents,
				// but with writeFile() appending seems more likely to me; we'll see if anybody squawks
				file_stream << contents_value->StringAtIndex(0, nullptr) << std::endl;
			}
			else
			{
				const std::vector<std::string> &string_vec = *contents_value->StringVector();
				
				for (int value_index = 0; value_index < contents_count; ++value_index)
				{
					file_stream << string_vec[value_index];
					
					// Add newlines after all lines but the last
					// BCH 27 January 2017: changed to add a newline after the last line, too, so appending new content to a file produces correct line breaks
					//if (value_index + 1 < contents_count)
					file_stream << std::endl;
				}
			}
			
			if (file_stream.bad())
			{
				if (!gEidosSuppressWarnings)
					p_interpreter.ExecutionOutputStream() << "#WARNING (Eidos_ExecuteFunction_writeFile): function writeFile() encountered stream errors while writing to file at path " << file_path << "." << std::endl;
				result_SP = gStaticEidosValue_LogicalF;
			}
			else
			{
				result_SP = gStaticEidosValue_LogicalT;
			}
		}
	}
	
	return result_SP;
}

//	(string$)writeTempFile(string$ prefix, string$ suffix, string contents, [logical$ compress = F])
EidosValue_SP Eidos_ExecuteFunction_writeTempFile(const EidosValue_SP *const p_arguments, __attribute__((unused)) int p_argument_count, EidosInterpreter &p_interpreter)
{
	// Note that this function ignores matrix/array attributes, and always returns a vector, by design
	
	EidosValue_SP result_SP(nullptr);
	
	if (!Eidos_SlashTmpExists())
		EIDOS_TERMINATION << "ERROR (Eidos_ExecuteFunction_writeTempFile): in function writeTempFile(), the /tmp directory appears not to exist or is not writeable." << EidosTerminate(nullptr);
	
	EidosValue *prefix_value = p_arguments[0].get();
	std::string prefix = prefix_value->StringAtIndex(0, nullptr);
	EidosValue *suffix_value = p_arguments[1].get();
	std::string suffix = suffix_value->StringAtIndex(0, nullptr);
	
	// the third argument is the file contents to write
	EidosValue *contents_value = p_arguments[2].get();
	int contents_count = contents_value->Count();
	
	// and then there is a flag for optional gzip compression
	bool do_compress = p_arguments[3]->LogicalAtIndex(0, nullptr);
	
	if (do_compress && !Eidos_string_hasSuffix(suffix, ".gz"))
		suffix.append(".gz");
	
	// generate the filename template from the prefix/suffix
	std::string filename = prefix + "XXXXXX" + suffix;
	std::string file_path_template = "/tmp/" + filename;		// the /tmp directory is standard on OS X and Linux; probably on all Un*x systems
	
	if ((filename.find("~") != std::string::npos) || (filename.find("/") != std::string::npos))
		EIDOS_TERMINATION << "ERROR (Eidos_ExecuteFunction_writeTempFile): in function writeTempFile(), prefix and suffix may not contain '~' or '/'; they may specify only a filename." << EidosTerminate(nullptr);
	
	// write the contents out; thanks to http://stackoverflow.com/questions/499636/how-to-create-a-stdofstream-to-a-temp-file for the temp file creation code
	char *file_path_cstr = strdup(file_path_template.c_str());
	int fd = Eidos_mkstemps(file_path_cstr, (int)suffix.length());
	
	if (fd == -1)
	{
		free(file_path_cstr);
		EIDOS_TERMINATION << "ERROR (Eidos_ExecuteFunction_writeTempFile): (internal error) Eidos_mkstemps() failed!" << EidosTerminate(nullptr);
	}
	
	if (do_compress)
	{
		// compression using zlib; very different from the no-compression case, unfortunately, because here we use C-based APIs
		gzFile gzf = z_gzdopen(fd, "wb");
		
		if (!gzf)
		{
			if (!gEidosSuppressWarnings)
				p_interpreter.ExecutionOutputStream() << "#WARNING (Eidos_ExecuteFunction_writeTempFile): function writeTempFile() could not write to file at path " << file_path_cstr << "." << std::endl;
			result_SP = gStaticEidosValue_StringEmpty;
		}
		else
		{
			std::ostringstream outstream;
			
			if (contents_count == 1)
			{
				outstream << contents_value->StringAtIndex(0, nullptr);
			}
			else
			{
				const std::vector<std::string> &string_vec = *contents_value->StringVector();
				
				for (int value_index = 0; value_index < contents_count; ++value_index)
					outstream << string_vec[value_index] << std::endl;
			}
			
			std::string outstring = outstream.str();
			const char *outcstr = outstring.c_str();
			size_t outcstr_length = strlen(outcstr);
			
			// do the writing with zlib
			bool failed = true;
			int retval = gzbuffer(gzf, 128*1024L);	// bigger buffer for greater speed
			
			if (retval != -1)
			{
				retval = gzwrite(gzf, outcstr, (unsigned)outcstr_length);
				
				if (retval != 0)
				{
					retval = gzclose_w(gzf);
					
					if (retval == Z_OK)
						failed = false;
				}
			}
			
			if (failed)
			{
				if (!gEidosSuppressWarnings)
					p_interpreter.ExecutionOutputStream() << "#WARNING (Eidos_ExecuteFunction_writeTempFile): function writeTempFile() encountered zlib errors while writing to file at path " << file_path_cstr << "." << std::endl;
				result_SP = gStaticEidosValue_StringEmpty;
			}
			else
			{
				std::string file_path(file_path_cstr);
				result_SP = EidosValue_SP(new (gEidosValuePool->AllocateChunk()) EidosValue_String_singleton(file_path));
			}
		}
	}
	else
	{
		// no compression
		std::string file_path(file_path_cstr);
		std::ofstream file_stream(file_path.c_str(), std::ios_base::out);
		close(fd);	// opened by Eidos_mkstemps()
		
		if (!file_stream.is_open())
		{
			if (!gEidosSuppressWarnings)
				p_interpreter.ExecutionOutputStream() << "#WARNING (Eidos_ExecuteFunction_writeTempFile): function writeTempFile() could not write to file at path " << file_path << "." << std::endl;
			result_SP = gStaticEidosValue_StringEmpty;
		}
		else
		{
			if (contents_count == 1)
			{
				file_stream << contents_value->StringAtIndex(0, nullptr);	// no final newline in this case, so the user can precisely specify the file contents if desired
			}
			else
			{
				const std::vector<std::string> &string_vec = *contents_value->StringVector();
				
				for (int value_index = 0; value_index < contents_count; ++value_index)
				{
					file_stream << string_vec[value_index];
					
					// Add newlines after all lines but the last
					// BCH 27 January 2017: changed to add a newline after the last line, too, so appending new content to a file produces correct line breaks
					//if (value_index + 1 < contents_count)
					file_stream << std::endl;
				}
			}
			
			if (file_stream.bad())
			{
				if (!gEidosSuppressWarnings)
					p_interpreter.ExecutionOutputStream() << "#WARNING (Eidos_ExecuteFunction_writeTempFile): function writeTempFile() encountered stream errors while writing to file at path " << file_path << "." << std::endl;
				result_SP = gStaticEidosValue_StringEmpty;
			}
			else
			{
				result_SP = EidosValue_SP(new (gEidosValuePool->AllocateChunk()) EidosValue_String_singleton(file_path));
			}
		}
	}
	
	free(file_path_cstr);
	return result_SP;
}


// ************************************************************************************
//
//	color manipulation functions
//
#pragma mark -
#pragma mark Color manipulation functions
#pragma mark -


//	(string)cmColors(integer$ n)
EidosValue_SP Eidos_ExecuteFunction_cmColors(const EidosValue_SP *const p_arguments, __attribute__((unused)) int p_argument_count, __attribute__((unused)) EidosInterpreter &p_interpreter)
{
	EidosValue_SP result_SP(nullptr);
	
	EidosValue *n_value = p_arguments[0].get();
	int64_t n = n_value->IntAtIndex(0, nullptr);
	char hex_chars[8];
	
	if ((n < 0) || (n > 100000))
		EIDOS_TERMINATION << "ERROR (Eidos_ExecuteFunction_cmColors): cmColors() requires 0 <= n <= 100000." << EidosTerminate(nullptr);
	
	// Generate the color ramp.  Note that for even n, this generates somewhat different values than R does,
	// but I think that is a bug in their code; the space between the two central values is doubled.
	int color_count = (int)n;
	EidosValue_String_vector *string_result = (new (gEidosValuePool->AllocateChunk()) EidosValue_String_vector())->Reserve(color_count);
	result_SP = EidosValue_SP(string_result);
	
	for (int value_index = 0; value_index < color_count; ++value_index)
	{
		double fraction = (value_index ? value_index / (double)(color_count - 1) : 0.0);
		double red = (fraction >= 0.5) ? 1.0 : (fraction + 0.5);
		double green = (fraction <= 0.5) ? 1.0 : (1.5 - fraction);
		Eidos_GetColorString(red, green, 1.0, hex_chars);
		string_result->PushString(std::string(hex_chars));
	}
	
	return result_SP;
}

//	(float)color2rgb(string color)
EidosValue_SP Eidos_ExecuteFunction_color2rgb(const EidosValue_SP *const p_arguments, __attribute__((unused)) int p_argument_count, __attribute__((unused)) EidosInterpreter &p_interpreter)
{
	EidosValue_SP result_SP(nullptr);
	
	EidosValue *color_value = p_arguments[0].get();
	int color_count = color_value->Count();
	float r, g, b;
	
	if (color_count == 1)
	{
		Eidos_GetColorComponents(color_value->StringAtIndex(0, nullptr), &r, &g, &b);
		
		result_SP = EidosValue_SP(new (gEidosValuePool->AllocateChunk()) EidosValue_Float_vector{r, g, b});
	}
	else
	{
		EidosValue_Float_vector *float_result = (new (gEidosValuePool->AllocateChunk()) EidosValue_Float_vector())->resize_no_initialize(color_count * 3);
		result_SP = EidosValue_SP(float_result);
		
		for (int value_index = 0; value_index < color_count; ++value_index)
		{
			Eidos_GetColorComponents(color_value->StringAtIndex(value_index, nullptr), &r, &g, &b);
			float_result->set_float_no_check(r, value_index);
			float_result->set_float_no_check(g, value_index + color_count);
			float_result->set_float_no_check(b, value_index + color_count + color_count);
		}
		
		const int64_t dim_buf[2] = {color_count, 3};
		
		result_SP->SetDimensions(2, dim_buf);
	}
	
	return result_SP;
}

//	(string)heatColors(integer$ n)
EidosValue_SP Eidos_ExecuteFunction_heatColors(const EidosValue_SP *const p_arguments, __attribute__((unused)) int p_argument_count, __attribute__((unused)) EidosInterpreter &p_interpreter)
{
	EidosValue_SP result_SP(nullptr);
	
	EidosValue *n_value = p_arguments[0].get();
	int64_t n = n_value->IntAtIndex(0, nullptr);
	char hex_chars[8];
	
	if ((n < 0) || (n > 100000))
		EIDOS_TERMINATION << "ERROR (Eidos_ExecuteFunction_heatColors): heatColors() requires 0 <= n <= 100000." << EidosTerminate(nullptr);
	
	int color_count = (int)n;
	EidosValue_String_vector *string_result = (new (gEidosValuePool->AllocateChunk()) EidosValue_String_vector())->Reserve(color_count);
	result_SP = EidosValue_SP(string_result);
	
	int saturation_ramp_length = color_count / 4;
	int color_ramp_length = color_count - saturation_ramp_length;
	
	for (int value_index = 0; value_index < color_ramp_length; ++value_index)
	{
		double g = (value_index ? value_index / (double)(color_ramp_length - 1) : 0.0);
		Eidos_GetColorString(1.0, g, 0.0, hex_chars);
		string_result->PushString(std::string(hex_chars));
	}
	
	double end_saturation = 1.0 / (2.0 * saturation_ramp_length);
	double start_saturation = 1.0 - end_saturation;
	
	for (int value_index = 0; value_index < saturation_ramp_length; ++value_index)
	{
		double weight_end = (value_index ? value_index / (double)(saturation_ramp_length - 1) : 0.0);
		double weight_start = 1.0 - weight_end;
		double s = start_saturation * weight_start + end_saturation * weight_end;
		
		Eidos_GetColorString(1.0, 1.0, 1.0 - s, hex_chars);
		string_result->PushString(std::string(hex_chars));
	}
	
	return result_SP;
}

//	(float)hsv2rgb(float hsv)
EidosValue_SP Eidos_ExecuteFunction_hsv2rgb(const EidosValue_SP *const p_arguments, __attribute__((unused)) int p_argument_count, __attribute__((unused)) EidosInterpreter &p_interpreter)
{
	EidosValue_SP result_SP(nullptr);
	
	EidosValue *hsv_value = p_arguments[0].get();
	int hsv_count = hsv_value->Count();
	
	if (((hsv_value->DimensionCount() != 1) || (hsv_count != 3)) &&
		((hsv_value->DimensionCount() != 2) || (hsv_value->Dimensions()[1] != 3)))
		EIDOS_TERMINATION << "ERROR (Eidos_ExecuteFunction_hsv2rgb): in function hsv2rgb(), hsv must contain exactly three elements, or be a matrix with exactly three columns." << EidosTerminate(nullptr);
	
	int color_count = hsv_count / 3;
	EidosValue_Float_vector *float_result = (new (gEidosValuePool->AllocateChunk()) EidosValue_Float_vector())->resize_no_initialize(color_count * 3);
	result_SP = EidosValue_SP(float_result);
	
	for (int value_index = 0; value_index < color_count; ++value_index)
	{
		double h = hsv_value->FloatAtIndex(value_index, nullptr);
		double s = hsv_value->FloatAtIndex(value_index + color_count, nullptr);
		double v = hsv_value->FloatAtIndex(value_index + color_count + color_count, nullptr);
		double r, g, b;
		
		Eidos_HSV2RGB(h, s, v, &r, &g, &b);
		
		float_result->set_float_no_check(r, value_index);
		float_result->set_float_no_check(g, value_index + color_count);
		float_result->set_float_no_check(b, value_index + color_count + color_count);
	}
	
	float_result->CopyDimensionsFromValue(hsv_value);
	
	return result_SP;
}

//	(string)rainbow(integer$ n, [float$ s = 1], [float$ v = 1], [float$ start = 0], [Nf$ end = NULL], [logical$ ccw = T])
EidosValue_SP Eidos_ExecuteFunction_rainbow(const EidosValue_SP *const p_arguments, __attribute__((unused)) int p_argument_count, __attribute__((unused)) EidosInterpreter &p_interpreter)
{
	EidosValue_SP result_SP(nullptr);
	
	EidosValue *n_value = p_arguments[0].get();
	EidosValue *s_value = p_arguments[1].get();
	EidosValue *v_value = p_arguments[2].get();
	EidosValue *start_value = p_arguments[3].get();
	EidosValue *end_value = p_arguments[4].get();
	EidosValue *ccw_value = p_arguments[5].get();
	
	int64_t n = n_value->IntAtIndex(0, nullptr);
	
	if ((n < 0) || (n > 100000))
		EIDOS_TERMINATION << "ERROR (Eidos_ExecuteFunction_rainbow): rainbow() requires 0 <= n <= 100000." << EidosTerminate(nullptr);
	
	double s = s_value->FloatAtIndex(0, nullptr);
	
	if ((s < 0.0) || (s > 1.0))
		EIDOS_TERMINATION << "ERROR (Eidos_ExecuteFunction_rainbow): rainbow() requires HSV saturation s to be in the interval [0.0, 1.0]." << EidosTerminate(nullptr);
	
	double v = v_value->FloatAtIndex(0, nullptr);
	
	if ((v < 0.0) || (v > 1.0))
		EIDOS_TERMINATION << "ERROR (Eidos_ExecuteFunction_rainbow): rainbow() requires HSV value v to be in the interval [0.0, 1.0]." << EidosTerminate(nullptr);
	
	double start = start_value->FloatAtIndex(0, nullptr);
	
	if ((start < 0.0) || (start > 1.0))
		EIDOS_TERMINATION << "ERROR (Eidos_ExecuteFunction_rainbow): rainbow() requires HSV hue start to be in the interval [0.0, 1.0]." << EidosTerminate(nullptr);
	
	double end = (end_value->Type() == EidosValueType::kValueNULL) ? ((n-1) / (double)n) : end_value->FloatAtIndex(0, nullptr);
	
	if ((n > 0) && ((end < 0.0) || (end > 1.0)))
		EIDOS_TERMINATION << "ERROR (Eidos_ExecuteFunction_rainbow): rainbow() requires HSV hue end to be in the interval [0.0, 1.0], or NULL." << EidosTerminate(nullptr);
	
	if ((n > 1) && (start == end))
		EIDOS_TERMINATION << "ERROR (Eidos_ExecuteFunction_rainbow): rainbow() requires start != end." << EidosTerminate(nullptr);
	
	eidos_logical_t ccw = ccw_value->LogicalAtIndex(0, nullptr);
	
	if (ccw && (end < start))
		end += 1.0;
	else if (!ccw && (end > start))
		start += 1.0;
	
	char hex_chars[8];
	int color_count = (int)n;
	EidosValue_String_vector *string_result = (new (gEidosValuePool->AllocateChunk()) EidosValue_String_vector())->Reserve(color_count);
	result_SP = EidosValue_SP(string_result);
	double r, g, b;
	
	for (int value_index = 0; value_index < color_count; ++value_index)
	{
		double w = (value_index ? value_index / (double)(color_count - 1) : 0.0);
		double h = start + (end - start) * w;
		
		if (h >= 1.0)
			h -= 1.0;
		
		Eidos_HSV2RGB(h, s, v, &r, &g, &b);
		Eidos_GetColorString(r, g, b, hex_chars);
		string_result->PushString(std::string(hex_chars));
	}
	
	return result_SP;
}

//	(string)rgb2color(float rgb)
EidosValue_SP Eidos_ExecuteFunction_rgb2color(const EidosValue_SP *const p_arguments, __attribute__((unused)) int p_argument_count, __attribute__((unused)) EidosInterpreter &p_interpreter)
{
	EidosValue_SP result_SP(nullptr);
	
	EidosValue *rgb_value = p_arguments[0].get();
	int rgb_count = rgb_value->Count();
	char hex_chars[8];
	
	if (((rgb_value->DimensionCount() != 1) || (rgb_count != 3)) &&
		((rgb_value->DimensionCount() != 2) || (rgb_value->Dimensions()[1] != 3)))
		EIDOS_TERMINATION << "ERROR (Eidos_ExecuteFunction_rgb2color): in function rgb2color(), rgb must contain exactly three elements, or be a matrix with exactly three columns." << EidosTerminate(nullptr);
	
	if ((rgb_value->DimensionCount() == 1) && (rgb_count == 3))
	{
		double r = rgb_value->FloatAtIndex(0, nullptr);
		double g = rgb_value->FloatAtIndex(1, nullptr);
		double b = rgb_value->FloatAtIndex(2, nullptr);
		
		if (std::isnan(r) || std::isnan(g) || std::isnan(b))
			EIDOS_TERMINATION << "ERROR (Eidos_ExecuteFunction_rgb2color): color component with value NAN is not legal." << EidosTerminate();
		
		Eidos_GetColorString(r, g, b, hex_chars);
		
		result_SP = EidosValue_SP(new (gEidosValuePool->AllocateChunk()) EidosValue_String_singleton(std::string(hex_chars)));
	}
	else
	{
		int color_count = rgb_count / 3;
		EidosValue_String_vector *string_result = (new (gEidosValuePool->AllocateChunk()) EidosValue_String_vector())->Reserve(color_count);
		result_SP = EidosValue_SP(string_result);
		
		for (int value_index = 0; value_index < color_count; ++value_index)
		{
			double r = rgb_value->FloatAtIndex(value_index, nullptr);
			double g = rgb_value->FloatAtIndex(value_index + color_count, nullptr);
			double b = rgb_value->FloatAtIndex(value_index + color_count + color_count, nullptr);
			
			if (std::isnan(r) || std::isnan(g) || std::isnan(b))
				EIDOS_TERMINATION << "ERROR (Eidos_ExecuteFunction_rgb2color): color component with value NAN is not legal." << EidosTerminate();
			
			Eidos_GetColorString(r, g, b, hex_chars);
			
			string_result->PushString(std::string(hex_chars));
		}
	}
	
	return result_SP;
}

//	(float)rgb2hsv(float rgb)
EidosValue_SP Eidos_ExecuteFunction_rgb2hsv(const EidosValue_SP *const p_arguments, __attribute__((unused)) int p_argument_count, __attribute__((unused)) EidosInterpreter &p_interpreter)
{
	EidosValue_SP result_SP(nullptr);
	
	EidosValue *rgb_value = p_arguments[0].get();
	int rgb_count = rgb_value->Count();
	
	if (((rgb_value->DimensionCount() != 1) || (rgb_count != 3)) &&
		((rgb_value->DimensionCount() != 2) || (rgb_value->Dimensions()[1] != 3)))
		EIDOS_TERMINATION << "ERROR (Eidos_ExecuteFunction_rgb2hsv): in function rgb2hsv(), rgb must contain exactly three elements, or be a matrix with exactly three columns." << EidosTerminate(nullptr);
	
	int color_count = rgb_count / 3;
	EidosValue_Float_vector *float_result = (new (gEidosValuePool->AllocateChunk()) EidosValue_Float_vector())->resize_no_initialize(color_count * 3);
	result_SP = EidosValue_SP(float_result);
	
	for (int value_index = 0; value_index < color_count; ++value_index)
	{
		double r = rgb_value->FloatAtIndex(value_index, nullptr);
		double g = rgb_value->FloatAtIndex(value_index + color_count, nullptr);
		double b = rgb_value->FloatAtIndex(value_index + color_count + color_count, nullptr);
		double h, s, v;
		
		Eidos_RGB2HSV(r, g, b, &h, &s, &v);
		
		float_result->set_float_no_check(h, value_index);
		float_result->set_float_no_check(s, value_index + color_count);
		float_result->set_float_no_check(v, value_index + color_count + color_count);
	}
	
	float_result->CopyDimensionsFromValue(rgb_value);
	
	return result_SP;
}

//	(string)terrainColors(integer$ n)
EidosValue_SP Eidos_ExecuteFunction_terrainColors(const EidosValue_SP *const p_arguments, __attribute__((unused)) int p_argument_count, __attribute__((unused)) EidosInterpreter &p_interpreter)
{
	EidosValue_SP result_SP(nullptr);
	
	EidosValue *n_value = p_arguments[0].get();
	int64_t n = n_value->IntAtIndex(0, nullptr);
	char hex_chars[8];
	
	if ((n < 0) || (n > 100000))
		EIDOS_TERMINATION << "ERROR (Eidos_ExecuteFunction_terrainColors): terrainColors() requires 0 <= n <= 100000." << EidosTerminate(nullptr);
	
	int color_count = (int)n;
	EidosValue_String_vector *string_result = (new (gEidosValuePool->AllocateChunk()) EidosValue_String_vector())->Reserve(color_count);
	result_SP = EidosValue_SP(string_result);
	
	int ramp1_length = color_count / 2;
	int ramp2_length = (color_count - ramp1_length) + 1;	// first value is omitted
	double r, g, b;
	
	for (int value_index = 0; value_index < ramp1_length; ++value_index)
	{
		double w = (value_index ? value_index / (double)(ramp1_length - 1) : 0.0);
		double h = 4/12.0 + (2/12.0 - 4/12.0) * w;
		double s = 1.0 + (1.0 - 1.0) * w;
		double v = 0.65 + (0.9 - 0.65) * w;
		
		Eidos_HSV2RGB(h, s, v, &r, &g, &b);
		Eidos_GetColorString(r, g, b, hex_chars);
		string_result->PushString(std::string(hex_chars));
	}
	
	for (int value_index = 1; value_index < ramp2_length; ++value_index)
	{
		double w = (value_index ? value_index / (double)(ramp2_length - 1) : 0.0);
		double h = 2/12.0 + (0/12.0 - 2/12.0) * w;
		double s = 1.0 + (0.0 - 1.0) * w;
		double v = 0.9 + (0.95 - 0.9) * w;
		
		Eidos_HSV2RGB(h, s, v, &r, &g, &b);
		Eidos_GetColorString(r, g, b, hex_chars);
		string_result->PushString(std::string(hex_chars));
	}
	
	return result_SP;
}

// ************************************************************************************
//
//	miscellaneous functions
//
#pragma mark -
#pragma mark Miscellaneous functions
#pragma mark -


//	(void)beep([Ns$ soundName = NULL])
EidosValue_SP Eidos_ExecuteFunction_beep(const EidosValue_SP *const p_arguments, __attribute__((unused)) int p_argument_count, EidosInterpreter &p_interpreter)
{
	// Note that this function ignores matrix/array attributes, and always returns a vector, by design
	
	EidosValue *soundName_value = p_arguments[0].get();
	std::string name_string = ((soundName_value->Type() == EidosValueType::kValueString) ? soundName_value->StringAtIndex(0, nullptr) : gEidosStr_empty_string);
	
	std::string beep_error = Eidos_Beep(name_string);
	
	if (beep_error.length())
	{
		if (!gEidosSuppressWarnings)
		{
			std::ostream &output_stream = p_interpreter.ExecutionOutputStream();
		
			output_stream << beep_error << std::endl;
		}
	}
	
	return gStaticEidosValueVOID;
}

//	(void)citation(void)
EidosValue_SP Eidos_ExecuteFunction_citation(__attribute__((unused)) const EidosValue_SP *const p_arguments, __attribute__((unused)) int p_argument_count, EidosInterpreter &p_interpreter)
{
	// Note that this function ignores matrix/array attributes, and always returns a vector, by design
	
	std::ostream &output_stream = p_interpreter.ExecutionOutputStream();
	
	output_stream << "To cite Eidos in publications please use:" << std::endl << std::endl;
	output_stream << "Haller, B.C. (2016). Eidos: A Simple Scripting Language." << std::endl;
	output_stream << "URL: http://benhaller.com/slim/Eidos_Manual.pdf" << std::endl << std::endl;
	
	if (gEidosContextCitation.length())
	{
		output_stream << "---------------------------------------------------------" << std::endl << std::endl;
		output_stream << gEidosContextCitation << std::endl;
	}
	
	return gStaticEidosValueVOID;
}

//	(float$)clock([string$ type = "cpu"])
static std::chrono::steady_clock::time_point timebase = std::chrono::steady_clock::now();	// start at launch

EidosValue_SP Eidos_ExecuteFunction_clock(__attribute__((unused)) const EidosValue_SP *const p_arguments, __attribute__((unused)) int p_argument_count, __attribute__((unused)) EidosInterpreter &p_interpreter)
{
	// Note that this function ignores matrix/array attributes, and always returns a vector, by design
	
	std::string type_name = p_arguments[0]->StringAtIndex(0, nullptr);
	
	if (type_name == "cpu")
	{
		// elapsed CPU time; this is across all cores, so it can be larger than the elapsed wall clock time!
		std::clock_t cpu_time = std::clock();
		double cpu_time_d = static_cast<double>(cpu_time) / CLOCKS_PER_SEC;
		
		return EidosValue_SP(new (gEidosValuePool->AllocateChunk()) EidosValue_Float_singleton(cpu_time_d));
	}
	else if (type_name == "mono")
	{
		// monotonic clock time; this is best for measured user-perceived elapsed times
		std::chrono::steady_clock::time_point ts = std::chrono::steady_clock::now();
		std::chrono::steady_clock::duration clock_duration = ts - timebase;
		double seconds = std::chrono::duration<double>(clock_duration).count();
		
		return EidosValue_SP(new (gEidosValuePool->AllocateChunk()) EidosValue_Float_singleton(seconds));
	}
	else
	{
		EIDOS_TERMINATION << "ERROR (Eidos_ExecuteFunction_clock): unrecognized clock type " << type_name << " in function clock()." << EidosTerminate(nullptr);
	}
}

//	(string$)date(void)
EidosValue_SP Eidos_ExecuteFunction_date(__attribute__((unused)) const EidosValue_SP *const p_arguments, __attribute__((unused)) int p_argument_count, __attribute__((unused)) EidosInterpreter &p_interpreter)
{
	// Note that this function ignores matrix/array attributes, and always returns a vector, by design
	
	EidosValue_SP result_SP(nullptr);
	
	time_t rawtime;
	struct tm timeinfo;
	char buffer[25];	// should never be more than 10, in fact, plus a null
	
	time(&rawtime);
	localtime_r(&rawtime, &timeinfo);
	strftime(buffer, 25, "%d-%m-%Y", &timeinfo);
	
	result_SP = EidosValue_SP(new (gEidosValuePool->AllocateChunk()) EidosValue_String_singleton(std::string(buffer)));
	
	return result_SP;
}

//	(void)defineConstant(string$ symbol, + x)
EidosValue_SP Eidos_ExecuteFunction_defineConstant(const EidosValue_SP *const p_arguments, __attribute__((unused)) int p_argument_count, EidosInterpreter &p_interpreter)
{
	// Note that this function ignores matrix/array attributes, and always returns a vector, by design
	
	std::string symbol_name = p_arguments[0]->StringAtIndex(0, nullptr);
	const EidosValue_SP x_value_sp = p_arguments[1];
	EidosGlobalStringID symbol_id = Eidos_GlobalStringIDForString(symbol_name);
	EidosSymbolTable &symbols = p_interpreter.SymbolTable();
	
	symbols.DefineConstantForSymbol(symbol_id, x_value_sp);
	
	return gStaticEidosValueVOID;
}

//	(*)doCall(string$ functionName, ...)
EidosValue_SP Eidos_ExecuteFunction_doCall(const EidosValue_SP *const p_arguments, int p_argument_count, EidosInterpreter &p_interpreter)
{
	// Note that this function ignores matrix/array attributes, and always returns a vector, by design
	
	EidosValue_SP result_SP(nullptr);
	
	std::string function_name = p_arguments[0]->StringAtIndex(0, nullptr);
	const EidosValue_SP *const arguments = p_arguments + 1;
	int argument_count = p_argument_count - 1;
	
	// Look up the signature for this function dynamically
	EidosFunctionMap &function_map = p_interpreter.FunctionMap();
	auto signature_iter = function_map.find(function_name);
	
	if (signature_iter == function_map.end())
		EIDOS_TERMINATION << "ERROR (Eidos_ExecuteFunction_doCall): unrecognized function name " << function_name << " in function doCall()." << EidosTerminate(nullptr);
	
	const EidosFunctionSignature *function_signature = signature_iter->second.get();
	
	// Check the function's arguments
	function_signature->CheckArguments(arguments, argument_count);
	
	// BEWARE!  Since the function called here could be a function, like executeLambda() or apply() or sapply(),
	// that causes re-entrancy into the Eidos engine, this call is rather dangerous.  See the comments on those
	// functions for further details.
	if (function_signature->internal_function_)
		result_SP = function_signature->internal_function_(arguments, argument_count, p_interpreter);
	else if (!function_signature->delegate_name_.empty())
	{
		EidosContext *context = p_interpreter.Context();
		
		if (context)
			result_SP = context->ContextDefinedFunctionDispatch(function_name, arguments, argument_count, p_interpreter);
		else
			EIDOS_TERMINATION << "ERROR (Eidos_ExecuteFunction_doCall): (internal error) function " << function_name << " is defined by the Context, but the Context is not defined." << EidosTerminate(nullptr);
	}
	else if (function_signature->body_script_)
	{
		result_SP = p_interpreter.DispatchUserDefinedFunction(*function_signature, arguments, argument_count);
	}
	else
		EIDOS_TERMINATION << "ERROR (Eidos_ExecuteFunction_doCall): (internal error) unbound function " << function_name << "." << EidosTerminate(nullptr);
	
	// Check the return value against the signature
	function_signature->CheckReturn(*result_SP);
	
	return result_SP;
}

// This is an internal utility method that implements executeLambda() and _executeLambda_OUTER().
// The purpose of the p_execute_in_outer_scope flag is specifically for the source() function.  Since
// source() is a user-defined function, it executes in a new scope with its own variables table.
// However, we don't want that; we want it to execute the source file in the caller's scope.  So it
// uses a special internal version of executeLambda(), named _executeLambda_OUTER(), that achieves
// that by passing true here for p_execute_in_outer_scope.  Yes, this is a hack; an end-user could
// not implement source() themselves as a user-defined function without using private API.  That's
// OK, though; many Eidos built-in functions could not be implemented in Eidos themselves.
EidosValue_SP Eidos_ExecuteLambdaInternal(const EidosValue_SP *const p_arguments, EidosInterpreter &p_interpreter, bool p_execute_in_outer_scope)
{
	EidosValue_SP result_SP(nullptr);
	
	EidosValue *lambdaSource_value = p_arguments[0].get();
	EidosValue_String_singleton *lambdaSource_value_singleton = dynamic_cast<EidosValue_String_singleton *>(p_arguments[0].get());
	EidosScript *script = (lambdaSource_value_singleton ? lambdaSource_value_singleton->CachedScript() : nullptr);
	
	// Errors in lambdas should be reported for the lambda script, not for the calling script,
	// if possible.  In the GUI this does not work well, however; there, errors should be
	// reported as occurring in the call to executeLambda().  Here we save off the current
	// error context and set up the error context for reporting errors inside the lambda,
	// in case that is possible; see how exceptions are handled below.
	int error_start_save = gEidosCharacterStartOfError;
	int error_end_save = gEidosCharacterEndOfError;
	int error_start_save_UTF16 = gEidosCharacterStartOfErrorUTF16;
	int error_end_save_UTF16 = gEidosCharacterEndOfErrorUTF16;
	EidosScript *current_script_save = gEidosCurrentScript;
	bool executing_runtime_script_save = gEidosExecutingRuntimeScript;
	
	// We try to do tokenization and parsing once per script, by caching the script inside the EidosValue_String_singleton instance
	if (!script)
	{
		script = new EidosScript(lambdaSource_value->StringAtIndex(0, nullptr));
		
		gEidosCharacterStartOfError = -1;
		gEidosCharacterEndOfError = -1;
		gEidosCharacterStartOfErrorUTF16 = -1;
		gEidosCharacterEndOfErrorUTF16 = -1;
		gEidosCurrentScript = script;
		gEidosExecutingRuntimeScript = true;
		
		try
		{
			script->Tokenize();
			script->ParseInterpreterBlockToAST(true);
			
			// Note that true is passed to ParseInterpreterBlockToAST(), indicating that the script is to parse the code for the lambda
			// as if it were a top-level interpreter block, allowing functions to be defined.  We don't actually know, here, whether we
			// have been called at the top level or not, but we allow function definitions regardless.  Eidos doesn't disallow function
			// definitions inside blocks for any particularly strong reason; the reason is mostly just that such declarations look like
			// they should be scoped, because in most languages they are.  Since in Eidos they wouldn't be (no scope), we disallow them
			// to prevent confusion.  But when a function is declared inside executeLambda(), the user is presumably advanced and knows
			// what they're doing; there's no need to get in their way.  Sometimes it might be convenient to declare a function in this
			// way, particularly inside a file executed by source(); so let's  let the user do that, rather than bending over backwards
			// to prevent it (which is actually difficult, if you want to allow it when executeLambda() is called at the top level).
		}
		catch (...)
		{
			if (gEidosTerminateThrows)
			{
				gEidosCharacterStartOfError = error_start_save;
				gEidosCharacterEndOfError = error_end_save;
				gEidosCharacterStartOfErrorUTF16 = error_start_save_UTF16;
				gEidosCharacterEndOfErrorUTF16 = error_end_save_UTF16;
				gEidosCurrentScript = current_script_save;
				gEidosExecutingRuntimeScript = executing_runtime_script_save;
			}
			
			delete script;
			
			throw;
		}
		
		if (lambdaSource_value_singleton)
			lambdaSource_value_singleton->SetCachedScript(script);
	}
	
	// Execute inside try/catch so we can handle errors well
	EidosValue *timed_value = p_arguments[1].get();
	EidosValueType timed_value_type = timed_value->Type();
	bool timed = false;
	int timer_type = 0;		// cpu by default, for legacy reasons
	
	if (timed_value_type == EidosValueType::kValueLogical)
	{
		if (timed_value->LogicalAtIndex(0, nullptr))
			timed = true;
	}
	else if (timed_value_type == EidosValueType::kValueString)
	{
		std::string timed_string = timed_value->StringAtIndex(0, nullptr);
		
		if (timed_string == "cpu")
		{
			timed = true;
			timer_type = 0;		// cpu timer
		}
		else if (timed_string == "mono")
		{
			timed = true;
			timer_type = 1;		// monotonic timer
		}
		else
		{
			EIDOS_TERMINATION << "ERROR (Eidos_ExecuteLambdaInternal): unrecognized clock type " << timed_string << " in function executeLambda()." << EidosTerminate(nullptr);
		}
	}
	
	std::clock_t begin_clock = 0, end_clock = 0;
	std::chrono::steady_clock::time_point begin_ts, end_ts;
	
	gEidosCharacterStartOfError = -1;
	gEidosCharacterEndOfError = -1;
	gEidosCharacterStartOfErrorUTF16 = -1;
	gEidosCharacterEndOfErrorUTF16 = -1;
	gEidosCurrentScript = script;
	gEidosExecutingRuntimeScript = true;
	
	try
	{
		EidosSymbolTable *symbols = &p_interpreter.SymbolTable();									// use our own symbol table
		
		if (p_execute_in_outer_scope)
			symbols = symbols->ParentSymbolTable();
		
		EidosInterpreter interpreter(*script, *symbols, p_interpreter.FunctionMap(), p_interpreter.Context());
		
		if (timed)
		{
			if (timer_type == 0)
				begin_clock = std::clock();
			else
				begin_ts = std::chrono::steady_clock::now();
		}
		
		// Get the result.  BEWARE!  This calls causes re-entry into the Eidos interpreter, which is not usually
		// possible since Eidos does not support multithreaded usage.  This is therefore a key failure point for
		// bugs that would otherwise not manifest.
		result_SP = interpreter.EvaluateInterpreterBlock(false, true);		// do not print output, return the last statement value
		
		if (timed)
		{
			if (timer_type == 0)
				end_clock = std::clock();
			else
				end_ts = std::chrono::steady_clock::now();
		}
		
		// Assimilate output
		interpreter.FlushExecutionOutputToStream(p_interpreter.ExecutionOutputStream());
	}
	catch (...)
	{
		// If exceptions throw, then we want to set up the error information to highlight the
		// executeLambda() that failed, since we can't highlight the actual error.  (If exceptions
		// don't throw, this catch block will never be hit; exit() will already have been called
		// and the error will have been reported from the context of the lambda script string.)
		if (gEidosTerminateThrows)
		{
			gEidosCharacterStartOfError = error_start_save;
			gEidosCharacterEndOfError = error_end_save;
			gEidosCharacterStartOfErrorUTF16 = error_start_save_UTF16;
			gEidosCharacterEndOfErrorUTF16 = error_end_save_UTF16;
			gEidosCurrentScript = current_script_save;
			gEidosExecutingRuntimeScript = executing_runtime_script_save;
		}
		
		if (!lambdaSource_value_singleton)
			delete script;
		
		throw;
	}
	
	// Restore the normal error context in the event that no exception occurring within the lambda
	gEidosCharacterStartOfError = error_start_save;
	gEidosCharacterEndOfError = error_end_save;
	gEidosCharacterStartOfErrorUTF16 = error_start_save_UTF16;
	gEidosCharacterEndOfErrorUTF16 = error_end_save_UTF16;
	gEidosCurrentScript = current_script_save;
	gEidosExecutingRuntimeScript = executing_runtime_script_save;
	
	if (timed)
	{
		double time_spent;
		
		if (timer_type == 0)
			time_spent = static_cast<double>(end_clock - begin_clock) / CLOCKS_PER_SEC;
		else
			time_spent = std::chrono::duration<double>(end_ts - begin_ts).count();
		
		p_interpreter.ExecutionOutputStream() << "// ********** executeLambda() elapsed time: " << time_spent << std::endl;
	}
	
	if (!lambdaSource_value_singleton)
		delete script;
	
	return result_SP;
}

//	(*)executeLambda(string$ lambdaSource, [ls$ timed = F])
EidosValue_SP Eidos_ExecuteFunction_executeLambda(const EidosValue_SP *const p_arguments, __attribute__((unused)) int p_argument_count, EidosInterpreter &p_interpreter)
{
	// Note that this function ignores matrix/array attributes, and always returns a vector, by design
	
	return Eidos_ExecuteLambdaInternal(p_arguments, p_interpreter, false);
}

//	(*)_executeLambda_OUTER(string$ lambdaSource, [ls$ timed = F])
EidosValue_SP Eidos_ExecuteFunction__executeLambda_OUTER(const EidosValue_SP *const p_arguments, __attribute__((unused)) int p_argument_count, EidosInterpreter &p_interpreter)
{
	// Note that this function ignores matrix/array attributes, and always returns a vector, by design
	
	return Eidos_ExecuteLambdaInternal(p_arguments, p_interpreter, true);	// see Eidos_ExecuteLambdaInternal() for comments on the true flag
}

//	(logical)exists(string symbol)
EidosValue_SP Eidos_ExecuteFunction_exists(const EidosValue_SP *const p_arguments, __attribute__((unused)) int p_argument_count, EidosInterpreter &p_interpreter)
{
	EidosValue_SP result_SP(nullptr);
	
	EidosSymbolTable &symbols = p_interpreter.SymbolTable();
	EidosValue *symbol_value = p_arguments[0].get();
	int symbol_count = symbol_value->Count();
	
	if ((symbol_count == 1) && (symbol_value->DimensionCount() == 1))
	{
		// Use the global constants, but only if we do not have to impose a dimensionality upon the value below
		EidosGlobalStringID symbol_id = Eidos_GlobalStringIDForString(symbol_value->StringAtIndex(0, nullptr));
		
		result_SP = (symbols.ContainsSymbol(symbol_id) ? gStaticEidosValue_LogicalT : gStaticEidosValue_LogicalF);
	}
	else
	{
		EidosValue_Logical *logical_result = (new (gEidosValuePool->AllocateChunk()) EidosValue_Logical())->resize_no_initialize(symbol_count);
		result_SP = EidosValue_SP(logical_result);
		
		for (int value_index = 0; value_index < symbol_count; ++value_index)
		{
			EidosGlobalStringID symbol_id = Eidos_GlobalStringIDForString(symbol_value->StringAtIndex(value_index, nullptr));
			
			logical_result->set_logical_no_check(symbols.ContainsSymbol(symbol_id), value_index);
		}
		
		result_SP->CopyDimensionsFromValue(symbol_value);
	}
	
	return result_SP;
}

//	(void)functionSignature([Ns$ functionName = NULL])
EidosValue_SP Eidos_ExecuteFunction_functionSignature(const EidosValue_SP *const p_arguments, __attribute__((unused)) int p_argument_count, EidosInterpreter &p_interpreter)
{
	// Note that this function ignores matrix/array attributes, and always returns a vector, by design
	
	EidosValue *functionName_value = p_arguments[0].get();
	std::ostream &output_stream = p_interpreter.ExecutionOutputStream();
	bool function_name_specified = (functionName_value->Type() == EidosValueType::kValueString);
	std::string match_string = (function_name_specified ? functionName_value->StringAtIndex(0, nullptr) : gEidosStr_empty_string);
	bool signature_found = false;
	
	// function_map_ is already alphabetized since maps keep sorted order
	EidosFunctionMap &function_map = p_interpreter.FunctionMap();
	
	for (auto functionPairIter = function_map.begin(); functionPairIter != function_map.end(); ++functionPairIter)
	{
		const EidosFunctionSignature *iter_signature = functionPairIter->second.get();
		
		if (function_name_specified && (iter_signature->call_name_.compare(match_string) != 0))
			continue;
		
		if (!function_name_specified && (iter_signature->call_name_.substr(0, 1).compare("_") == 0))
			continue;	// skip internal functions that start with an underscore, unless specifically requested
		
		output_stream << *iter_signature;
		
		if (iter_signature->body_script_ && iter_signature->user_defined_)
		{
			output_stream << " <user-defined>";
		}
		
		output_stream << std::endl;
		
		signature_found = true;
	}
	
	if (function_name_specified && !signature_found)
		output_stream << "No function signature found for \"" << match_string << "\"." << std::endl;
	
	return gStaticEidosValueVOID;
}

//	(integer$)getSeed(void)
EidosValue_SP Eidos_ExecuteFunction_getSeed(__attribute__((unused)) const EidosValue_SP *const p_arguments, __attribute__((unused)) int p_argument_count, __attribute__((unused)) EidosInterpreter &p_interpreter)
{
	// Note that this function ignores matrix/array attributes, and always returns a vector, by design
	
	EidosValue_SP result_SP(nullptr);
	
	result_SP = EidosValue_SP(new (gEidosValuePool->AllocateChunk()) EidosValue_Int_singleton(gEidos_RNG.rng_last_seed_));
	
	return result_SP;
}

//	(void)license(void)
EidosValue_SP Eidos_ExecuteFunction_license(__attribute__((unused)) const EidosValue_SP *const p_arguments, __attribute__((unused)) int p_argument_count, EidosInterpreter &p_interpreter)
{
	// Note that this function ignores matrix/array attributes, and always returns a vector, by design
	
	std::ostream &output_stream = p_interpreter.ExecutionOutputStream();
	
	output_stream << "Eidos is free software: you can redistribute it and/or" << std::endl;
	output_stream << "modify it under the terms of the GNU General Public" << std::endl;
	output_stream << "License as published by the Free Software Foundation," << std::endl;
	output_stream << "either version 3 of the License, or (at your option)" << std::endl;
	output_stream << "any later version." << std::endl << std::endl;
	
	output_stream << "Eidos is distributed in the hope that it will be" << std::endl;
	output_stream << "useful, but WITHOUT ANY WARRANTY; without even the" << std::endl;
	output_stream << "implied warranty of MERCHANTABILITY or FITNESS FOR" << std::endl;
	output_stream << "A PARTICULAR PURPOSE.  See the GNU General Public" << std::endl;
	output_stream << "License for more details." << std::endl << std::endl;
	
	output_stream << "You should have received a copy of the GNU General" << std::endl;
	output_stream << "Public License along with Eidos.  If not, see" << std::endl;
	output_stream << "<http://www.gnu.org/licenses/>." << std::endl << std::endl;
	
	if (gEidosContextLicense.length())
	{
		output_stream << "---------------------------------------------------------" << std::endl << std::endl;
		output_stream << gEidosContextLicense << std::endl;
	}
	
	return gStaticEidosValueVOID;
}

//	(void)ls(void)
EidosValue_SP Eidos_ExecuteFunction_ls(__attribute__((unused)) const EidosValue_SP *const p_arguments, __attribute__((unused)) int p_argument_count, EidosInterpreter &p_interpreter)
{
	// Note that this function ignores matrix/array attributes, and always returns a vector, by design
	
	p_interpreter.ExecutionOutputStream() << p_interpreter.SymbolTable();
	
	return gStaticEidosValueVOID;
}

//	(void)rm([Ns variableNames = NULL], [logical$ removeConstants = F])
EidosValue_SP Eidos_ExecuteFunction_rm(const EidosValue_SP *const p_arguments, __attribute__((unused)) int p_argument_count, EidosInterpreter &p_interpreter)
{
	// Note that this function ignores matrix/array attributes, and always returns a vector, by design
	
	EidosValue *variableNames_value = p_arguments[0].get();
	bool removeConstants = p_arguments[1]->LogicalAtIndex(0, nullptr);
	std::vector<std::string> symbols_to_remove;
	
	EidosSymbolTable &symbols = p_interpreter.SymbolTable();
	
	if (variableNames_value->Type() == EidosValueType::kValueNULL)
		symbols_to_remove = symbols.ReadWriteSymbols();
	else
	{
		int variableNames_count = variableNames_value->Count();
		
		for (int value_index = 0; value_index < variableNames_count; ++value_index)
			symbols_to_remove.emplace_back(variableNames_value->StringAtIndex(value_index, nullptr));
	}
	
	if (removeConstants)
		for (std::string &symbol : symbols_to_remove)
			symbols.RemoveConstantForSymbol(Eidos_GlobalStringIDForString(symbol));
	else
		for (std::string &symbol : symbols_to_remove)
			symbols.RemoveValueForSymbol(Eidos_GlobalStringIDForString(symbol));
	
	return gStaticEidosValueVOID;
}

//	(*)sapply(* x, string$ lambdaSource, [string$ simplify = "vector"])
EidosValue_SP Eidos_ExecuteFunction_sapply(const EidosValue_SP *const p_arguments, __attribute__((unused)) int p_argument_count, EidosInterpreter &p_interpreter)
{
	EidosValue_SP result_SP(nullptr);
	
	EidosValue *x_value = p_arguments[0].get();
	int x_count = x_value->Count();
	
	// an empty x argument yields invisible NULL; this short-circuit is new but the behavior is the same as it was before,
	// except that we skip all the script tokenizing/parsing and so forth...
	if (x_count == 0)
		return gStaticEidosValueNULLInvisible;
	
	// Determine the simplification mode requested
	EidosValue *simplify_value = p_arguments[2].get();
	const std::string &simplify_string = simplify_value->StringAtIndex(0, nullptr);
	int simplify;
	
	if (simplify_string == "vector")		simplify = 0;
	else if (simplify_string == "matrix")	simplify = 1;
	else if (simplify_string == "match")	simplify = 2;
	else
		EIDOS_TERMINATION << "ERROR (Eidos_ExecuteFunction_sapply): unrecognized simplify option \"" << simplify_string << "\" in function sapply()." << EidosTerminate(nullptr);
	
	// Get the lambda string and cache its script
	EidosValue *lambda_value = p_arguments[1].get();
	EidosValue_String_singleton *lambda_value_singleton = dynamic_cast<EidosValue_String_singleton *>(p_arguments[1].get());
	EidosScript *script = (lambda_value_singleton ? lambda_value_singleton->CachedScript() : nullptr);
	
	// Errors in lambdas should be reported for the lambda script, not for the calling script,
	// if possible.  In the GUI this does not work well, however; there, errors should be
	// reported as occurring in the call to sapply().  Here we save off the current
	// error context and set up the error context for reporting errors inside the lambda,
	// in case that is possible; see how exceptions are handled below.
	int error_start_save = gEidosCharacterStartOfError;
	int error_end_save = gEidosCharacterEndOfError;
	int error_start_save_UTF16 = gEidosCharacterStartOfErrorUTF16;
	int error_end_save_UTF16 = gEidosCharacterEndOfErrorUTF16;
	EidosScript *current_script_save = gEidosCurrentScript;
	bool executing_runtime_script_save = gEidosExecutingRuntimeScript;
	
	// We try to do tokenization and parsing once per script, by caching the script inside the EidosValue_String_singleton instance
	if (!script)
	{
		script = new EidosScript(lambda_value->StringAtIndex(0, nullptr));
		
		gEidosCharacterStartOfError = -1;
		gEidosCharacterEndOfError = -1;
		gEidosCharacterStartOfErrorUTF16 = -1;
		gEidosCharacterEndOfErrorUTF16 = -1;
		gEidosCurrentScript = script;
		gEidosExecutingRuntimeScript = true;
		
		try
		{
			script->Tokenize();
			script->ParseInterpreterBlockToAST(false);
		}
		catch (...)
		{
			if (gEidosTerminateThrows)
			{
				gEidosCharacterStartOfError = error_start_save;
				gEidosCharacterEndOfError = error_end_save;
				gEidosCharacterStartOfErrorUTF16 = error_start_save_UTF16;
				gEidosCharacterEndOfErrorUTF16 = error_end_save_UTF16;
				gEidosCurrentScript = current_script_save;
				gEidosExecutingRuntimeScript = executing_runtime_script_save;
			}
			
			delete script;
			
			throw;
		}
		
		if (lambda_value_singleton)
			lambda_value_singleton->SetCachedScript(script);
	}
	
	// Execute inside try/catch so we can handle errors well
	std::vector<EidosValue_SP> results;
	
	gEidosCharacterStartOfError = -1;
	gEidosCharacterEndOfError = -1;
	gEidosCharacterStartOfErrorUTF16 = -1;
	gEidosCharacterEndOfErrorUTF16 = -1;
	gEidosCurrentScript = script;
	gEidosExecutingRuntimeScript = true;
	
	try
	{
		EidosSymbolTable &symbols = p_interpreter.SymbolTable();									// use our own symbol table
		EidosFunctionMap &function_map = p_interpreter.FunctionMap();								// use our own function map
		EidosInterpreter interpreter(*script, symbols, function_map, p_interpreter.Context());
		bool null_included = false;				// has a NULL been seen among the return values
		bool consistent_return_length = true;	// consistent except for any NULLs returned
		int return_length = -1;					// what the consistent length is
		
		for (int value_index = 0; value_index < x_count; ++value_index)
		{
			EidosValue_SP apply_value = x_value->GetValueAtIndex(value_index, nullptr);
			
			// Set the iterator variable "applyValue" to the value
			symbols.SetValueForSymbolNoCopy(gEidosID_applyValue, std::move(apply_value));
			
			// Get the result.  BEWARE!  This calls causes re-entry into the Eidos interpreter, which is not usually
			// possible since Eidos does not support multithreaded usage.  This is therefore a key failure point for
			// bugs that would otherwise not manifest.
			EidosValue_SP &&return_value_SP = interpreter.EvaluateInterpreterBlock(false, true);		// do not print output, return the last statement value
			
			if (return_value_SP->Type() == EidosValueType::kValueVOID)
				EIDOS_TERMINATION << "ERROR (Eidos_ExecuteFunction_sapply): each iteration within sapply() must return a non-void value." << EidosTerminate(nullptr);
			
			if (return_value_SP->Type() == EidosValueType::kValueNULL)
			{
				null_included = true;
			}
			else if (consistent_return_length)
			{
				int length = return_value_SP->Count();
				
				if (return_length == -1)
					return_length = length;
				else if (length != return_length)
					consistent_return_length = false;
			}
			
			results.emplace_back(return_value_SP);
		}
		
		// We do not want a leftover applyValue symbol in the symbol table, so we remove it now
		symbols.RemoveValueForSymbol(gEidosID_applyValue);
		
		// Assemble all the individual results together, just as c() does
		interpreter.FlushExecutionOutputToStream(p_interpreter.ExecutionOutputStream());
		result_SP = ConcatenateEidosValues(results.data(), (int)results.size(), true, false);	// allow NULL but not VOID
		
		// Finally, we restructure the results:
		//
		//	simplify == 0 ("vector") returns a plain vector, which is what we have already
		//	simplify == 1 ("matrix") returns a matrix with one column per return value
		//	simplify == 2 ("match") returns a matrix/array exactly matching the dimensions of x
		if (simplify == 1)
		{
			// A zero-length result is allowed and is returned verbatim
			if (result_SP->Count() > 0)
			{
				if (!consistent_return_length)
					EIDOS_TERMINATION << "ERROR (Eidos_ExecuteFunction_sapply): simplify = \"matrix\" was requested in function sapply(), but return values from lambdaSource were not of a consistent length." << EidosTerminate(nullptr);
				
				// one matrix column per return value, omitting NULLs; no need to reorder values to achieve this
				int64_t dim[2] = {return_length, result_SP->Count() / return_length};
				
				result_SP->SetDimensions(2, dim);
			}
		}
		else if (simplify == 2)
		{
			if (null_included)
				EIDOS_TERMINATION << "ERROR (Eidos_ExecuteFunction_sapply): simplify = \"match\" was requested in function sapply(), but return values included NULL." << EidosTerminate(nullptr);
			if (!consistent_return_length || (return_length != 1))
				EIDOS_TERMINATION << "ERROR (Eidos_ExecuteFunction_sapply): simplify = \"match\" was requested in function sapply(), but return values from lambdaSource were not all singletons." << EidosTerminate(nullptr);
			
			// match the dimensionality of x
			result_SP->CopyDimensionsFromValue(x_value);
		}
	}
	catch (...)
	{
		// If exceptions throw, then we want to set up the error information to highlight the
		// sapply() that failed, since we can't highlight the actual error.  (If exceptions
		// don't throw, this catch block will never be hit; exit() will already have been called
		// and the error will have been reported from the context of the lambda script string.)
		if (gEidosTerminateThrows)
		{
			gEidosCharacterStartOfError = error_start_save;
			gEidosCharacterEndOfError = error_end_save;
			gEidosCharacterStartOfErrorUTF16 = error_start_save_UTF16;
			gEidosCharacterEndOfErrorUTF16 = error_end_save_UTF16;
			gEidosCurrentScript = current_script_save;
			gEidosExecutingRuntimeScript = executing_runtime_script_save;
		}
		
		if (!lambda_value_singleton)
			delete script;
		
		throw;
	}
	
	// Restore the normal error context in the event that no exception occurring within the lambda
	gEidosCharacterStartOfError = error_start_save;
	gEidosCharacterEndOfError = error_end_save;
	gEidosCharacterStartOfErrorUTF16 = error_start_save_UTF16;
	gEidosCharacterEndOfErrorUTF16 = error_end_save_UTF16;
	gEidosCurrentScript = current_script_save;
	gEidosExecutingRuntimeScript = executing_runtime_script_save;
	
	if (!lambda_value_singleton)
		delete script;
	
	return result_SP;
}

//	(void)setSeed(integer$ seed)
EidosValue_SP Eidos_ExecuteFunction_setSeed(const EidosValue_SP *const p_arguments, __attribute__((unused)) int p_argument_count, __attribute__((unused)) EidosInterpreter &p_interpreter)
{
	// Note that this function ignores matrix/array attributes, and always returns a vector, by design
	
	EidosValue *seed_value = p_arguments[0].get();
	
	Eidos_SetRNGSeed(seed_value->IntAtIndex(0, nullptr));
	
	return gStaticEidosValueVOID;
}

//	(void)stop([Ns$ message = NULL])
EidosValue_SP Eidos_ExecuteFunction_stop(const EidosValue_SP *const p_arguments, __attribute__((unused)) int p_argument_count, EidosInterpreter &p_interpreter)
{
	// Note that this function ignores matrix/array attributes, and always returns a vector, by design
	
	EidosValue_SP result_SP(nullptr);
	
	EidosValue *message_value = p_arguments[0].get();
	
	if (message_value->Type() != EidosValueType::kValueNULL)
	{
		std::string &&stop_string = p_arguments[0]->StringAtIndex(0, nullptr);
		
		p_interpreter.ExecutionOutputStream() << stop_string << std::endl;
		
		EIDOS_TERMINATION << ("ERROR (Eidos_ExecuteFunction_stop): stop(\"" + stop_string + "\") called.") << EidosTerminate(nullptr);
	}
	else
	{
		EIDOS_TERMINATION << "ERROR (Eidos_ExecuteFunction_stop): stop() called." << EidosTerminate(nullptr);
	}
	
	// CODE COVERAGE: This is dead code
	return result_SP;
}

//	(logical$)suppressWarnings(logical$ suppress)
EidosValue_SP Eidos_ExecuteFunction_suppressWarnings(const EidosValue_SP *const p_arguments, __attribute__((unused)) int p_argument_count, __attribute__((unused)) EidosInterpreter &p_interpreter)
{
	EidosValue *suppress_value = p_arguments[0].get();
	eidos_logical_t new_suppress = suppress_value->LogicalAtIndex(0, nullptr);
	eidos_logical_t old_suppress = gEidosSuppressWarnings;
	
	gEidosSuppressWarnings = new_suppress;
	
	return (old_suppress ? gStaticEidosValue_LogicalT : gStaticEidosValue_LogicalF);
}

//	(string)system(string$ command, [string args = ""], [string input = ""], [logical$ stderr = F], [logical$ wait = T])
EidosValue_SP Eidos_ExecuteFunction_system(const EidosValue_SP *const p_arguments, __attribute__((unused)) int p_argument_count, __attribute__((unused)) EidosInterpreter &p_interpreter)
{
	// Note that this function ignores matrix/array attributes, and always returns a vector, by design
	
	EidosValue_SP result_SP(nullptr);
	
	if (!Eidos_SlashTmpExists())
		EIDOS_TERMINATION << "ERROR (Eidos_ExecuteFunction_system): in function system(), the /tmp directory appears not to exist or is not writeable." << EidosTerminate(nullptr);
	
	EidosValue *command_value = p_arguments[0].get();
	EidosValue *args_value = p_arguments[1].get();
	int arg_count = args_value->Count();
	bool has_args = ((arg_count > 1) || ((arg_count == 1) && (args_value->StringAtIndex(0, nullptr).length() > 0)));
	EidosValue *input_value = p_arguments[2].get();
	int input_count = input_value->Count();
	bool has_input = ((input_count > 1) || ((input_count == 1) && (input_value->StringAtIndex(0, nullptr).length() > 0)));
	bool redirect_stderr = p_arguments[3]->LogicalAtIndex(0, nullptr);
	bool wait = p_arguments[4]->LogicalAtIndex(0, nullptr);
	
	// Construct the command string
	std::string command_string = command_value->StringAtIndex(0, nullptr);
	
	if (command_string.length() == 0)
		EIDOS_TERMINATION << "ERROR (Eidos_ExecuteFunction_system): a non-empty command string must be supplied to system()." << EidosTerminate(nullptr);
	
	if (has_args)
	{
		for (int value_index = 0; value_index < arg_count; ++value_index)
		{
			command_string.append(" ");
			command_string.append(args_value->StringAtIndex(value_index, nullptr));
		}
	}
	
	// Make the input temporary file and redirect, if requested
	if (has_input)
	{
		// thanks to http://stackoverflow.com/questions/499636/how-to-create-a-stdofstream-to-a-temp-file for the temp file creation code
		
		char *name = strdup("/tmp/eidos_system_XXXXXX");	// the /tmp directory is standard on OS X and Linux; probably on all Un*x systems
		int fd = mkstemp(name);
		
		if (fd == -1)
			EIDOS_TERMINATION << "ERROR (Eidos_ExecuteFunction_system): (internal error) mkstemp() failed!" << EidosTerminate(nullptr);
		
		std::ofstream file_stream(name, std::ios_base::out);
		close(fd);	// opened by mkstemp()
		
		if (!file_stream.is_open())
			EIDOS_TERMINATION << "ERROR (Eidos_ExecuteFunction_system): (internal error) ofstream() failed!" << EidosTerminate(nullptr);
		
		if (input_count == 1)
		{
			file_stream << input_value->StringAtIndex(0, nullptr);	// no final newline in this case, so the user can precisely specify the file contents if desired
		}
		else
		{
			const std::vector<std::string> &string_vec = *input_value->StringVector();
			
			for (int value_index = 0; value_index < input_count; ++value_index)
			{
				file_stream << string_vec[value_index];
				
				// Add newlines after all lines, including the last
				file_stream << std::endl;
			}
		}
		
		if (file_stream.bad())
			EIDOS_TERMINATION << "ERROR (Eidos_ExecuteFunction_system): (internal error) stream errors writing temporary file for input" << EidosTerminate(nullptr);
		
		command_string.append(" < ");
		command_string.append(name);
		
		free(name);
	}
	
	// Redirect standard error, if requested
	if (redirect_stderr)
	{
		command_string.append(" 2>&1");
	}
	
	// Run in the background, if requested
	if (!wait)
	{
		command_string.append(" &");
	}
	
	// Determine whether we are running in the background, as indicated by a command line ending in " &"
	if ((command_string.length() > 2) && (command_string.substr(command_string.length() - 2, std::string::npos) == " &"))
	{
		wait = false;
	}
	
	if (wait)
	{
		// Execute the command string; thanks to http://stackoverflow.com/questions/478898/how-to-execute-a-command-and-get-output-of-command-within-c-using-posix
		//std::cout << "Executing command string: " << command_string << std::endl;
		//std::cout << "Command string length: " << command_string.length() << " bytes" << std::endl;
		
		char buffer[128];
		std::string result = "";
		std::shared_ptr<FILE> command_pipe(popen(command_string.c_str(), "r"), pclose);
		if (!command_pipe)
			EIDOS_TERMINATION << "ERROR (Eidos_ExecuteFunction_system): (internal error) popen() failed!" << EidosTerminate(nullptr);
		while (!feof(command_pipe.get())) {
			if (fgets(buffer, 128, command_pipe.get()) != NULL)
				result += buffer;
		}
		
		// Parse the result into lines and make a result vector
		std::istringstream result_stream(result);
		EidosValue_String_vector *string_result = new (gEidosValuePool->AllocateChunk()) EidosValue_String_vector();
		result_SP = EidosValue_SP(string_result);
		
		std::string line;
		
		while (getline(result_stream, line))
			string_result->PushString(line);
		
		return result_SP;
	}
	else
	{
		// Execute the command string without collecting output, hopefully in the background with an immediate return from system()
		int ret = system(command_string.c_str());
		
		if (ret != 0)
			EIDOS_TERMINATION << "ERROR (Eidos_ExecuteFunction_system): (internal error) system() failed with return code " << ret << "." << EidosTerminate(nullptr);
		
		return gStaticEidosValue_String_ZeroVec;
	}
}

//	(string$)time(void)
EidosValue_SP Eidos_ExecuteFunction_time(__attribute__((unused)) const EidosValue_SP *const p_arguments, __attribute__((unused)) int p_argument_count, __attribute__((unused)) EidosInterpreter &p_interpreter)
{
	// Note that this function ignores matrix/array attributes, and always returns a vector, by design
	
	EidosValue_SP result_SP(nullptr);
	
	time_t rawtime;
	struct tm timeinfo;
	char buffer[20];		// should never be more than 8, in fact, plus a null
	
	time(&rawtime);
	localtime_r(&rawtime, &timeinfo);
	strftime(buffer, 20, "%H:%M:%S", &timeinfo);
	
	result_SP = EidosValue_SP(new (gEidosValuePool->AllocateChunk()) EidosValue_String_singleton(std::string(buffer)));
	
	return result_SP;
}

//	(float$)usage([logical$ peak = F])
EidosValue_SP Eidos_ExecuteFunction_usage(__attribute__((unused)) const EidosValue_SP *const p_arguments, __attribute__((unused)) int p_argument_count, __attribute__((unused)) EidosInterpreter &p_interpreter)
{
	// Note that this function ignores matrix/array attributes, and always returns a vector, by design
	
	EidosValue_SP result_SP(nullptr);
	
	bool peak = p_arguments[0]->LogicalAtIndex(0, nullptr);
	
	size_t usage = (peak ? Eidos_GetPeakRSS() : Eidos_GetCurrentRSS());
	double usage_MB = usage / (1024.0 * 1024.0);
	
	result_SP = EidosValue_SP(new (gEidosValuePool->AllocateChunk()) EidosValue_Float_singleton(usage_MB));
	
	return result_SP;
}

//	(void)version([logical$ print = T])
EidosValue_SP Eidos_ExecuteFunction_version(__attribute__((unused)) const EidosValue_SP *const p_arguments, __attribute__((unused)) int p_argument_count, EidosInterpreter &p_interpreter)
{
	// Note that this function ignores matrix/array attributes, and always returns a vector, by design
	
	EidosValue_SP result_SP(nullptr);
	
	bool print = p_arguments[0]->LogicalAtIndex(0, nullptr);
	
	if (print)
	{
		std::ostream &output_stream = p_interpreter.ExecutionOutputStream();
		
		output_stream << "Eidos version " << EIDOS_VERSION_STRING << std::endl;
		
		if (gEidosContextVersionString.length())
			output_stream << gEidosContextVersionString << std::endl;
	}
	
	// Return the versions as floats
	EidosValue_Float_vector *result = (new (gEidosValuePool->AllocateChunk()) EidosValue_Float_vector())->reserve(2);
	result_SP = EidosValue_SP(result);
	
	result->push_float_no_check(EIDOS_VERSION_FLOAT);
	
	if (gEidosContextVersion != 0.0)
		result->push_float_no_check(gEidosContextVersion);
	
	if (print)
		result->SetInvisible(true);
	
	return result_SP;
}



// ************************************************************************************
//
//	object instantiation
//
#pragma mark -
#pragma mark Object instantiation
#pragma mark -


//	(object<_TestElement>$)_Test(integer$ yolk)
EidosValue_SP Eidos_ExecuteFunction__Test(const EidosValue_SP *const p_arguments, __attribute__((unused)) int p_argument_count, __attribute__((unused)) EidosInterpreter &p_interpreter)
{
	// Note that this function ignores matrix/array attributes, and always returns a vector, by design
	
	EidosValue_SP result_SP(nullptr);
	
	EidosValue *yolk_value = p_arguments[0].get();
	EidosTestElement *testElement = new EidosTestElement(yolk_value->IntAtIndex(0, nullptr));
	result_SP = EidosValue_SP(new (gEidosValuePool->AllocateChunk()) EidosValue_Object_singleton(testElement, gEidosTestElement_Class));
	
#ifdef EIDOS_OBJECT_RETAIN_RELEASE
	// testElement is now retained by result_SP, so we can release it
	testElement->Release();
#else
	// when not doing retain/release, we just leak; to avoid these being reported in Instruments,
	// we keep pointers to them statically forever so they don't clutter up the leaks report
	static std::vector<EidosTestElement *> test_element_thunk;
	
	test_element_thunk.push_back(testElement);
#endif
	
	return result_SP;
}



































































<|MERGE_RESOLUTION|>--- conflicted
+++ resolved
@@ -48,13 +48,12 @@
 #include "gsl_errno.h"
 #include "gsl_cdf.h"
 
-<<<<<<< HEAD
 #ifdef EIDOS_SLIM_OPEN_MP
 #include "omp.h"
 #endif
-=======
+
 #include "../eidos_zlib/zlib.h"
->>>>>>> 1c85d00a
+
 
 
 // BCH 20 October 2016: continuing to try to fix problems with gcc 5.4.0 on Linux without breaking other
