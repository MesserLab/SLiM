--- conflicted
+++ resolved
@@ -56,7 +56,6 @@
 // for Eidos_WelchTTest()
 #include "gsl_cdf.h"
 
-<<<<<<< HEAD
 // for sysctlbyname
 #include <sys/types.h>
 #include <sys/sysctl.h>
@@ -65,13 +64,12 @@
 #include <stdlib.h>
 #include "omp.h"
 #endif
-=======
+
 // for Eidos_calc_sha_256()
 #include <stdint.h>
 
 // for _Eidos_FlushZipBuffer()
 #include "../eidos_zlib/zlib.h"
->>>>>>> 1c85d00a
 
 
 bool eidos_do_memory_checks = true;
