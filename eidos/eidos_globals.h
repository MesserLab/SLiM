--- conflicted
+++ resolved
@@ -56,14 +56,11 @@
 #define EIDOS_VERSION_FLOAT		(2.4)
 
 
-<<<<<<< HEAD
 // This should be called once at startup to give Eidos an opportunity to initialize static state
 #ifdef EIDOS_SLIM_OPEN_MP
 void Eidos_WarmUpOpenMP(std::ostream &outstream, bool changed_max_thread_count, int new_max_thread_count, bool active_threads);
 #endif
-=======
-// These should be called once at startup to give Eidos an opportunity to initialize static state
->>>>>>> 1c85d00a
+
 void Eidos_WarmUp(void);
 void Eidos_FinishWarmUp(void);
 
@@ -429,10 +426,9 @@
 
 std::string EidosStringForFloat(double p_value);
 
-<<<<<<< HEAD
 // Returns the number of physical cores (i.e., not counting hyperthreading)
 unsigned int Eidos_PhysicalCoreCount();
-=======
+
 // Fisher-Yates Shuffle: choose a random subset of a std::vector, without replacement.
 // see https://stackoverflow.com/questions/9345087/choose-m-elements-randomly-from-a-vector-containing-n-elements
 // see also https://ideone.com/3A3cv for demo code using this
@@ -465,7 +461,6 @@
 // from https://github.com/amosnier/sha-2 which is under the public-domain "unlicense"; see .cpp for further details
 void Eidos_calc_sha_256(uint8_t hash[32], const void *input, size_t len);	// len is the number of bytes in input
 void Eidos_hash_to_string(char string[65], const uint8_t hash[32]);
->>>>>>> 1c85d00a
 
 
 // *******************************************************************************************************************
