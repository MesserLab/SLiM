//
//  eidos_globals.h
//  Eidos
//
//  Created by Ben Haller on 6/28/15.
//  Copyright (c) 2015-2025 Benjamin C. Haller.  All rights reserved.
//	A product of the Messer Lab, http://messerlab.org/slim/
//

//	This file is part of Eidos.
//
//	Eidos is free software: you can redistribute it and/or modify it under the terms of the GNU General Public License as published by
//	the Free Software Foundation, either version 3 of the License, or (at your option) any later version.
//
//	Eidos is distributed in the hope that it will be useful, but WITHOUT ANY WARRANTY; without even the implied warranty of
//	MERCHANTABILITY or FITNESS FOR A PARTICULAR PURPOSE.  See the GNU General Public License for more details.
//
//	You should have received a copy of the GNU General Public License along with Eidos.  If not, see <http://www.gnu.org/licenses/>.


#ifndef __Eidos__eidos_globals__
#define __Eidos__eidos_globals__

#include <stdio.h>
#include <iostream>
#include <sstream>
#include <vector>
#include <string>
#include <cmath>
#include <float.h>
#include <string.h>
#include <numeric>
#include <algorithm>
#include <unordered_map>
#include <cstdint>

// Workaround for Xcode bug: when you want to debug build problems with a Release build related to profiling, uncomment this,
// since the target-level definition of SLIMPROFILING doesn't seem to affect syntax highlighting and build errors correctly.
//#define SLIMPROFILING 1

#if defined(__APPLE__) && defined(__MACH__)
// On macOS we use mach_absolute_time() for profiling and benchmarking
#include <mach/mach_time.h>
#define MACH_PROFILING
#else
// On other platforms we use std::chrono::steady_clock
#include <chrono>
#define CHRONO_PROFILING
#endif

#include "eidos_openmp.h"
#include "eidos_intrusive_ptr.h"

class EidosScript;
class EidosToken;


// Eidos version: See also Info.plist
#define EIDOS_VERSION_STRING	("4.1")
#define EIDOS_VERSION_FLOAT		(4.1)


#ifdef _OPENMP
typedef enum {
	kDefault = 0,				// indicates that one of the other values should be chosen heuristically
	kMaxThreads,				// use EIDOS_OMP_MAX_THREADS for everything
	kMacStudio2022_16,			// Mac Studio 2022 (Mac13,2), 20-core M1 Ultra (16 performance cores)
	kXeonGold2_40,				// two 20-core (40-hyperthreaded) Intel Xeon Gold 6148 2.4GHz (40 physical cores)
} EidosPerTaskThreadCounts;

// Some state variables for user output regarding the OpenMP configuration
extern EidosPerTaskThreadCounts gEidosDefaultPerTaskThreadCounts;	// the default set on the command line, or kDefault
extern std::string gEidosPerTaskThreadCountsSetName;
extern int gEidosPerTaskOriginalMaxThreadCount, gEidosPerTaskClippedMaxThreadCount;

// Eidos_WarmUpOpenMP() should be called once at startup to give Eidos an opportunity to initialize static state
void _Eidos_SetOpenMPThreadCounts(EidosPerTaskThreadCounts per_task_thread_counts);
void _Eidos_ChooseDefaultOpenMPThreadCounts(void);
void _Eidos_ClipOpenMPThreadCounts(void);
void Eidos_WarmUpOpenMP(std::ostream *outstream, bool changed_max_thread_count, int new_max_thread_count, bool active_threads, std::string thread_count_set_name);
#endif

void Eidos_WarmUp(void);

// This can be called at startup, after Eidos_WarmUp(), to define global constants from the command line
void Eidos_DefineConstantsFromCommandLine(const std::vector<std::string> &p_constants);


// This governs whether "Robin Hood Hashing" is used instead of std::unordered_map in key spots, for speed
// Robin Hood Hashing is in robin_hood.h, and is by Martin Ankerl (https://github.com/martinus/robin-hood-hashing)
// Change this define to 1 to enable Robin Hood Hashing, or change it to 0 to disable it
// Note that you have a choice of robin_hood::unordered_node_map or robin_hood::unordered_flat_map
// With robin_hood::unordered_flat_map, references to elements are not stable, but it is probably a bit faster
// STD_UNORDERED_MAP_HASHING is the reverse flag; this just makes it easy to get an error message if this header
// is not included, following a standard usage pattern, since then neither of these defines will exist.
#define EIDOS_ROBIN_HOOD_HASHING	1

#if EIDOS_ROBIN_HOOD_HASHING
#define STD_UNORDERED_MAP_HASHING	0
#else
#define STD_UNORDERED_MAP_HASHING	1
#endif


// *******************************************************************************************************************
//
//	Context customization
//
#pragma mark -
#pragma mark Context customization
#pragma mark -

// Information on the Context within which Eidos is running (if any).  This is basically a way to let the Context
// customize the version and license and citation information printed by Eidos.

extern double gEidosContextVersion;
extern std::string gEidosContextVersionString;
extern std::string gEidosContextLicense;
extern std::string gEidosContextCitation;


// *******************************************************************************************************************
//
//	Error tracking
//
#pragma mark -
#pragma mark Error tracking
#pragma mark -

// The part of the input file that caused an error; used to highlight the token or text that caused the error.
// Eidos now also supports reporting of errors with quoted script lines, using the EidosScript* here.  The
// error tracking and reporting stuff is unfortunately very fragile, because it is based on global variables
// that get magically set up in various places and then get used in various completely different places.  This
// is a big reason why Eidos is not thread-safe at present, and it's one of the trickiest parts of the code,
// for no very good reason except that I haven't yet figured out the right way to fix it.  FIXME

// A small struct used for saving and restoring the error position in a stack-like manner.  Positions of -1
// in this struct always mean "not a valid error position"; that is legal, but the error position is unknown.
typedef struct
{
	int characterStartOfError;
	int characterEndOfError;
	int characterStartOfErrorUTF16;
	int characterEndOfErrorUTF16;
} EidosErrorPosition;

// A bigger struct used when saving and restoring not only the error position but also the script context.
// When an occur occurs, currentScript will usually point to a script.  The state inside currentScript
// tells us what's going on.  If its offsets (like user_script_offset_UTF16_) are -1, that means the script
// is independent of the user's script, such as a lambda; there's no way to translate error positions back,
// so any error we show must be within the context of currentScript itself (e.g., within the lambda string).
// If its offsets are not -1, the script is in some way derived from the user script, and there are two
// possibilities.  One is that the offsets are 0 and the user_script_ pointer inside currentScript is
// nullptr; this says "I *am* the user script".  The offsets can be used; since they are zero, no harm will
// occur.  The other is that the offsets are (probably) non-zero, and the user_script_ pointer is (certainly)
// non-nullptr, pointing to the user script.  This says "I am a subset of the user script".  The offsets
// will translate a given error position back into the corresponding position in the user script.  That
// translation is done by operator<<(std::ostream& p_out, const EidosTerminate &p_terminator) when an error
// is raised.  (I think currentScript is nullptr only when executing statements in the Eidos console.)
typedef struct {
	EidosErrorPosition errorPosition;
	EidosScript *currentScript;
} EidosErrorContext;

// this global struct contains the current error context
extern EidosErrorContext gEidosErrorContext;

// declared in eidos_token.h due to EidosToken dependency:
// inline __attribute__((always_inline)) EidosErrorPosition PushErrorPositionFromToken(const EidosToken *p_naughty_token_)

inline __attribute__((always_inline)) void RestoreErrorPosition(const EidosErrorPosition &p_saved_position)
{
	THREAD_SAFETY_IN_ACTIVE_PARALLEL("RestoreErrorPosition(): gEidosErrorContext change");
	
	gEidosErrorContext.errorPosition = p_saved_position;
}

inline __attribute__((always_inline)) void ClearErrorPosition(void)
{
	THREAD_SAFETY_IN_ACTIVE_PARALLEL("ClearErrorPosition(): gEidosErrorContext change");
	
	gEidosErrorContext.errorPosition = EidosErrorPosition{-1, -1, -1, -1};
}

inline __attribute__((always_inline)) void ClearErrorContext(void)
{
	THREAD_SAFETY_IN_ACTIVE_PARALLEL("ClearErrorContext(): gEidosErrorContext change");
	
	// Note that this clears to an illegal state; an error cannot be thrown in this state.
	gEidosErrorContext = EidosErrorContext{{-1, -1, -1, -1}, nullptr};
}

// Attempt to translate an error position from the current script to the user script.
void TranslateErrorContextToUserScript(const char *p_caller);

// Warnings: consult this flag before emitting a warning
extern bool gEidosSuppressWarnings;


// *******************************************************************************************************************
//
//	Debugging support
//
#pragma mark -
#pragma mark Debugging support
#pragma mark -

// Debugging #defines that can be turned on
#define EIDOS_DEBUG_COMPLETION	0	// turn on to log information about symbol types whenever doing code completion
#define EIDOS_DEBUG_ERROR_POSITIONS		0	// turn on to log information about error positions in scripts

// Flags for various runtime checks that can be turned on or off; in SLiM, -x turns these off.
extern bool eidos_do_memory_checks;

// To leak-check slim, a few steps are recommended (BCH 5/1/2019):
//
//	- turn on Malloc Scribble so spurious pointers left over in deallocated blocks are not taken to be live references
//	- turn on Malloc Logging so you get backtraces from every leaked allocation
//	- use a DEBUG build of slim so the backtraces are accurate and not obfuscated by optimization
//	- set this #define to 1 so slim cleans up a bit and then sleeps before exit, waiting for its leaks to be assessed
//	- run "leaks slim" in Terminal; the leaks tool in Instruments seems to be very confused and reports tons of false positives
//
// To run slim under Valgrind, setting this flag to 1 is also recommended as it will enable some thunks that will
// keep Valgrind from getting confused.  Use a DEBUG build so it is symbolicated (-g) and minimally optimized (-Og),
// or add those flags to CMAKE_C_FLAGS_RELEASE and CMAKE_CXX_FLAGS_RELEASE in CMakeLists.txt.
#define SLIM_LEAK_CHECKING	0

#if SLIM_LEAK_CHECKING
#warning SLIM_LEAK_CHECKING enabled!
#endif

// Enabling "debug points" in SLiMgui.  These are only enabled under SLiMgui (i.e., QtSLiM), and should always be enabled
// in that scenario, for end users.  However, I've put a define here to control them for my own debugging purposes.
#ifdef SLIMGUI
#define DEBUG_POINTS_ENABLED	1
extern int gEidosDebugIndent;
#else
#define DEBUG_POINTS_ENABLED	0
#endif

#if DEBUG_POINTS_ENABLED
// A simple class for RAII-based debug point indentation; saves some hassle with exceptions, etc.
class EidosDebugPointIndent
{
private:
	int indent_;
public:
	EidosDebugPointIndent(void) : indent_(0) { }
	~EidosDebugPointIndent(void) { gEidosDebugIndent -= indent_; }
	inline void indent(int spaces = 4) { gEidosDebugIndent += spaces; indent_ += spaces; }
	inline void outdent(int spaces = 4) { gEidosDebugIndent -= spaces; indent_ -= spaces; }
	
	static inline const std::string Indent(void) { return std::string(gEidosDebugIndent, ' '); }
};
#endif

// Eidos defines the concept of "long-term boundaries", which are moments in time when Eidos objects
// that are not under retain-release memory management could be freed.  Keeping a reference to such
// an object between long-term boundaries is generally safe; keeping a reference to such an object
// across a long-term boundary is generally NOT safe.  This function should be called, internally by
// Eidos and externally by the Context, at such boundaries, and code should not free Eidos objects
// (except local temporaries) without calling this function first.  This allows internal bookkeeping
// to check for violations of the long-term boundary conventions.
void CheckLongTermBoundary();


// *******************************************************************************************************************
//
//	Memory usage and runtime monitoring
//
#pragma mark -
#pragma mark Memory usage and runtime monitoring
#pragma mark -

// Memory-monitoring calls.  See the .cpp for comments.  These return a size in bytes.
size_t Eidos_GetPeakRSS(void);
size_t Eidos_GetCurrentRSS(void);
size_t Eidos_GetVMUsage(void);

// Memory limits, retrieved by calling "ulimit -m"; cached internally.  Returns a size in bytes; 0 means "no limit".
size_t Eidos_GetMaxRSS(void);

// This checks whether our memory usage has gotten within 10 MB of the maximum memory usage, and terminates if so.
// p_message1 should be the name of the calling function/method; p_message2 can be any clarifying message.
// It is a good idea to check eidos_do_memory_checks before calling this, to save calling overhead.
void Eidos_CheckRSSAgainstMax(const std::string &p_message1, const std::string &p_message2);

// This provides the elapsed wall clock time, in seconds, since process startup.
double Eidos_WallTimeSeconds(void);

// This provides total process time usage in terms of user CPU time and system CPU time, not wall clock time.
void Eidos_GetUserSysTime(double *p_user_time, double *p_sys_time);


// *******************************************************************************************************************
//
//	Profiling support
//
#pragma mark -
#pragma mark Profiling support
#pragma mark -

// BCH 1/22/2023: Note that profiling can now be enabled for both command-line and GUI builds.  It is enabled
// when SLIMPROFILING is defined to 1; if it is undefined, 0, or any other value, profiling is disabled.
// BCH 8/5/2023: Also, note that the foundational profiling code is now also used for the EidosBenchmark facility,
// even when SLiM is not built for profiling, so that foundational code is now always included in the build.

#if defined(MACH_PROFILING)

// This is the fastest clock, is available across OS X versions, and gives us nanoseconds.  The only disadvantage to
// it is that it is platform-specific, so we can only use this clock in SLiMgui and Eidos_GUI.  That is OK.  This
// returns uint64_t in CPU-specific time units; see https://developer.apple.com/library/content/qa/qa1398/_index.html
typedef uint64_t eidos_profile_t;

// Get an uncorrected profile clock measurement (for EidosBenchmark), to be used as a start or end time
inline __attribute__((always_inline)) eidos_profile_t Eidos_BenchmarkTime(void) { return mach_absolute_time(); }

#elif defined(CHRONO_PROFILING)

// For the <chrono> steady_clock time point representation, we will convert time points to nanoseconds since epoch
typedef uint64_t eidos_profile_t;

// Get an uncorrected profile clock measurement (for EidosBenchmark), to be used as a start or end time
inline __attribute__((always_inline)) eidos_profile_t Eidos_BenchmarkTime(void) { return std::chrono::duration_cast<std::chrono::nanoseconds>(std::chrono::steady_clock::now().time_since_epoch()).count(); }

#endif

#define EIDOS_BENCHMARK_START(x)	eidos_profile_t slim__benchmark_start = ((gEidosBenchmarkType == (x)) ? Eidos_BenchmarkTime() : 0);
#define EIDOS_BENCHMARK_END(x)	if (gEidosBenchmarkType == (x)) gEidosBenchmarkAccumulator += (Eidos_BenchmarkTime() - slim__benchmark_start);

// Convert an elapsed profiling time (the difference between two Eidos_ProfileTime() results) to seconds
double Eidos_ElapsedProfileTime(eidos_profile_t p_elapsed_profile_time);


// For benchmarking purposes, we now have a small timing facility that can time one selected
// piece of code, reporting the total time taken in that one piece of code as the total runtime
// of the SLiM model.  This is entirely separate from the user-level profiling feature that
// generates a profile report of a whole running model, and it is not user-visible.  The piece
// of code selected for timing is chosen with an internal Eidos function, _startBenchmark().
// You can either end benchmarking with _stopBenchmark() and get the elapsed seconds inside
// the code benchmarked, as the return value, or let a command-line run finish and get the
// total benchmarked time as console output.  Note that EidosBenchmark does not attempt to
// correct for its own overhead/lag, so it is less accurate than profiling; it should be
// used where relative times are more important than absolute times, and where the time spent
// for one execution of the benchmarked code block takes a significant amount of time (making
// overhead/lag negligible).  The enum has stuff for SLiM as well, for convenience.

typedef enum {
	kNone = 0,
	
	// Eidos internal
	k_SAMPLE_INDEX,					// making an index buffer for sample(), to use in the sampling algorithm
	k_TABULATE_MAXBIN,				// calculating the maxbin value for tabulate(), if not user-supplied
	
	// SLiM internal parallel loops
	k_AGE_INCR,						// age increment, at end of tick
	k_DEFERRED_REPRO,				// deferred reproduction (without callbacks) in nonWF models
	k_WF_REPRO,						// WF reproduction (without callbacks)
	k_FITNESS_ASEX_1,				// fitness calculation, asexual, with individual fitnessScaling values but no non-neutral mutations
	k_FITNESS_ASEX_2,				// fitness calculation, asexual, with neither individual fitnessScaling nor non-neutral mutations
	k_FITNESS_ASEX_3,				// fitness calculation, asexual, with individual fitnessScaling values and non-neutral mutations
	k_FITNESS_SEX_1,				// fitness calculation, sexual, with individual fitnessScaling values but no non-neutral mutations
	k_FITNESS_SEX_2,				// fitness calculation, sexual, with neither individual fitnessScaling nor non-neutral mutations
	k_FITNESS_SEX_3,				// fitness calculation, sexual, with individual fitnessScaling values and non-neutral mutations
	k_MIGRANT_CLEAR,				// clearing the migrant flag of individuals, at end of tick
	k_PARENTS_CLEAR,				// clearing the haplosomes of parents at generation switch, in WF models
	k_UNIQUE_MUTRUNS,				// uniquing mutation runs (periodic bookkeeping)
	k_SURVIVAL,						// evaluating survival in nonWF models (without callbacks)
	
	// SLiM, whole tasks (not parallel loops)
	k_MUT_TALLY,					// tally mutation reference counts, in Population::MaintainMutationRegistry()
	k_MUTRUN_FREE,					// free unused mutation runs, in Population::MaintainMutationRegistry()
	k_MUT_FREE,						// free fixed or unused mutations, in Population::MaintainMutationRegistry()
	k_SIMPLIFY_SORT_PRE,			// pre-sorting for simplification, in slim_sort_edges()
	k_SIMPLIFY_SORT,				// sorting for simplification, in slim_sort_edges()
	k_SIMPLIFY_SORT_POST,			// post-sorting for simplification, in slim_sort_edges()
	k_SIMPLIFY_CORE,				// the core simplification algorithm, in Species::SimplifyTreeSequence()
} EidosBenchmarkType;

extern EidosBenchmarkType gEidosBenchmarkType;			// which code is being benchmarked in this run; kNone by default
extern eidos_profile_t gEidosBenchmarkAccumulator;		// accumulated profile counts for the benchmarked code


#if (SLIMPROFILING == 1)
// PROFILING

extern int gEidosProfilingClientCount;	// if non-zero, profiling is happening in some context

// Profiling clocks; note that these can overflow, we don't care, only (t2-t1) ever matters and that is overflow-robust

extern uint64_t gEidos_ProfileCounter;			// incremented by Eidos_ProfileTime() every time it is called
extern double gEidos_ProfileOverheadTicks;		// the overhead for one profile call, in ticks
extern double gEidos_ProfileOverheadSeconds;	// the overhead for one profile call, in seconds
extern double gEidos_ProfileLagTicks;			// the clocked length of an empty profile block, in ticks
extern double gEidos_ProfileLagSeconds;			// the clocked length of an empty profile block, in seconds

#if defined(MACH_PROFILING)

// Get a profile clock measurement, to be used as a start or end time
inline __attribute__((always_inline)) eidos_profile_t Eidos_ProfileTime(void) { gEidos_ProfileCounter++; return mach_absolute_time(); }

#elif defined(CHRONO_PROFILING)

// Get a profile clock measurement, to be used as a start or end time
inline __attribute__((always_inline)) eidos_profile_t Eidos_ProfileTime(void) { gEidos_ProfileCounter++; return std::chrono::duration_cast<std::chrono::nanoseconds>(std::chrono::steady_clock::now().time_since_epoch()).count(); }

#endif

// This should be called immediately before profiling to measure the overhead and lag for profile blocks
void Eidos_PrepareForProfiling(void);

// Macros for profile blocks
#define	SLIM_PROFILE_BLOCK_START()																																			\
	bool slim__condition_a = (gEidosProfilingClientCount ? true : false);																									\
	eidos_profile_t slim__start_clock = (slim__condition_a ? Eidos_ProfileTime() : eidos_profile_t());																		\
	uint64_t slim__start_profile_counter = (slim__condition_a ? gEidos_ProfileCounter : 0);

#define	SLIM_PROFILE_BLOCK_START_NESTED()																																	\
	eidos_profile_t slim__start_clock2 = (slim__condition_a ? Eidos_ProfileTime() : eidos_profile_t());																		\
	uint64_t slim__start_profile_counter2 = (slim__condition_a ? gEidos_ProfileCounter : 0);

#define	SLIM_PROFILE_BLOCK_START_CONDITION(slim__condition_param)																											\
	bool slim__condition_b = gEidosProfilingClientCount && (slim__condition_param);																							\
	eidos_profile_t slim__start_clock = (slim__condition_b ? Eidos_ProfileTime() : eidos_profile_t());																		\
	uint64_t slim__start_profile_counter = (slim__condition_b ? gEidos_ProfileCounter : 0);

#define SLIM_PROFILE_BLOCK_END(slim__accumulator)																															\
	if (slim__condition_a)																																					\
	{																																										\
		uint64_t slim__end_profile_counter = gEidos_ProfileCounter;																											\
		uint64_t slim__contained_profile_calls = slim__end_profile_counter - slim__start_profile_counter;																	\
		eidos_profile_t slim__end_clock = Eidos_ProfileTime();																												\
																																											\
		uint64_t slim__uncorrected_ticks = (slim__end_clock - slim__start_clock);																							\
		uint64_t slim__correction = static_cast<eidos_profile_t>(round(gEidos_ProfileLagTicks + gEidos_ProfileOverheadTicks * slim__contained_profile_calls));				\
		uint64_t slim__corrected_ticks = ((slim__correction < slim__uncorrected_ticks) ? (slim__uncorrected_ticks - slim__correction) : 0);									\
																																											\
		(slim__accumulator) += slim__corrected_ticks;																														\
	}

#define SLIM_PROFILE_BLOCK_END_NESTED(slim__accumulator)																													\
	if (slim__condition_a)																																					\
	{																																										\
		uint64_t slim__end_profile_counter2 = gEidos_ProfileCounter;																										\
		uint64_t slim__contained_profile_calls2 = slim__end_profile_counter2 - slim__start_profile_counter2;																\
		eidos_profile_t slim__end_clock2 = Eidos_ProfileTime();																												\
																																											\
		uint64_t slim__uncorrected_ticks2 = (slim__end_clock2 - slim__start_clock2);																						\
		uint64_t slim__correction2 = (eidos_profile_t)round(gEidos_ProfileLagTicks + gEidos_ProfileOverheadTicks * slim__contained_profile_calls2);							\
		uint64_t slim__corrected_ticks2 = ((slim__correction2 < slim__uncorrected_ticks2) ? (slim__uncorrected_ticks2 - slim__correction2) : 0);							\
																																											\
		(slim__accumulator) += slim__corrected_ticks2;																														\
	}

#define SLIM_PROFILE_BLOCK_END_CONDITION(slim__accumulator)																													\
	if (slim__condition_b)																																					\
	{																																										\
		uint64_t slim__end_profile_counter = gEidos_ProfileCounter;																											\
		uint64_t slim__contained_profile_calls = slim__end_profile_counter - slim__start_profile_counter;																	\
		eidos_profile_t slim__end_clock = Eidos_ProfileTime();																												\
																																											\
		uint64_t slim__uncorrected_ticks = (slim__end_clock - slim__start_clock);																							\
		uint64_t slim__correction = (eidos_profile_t)round(gEidos_ProfileLagTicks + gEidos_ProfileOverheadTicks * slim__contained_profile_calls);							\
		uint64_t slim__corrected_ticks = ((slim__correction < slim__uncorrected_ticks) ? (slim__uncorrected_ticks - slim__correction) : 0);									\
																																											\
		(slim__accumulator) += slim__corrected_ticks;																														\
	}

#endif	// (SLIMPROFILING == 1)


// *******************************************************************************************************************
//
//	CLI progress reporting
//
#pragma mark -
#pragma mark CLI progress reporting
#pragma mark -

// This is a nice open-source project showing how to do a progress bar: https://github.com/htailor/cpp_progress_bar
// I didn't end up directly using it -- the approach is pretty simple and obvious, and I wanted something much
// simpler really -- but I found a couple of useful snippets for formatting the stream output and stuff.  So,
// thanks to Hemant Tailor for the nice project!  I'll give credit here in case someone else finds it useful.

extern std::ostream *gEidos_progress_outstream;		// the stream that progress lines are being written to
extern int gEidos_progress_length;					// the length of the last progress line written (for erasing)

void Eidos_StartProgress(std::ostream *p_progress_stream);							// tell Eidos you want to start writing
inline bool Eidos_ShowingProgress(void) { return !!(gEidos_progress_outstream); }	// are we showing progress?
void Eidos_WriteProgress(const std::string &p_progress_line);						// write a line out
void Eidos_EraseProgress(void);														// erase the last line written
inline int Eidos_ProgressLength(void) { return gEidos_progress_length; }			// the length of the visible progress line


// *******************************************************************************************************************
//
//	Termination handling
//
#pragma mark -
#pragma mark Termination handling
#pragma mark -

// Print a demangled stack backtrace of the caller function to FILE* out; see eidos_globals.cpp for credits and comments.
void Eidos_PrintStacktrace(FILE *p_out = stderr, unsigned int p_max_frames = 63);

// Print an offending line of script with carets indicating an error position
void Eidos_LogScriptError(std::ostream& p_out, const EidosErrorContext &p_error_context);

// If gEidosTerminateThrows == 0, << EidosTerminate causes a call to exit().  In that mode, output
// related to termination output goes to cerr.  The other mode has gEidosTerminateThrows == 1.  In that mode,
// we use a global ostringstream to capture all termination-related output, and whoever catches the raise handles
// the termination stream.  All other Eidos output goes to ExecutionOutputStream(), defined on EidosInterpreter.
// BCH 2/9/2021: Eidos output can now also go to ErrorOutputStream(), also defined on EidosInterpreter.
extern bool gEidosTerminateThrows;
extern std::ostringstream gEidosTermination;

// BCH 3/9/2025: before starting error output, it would be nice to call Eidos_EraseProgress() to erase a
// progress line, so the output doesn't get garbled; but that would complicate the flow a fair bit, and
// probably it isn't really necessary since error output will almost always overwrite the progress completely.
#define EIDOS_TERMINATION	(gEidosTerminateThrows ? gEidosTermination : std::cerr)

// This little class is used as a stream manipulator that causes termination with EXIT_FAILURE, optionally
// with a backtrace.  This is nice since it lets us log and terminate in a single line of code.  It also allows
// a GUI to intercept the exit() call and do something more graceful with it.
class EidosTerminate
{
public:
	bool print_backtrace_ = false;
	
	EidosTerminate(void) = default;							// default constructor, no backtrace, does not change error range
	explicit EidosTerminate(const EidosToken *p_error_token);	// supply a token from which an error range is taken
	explicit EidosTerminate(const EidosErrorPosition &p_error_position);	// supply an error position yourself
	
	// These constructors request a backtrace as well
	explicit EidosTerminate(bool p_print_backtrace);
	EidosTerminate(const EidosToken *p_error_token, bool p_print_backtrace);
};

// Send an EidosTerminate object to an output stream, causing a raise or an exit() call depending on
// gEidosTerminateThrows.  Either way, this call does not return, so it is marked as noreturn as a hint
// to the compiler.  Also, since this is always an error case, it is marked as cold as a hint to branch
// prediction and optimization; all code paths that lead to this will be considered cold.
void operator<<(std::ostream& p_out, const EidosTerminate &p_terminator) __attribute__((__noreturn__)) __attribute__((cold)) __attribute__((analyzer_noreturn));

// Get the message from the last raise out of gEidosTermination, optionally with newlines trimmed from the ends
std::string Eidos_GetTrimmedRaiseMessage(void);
std::string Eidos_GetUntrimmedRaiseMessage(void);

// This custom exception subclass is used to allow tick range evaluation in SLiM to be error-tolerant,
// for the specific case of expressions that reference global constants that are not yet defined.
// See Community::_EvaluateTickRangeNode() for the use of this facility.  It is thrown by
// EidosSymbolTable::_GetValue_SpecialRaise() when a specific flag is set on the interpreter.
// The message property is used by SLiM to pass up the name of the identifier that was undefined.
class SLiMUndefinedIdentifierException : public std::exception
{ 
private: 
	std::string message;
	
public: 
	explicit SLiMUndefinedIdentifierException(const char* msg) : message(msg) {}
	explicit SLiMUndefinedIdentifierException(const std::string &msg) : message(msg) {}
	
	const char* what() const noexcept { return message.c_str(); } 
};

// Similarly, this custom exception subclass is used to allow tick range evaluation to tolerate
// undefined function names during the initial attempt in Community::FinishInitialization(),
// before initialize() callbacks have run and thus before user-defined functions are set up.
// Unlike SLiMUndefinedIdentifierException, an error string is not needed.
class SLiMUndefinedFunctionException : public std::exception
{ 
public: 
	SLiMUndefinedFunctionException() {}
	
	const char* what() const noexcept { return ""; } 
};


// *******************************************************************************************************************
//
//	File I/O functions
//
#pragma mark -
#pragma mark File I/O
#pragma mark -

// Resolve a leading ~ in a filesystem path to the user's home directory
std::string Eidos_ResolvedPath(const std::string &p_path);

// Generate a canonical absolute path corresponding to the provided path
std::string Eidos_AbsolutePath(const std::string &p_path);

// Get the filename (or a trailing directory name) from a path
std::string Eidos_LastPathComponent(const std::string &p_path);

// Get the current working directory; oddly, C++ has no API for this
std::string Eidos_CurrentDirectory(void);

// Remove a trailing slash in a path like ~/foo/bar/
std::string Eidos_StripTrailingSlash(const std::string &p_path);

// Create a directory at a given filesystem path if it does not already exist (which is not an error);
// calls Eidos_ResolvedPath() on the given path, since I think we always want that anyway.  Returns false
// if the operation fails (i.e. the directory may or may not even exist).  Returns true if the directory
// exists.  A warning string can be returned through p_error_string, even if true is returned; for example,
// if the directory already exists a warning is emitted but the return value is true.
bool Eidos_CreateDirectory(const std::string &p_path, std::string *p_error_string);

// This is /tmp/ (with trailing slash!) on macOS and Linux, but will be elsewhere on Windows.  Should be used instead of /tmp/ everywhere.
std::string Eidos_TemporaryDirectory(void);

// Returns true if Eidos_TemporaryDirectory() appears to exist and be writeable, false otherwise
// Apparently on some cluster systems /tmp does not exist, weirdly... I have no idea what's up with that...
bool Eidos_TemporaryDirectoryExists(void);

// Create a temporary file based upon a template filename; note that pattern is modified!
int Eidos_mkstemps(char *p_pattern, int p_suffix_len);
int Eidos_mkstemps_directory(char *p_pattern, int p_suffix_len);

// Writing files with support for gzip compression and buffered flushing
#define EIDOS_BUFFER_ZIP_APPENDS	1

#if EIDOS_BUFFER_ZIP_APPENDS	// implementation details for Eidos_FlushFiles(); for internal use only
extern std::unordered_map<std::string, std::string> gEidosBufferedZipAppendData;	// canonical absolute file path -> buffered text
bool _Eidos_FlushZipBuffer(const std::string &p_file_path, const std::string &p_outstring);
#endif

void Eidos_FlushFile(const std::string &p_file_path);
bool Eidos_FlushFiles(void);			// This should be called at the end of execution, or any other appropriate time, to flush buffered file append data; returns false for failure

enum class EidosFileFlush {
	kNoFlush = 0,		// no flush, no matter what
	kDefaultFlush,		// flush if the buffer is over a threshold number of bytes
	kForceFlush			// flush, no matter what; not recommended with compression
};

void Eidos_WriteToFile(const std::string &p_file_path, const std::vector<const std::string *> &p_contents, bool p_append, bool p_compress, EidosFileFlush p_flush_option);


// *******************************************************************************************************************
//
//	Utility functions
//
#pragma mark -
#pragma mark Utility functions
#pragma mark -

// bzero() is deprecated, but memset() is not a perfect substitute, so this is a macro to use instead
// this follows the standard bzero() declaration: void bzero(void *s, size_t n);
// see https://stackoverflow.com/a/17097978/2752221 for some justification
#define EIDOS_BZERO(s, n) memset((s), 0, (n))

// Correlation between two vectors x and y of equal length; int64_t or double are used, and can be mixed
template <typename T1, typename T2>
double Eidos_Correlation(T1 *x, T2 *y, size_t count)
{
	// when the covariance is undefined because there are too few values, R returns NA; we return NAN
	if (count <= 1)
		return std::numeric_limits<double>::quiet_NaN();
	
	if (static_cast<const void *>(x) == static_cast<const void *>(y))
	{
		// if x == y, we're being asked to calculate a self-correlation, which is simply 1.0
		return 1.0;
	}
	else
	{
		// calculate means
		double mean_x = 0, mean_y = 0;
		
		for (size_t value_index = 0; value_index < count; ++value_index)
		{
			mean_x += x[value_index];
			mean_y += y[value_index];
		}
		
		mean_x /= count;
		mean_y /= count;
		
		// calculate sums of squares and products of differences
		double ss_x = 0, ss_y = 0, diff_prod = 0;
		
		for (size_t value_index = 0; value_index < count; ++value_index)
		{
			double dx = x[value_index] - mean_x;
			double dy = y[value_index] - mean_y;
			
			ss_x += dx * dx;
			ss_y += dy * dy;
			diff_prod += dx * dy;
		}
		
		// calculate correlation
		return (diff_prod / (sqrt(ss_x) * sqrt(ss_y)));
	}
}

// Covariance between two vectors x and y of equal length; int64_t or double are used, and can be mixed
template <typename T1, typename T2>
double Eidos_Covariance(T1 *x, T2 *y, size_t count)
{
	// when the covariance is undefined because there are too few values, R returns NA; we return NAN
	if (count <= 1)
		return std::numeric_limits<double>::quiet_NaN();
	
	if (static_cast<const void *>(x) == static_cast<const void *>(y))
	{
		// if x == y, we're being asked to calculate variance, which can be done more efficiently
		
		// calculate mean
		double mean = 0;
		
		for (size_t value_index = 0; value_index < count; ++value_index)
			mean += x[value_index];
		
		mean /= count;
		
		// calculate variance
		double var = 0;
		
		for (size_t value_index = 0; value_index < count; ++value_index)
		{
			double d = x[value_index] - mean;
			
			var += d * d;
		}
		
		// calculate correlation
		return (var / (count - 1));
	}
	else
	{
		// calculate means
		double mean_x = 0, mean_y = 0;
		
		for (size_t value_index = 0; value_index < count; ++value_index)
		{
			mean_x += x[value_index];
			mean_y += y[value_index];
		}
		
		mean_x /= count;
		mean_y /= count;
		
		// calculate covariance
		double cov = 0;
		
		for (size_t value_index = 0; value_index < count; ++value_index)
		{
			double dx = x[value_index] - mean_x;
			double dy = y[value_index] - mean_y;
			
			cov += dx * dy;
		}
		
		// calculate correlation
		return (cov / (count - 1));
	}
}

// Welch's t-test functions; sample means are returned in mean1 and mean2, which may be nullptr
double Eidos_TTest_TwoSampleWelch(const double *p_set1, int p_count1, const double *p_set2, int p_count2, double *p_mean1, double *p_mean2);
double Eidos_TTest_OneSample(const double *p_set1, int p_count1, double p_mu, double *p_mean1);

// Exact summation of a floating-point vector using the Shewchuk algorithm; surprisingly, not in the GSL
double Eidos_ExactSum(const double *p_double_vec, int64_t p_vec_length);

// Approximate equality of two floating-point numbers, within a ratio tolerance of 1.0001
bool Eidos_ApproximatelyEqual(double a, double b);

// Split a std::string into a vector of substrings separated by a given delimiter
std::vector<std::string> Eidos_string_split(const std::string &p_str, const std::string &p_delim);
std::string Eidos_string_join(const std::vector<std::string> &p_vec, const std::string &p_delim);
bool Eidos_string_hasPrefix(std::string const &fullString, std::string const &prefix);
bool Eidos_string_hasSuffix(std::string const &fullString, std::string const &suffix);
bool Eidos_string_containsCaseInsensitive(const std::string &strHaystack, const std::string &strNeedle);
bool Eidos_string_equalsCaseInsensitive(const std::string &s1, const std::string &s2);

// Quote and escape a string
enum class EidosStringQuoting {
	kNoQuotes = 0,
	kSingleQuotes,
	kDoubleQuotes,
	kChooseQuotes		// chooses single or double, whichever seems better
};

std::string Eidos_string_escaped(const std::string &unescapedString, EidosStringQuoting quoting);		// quotes and adds backslash escapes
std::string Eidos_string_escaped_CSV(const std::string &unescapedString);								// quotes and ""-escapes quotes

// Run a Unix command
// BCH 13 December 2017: no longer used, commenting this out
//std::string Eidos_Exec(const char *p_cmd);

extern int gEidosFloatOutputPrecision;		// precision used for output of float values in Eidos; not user-visible at present

std::string EidosStringForFloat(double p_value);

int DisplayDigitsForIntegerPart(double x);	// number of digits needed to display the integer part of a double

// Fisher-Yates Shuffle: choose a random subset of a std::vector, without replacement.
// see https://stackoverflow.com/questions/9345087/choose-m-elements-randomly-from-a-vector-containing-n-elements
// see also https://ideone.com/3A3cv for demo code using this
// Note that this uses random(), not the GSL RNG.  This is actually desirable, because we use this
// for doing haplotype display stuff; using random() avoids altering the simulation state.  For use
// in a simulation, see the implementation of sample() for some useful approaches.
template<class BidiIter>
BidiIter Eidos_random_unique(BidiIter begin, BidiIter end, size_t num_random)
{
	size_t left = std::distance(begin, end);
	
	while (num_random--)
	{
		BidiIter r = begin;
		std::advance(r, random() % left);
		std::swap(*begin, *r);
		++begin;
		--left;
	}
	
	return begin;
}

// The <regex> library does not work on Ubuntu 18.04, annoyingly; probably a very old compiler or something.  So we have to check.
bool Eidos_RegexWorks(void);

// Checks that symbol_name does not contain any illegal Unicode characters; used to check identifiers, in particular
bool Eidos_ContainsIllegalUnicode(const std::string &symbol_name);


// *******************************************************************************************************************
//
//	SHA-256
//
#pragma mark -
#pragma mark SHA-256
#pragma mark -

// from https://github.com/amosnier/sha-2 which is under the public-domain "unlicense"; see .cpp for further details
void Eidos_calc_sha_256(uint8_t hash[32], const void *input, size_t len);	// len is the number of bytes in input
void Eidos_hash_to_string(char string[65], const uint8_t hash[32]);


// *******************************************************************************************************************
//
//	Locking
//
#pragma mark -
#pragma mark Locking
#pragma mark -

// exception-safe RAII-based locking; modified from https://stackoverflow.com/a/2201076/2752221
// I didn't want to depend upon assert(), so I removed that; the user is responsible for checking the flag before locking
// The point of this is simply that the lock flag gets cleared automatically on exit by RAII, even with exceptions
class Eidos_simple_lock
{
private:
	Eidos_simple_lock(const Eidos_simple_lock&) = delete;
	Eidos_simple_lock& operator=(const Eidos_simple_lock&) = delete;
	
	bool& mLock;
	
public:
	explicit Eidos_simple_lock(bool& pLock) : mLock(pLock)	{	mLock = true;	}
	~Eidos_simple_lock(void)								{	mLock = false;	}
};


// *******************************************************************************************************************
//
//	Overflow-detecting integer operations
//
#pragma mark -
#pragma mark Overflow-detecting integer operations
#pragma mark -

// Clang and GCC 5.0 support a suite a builtin functions that perform integer operations with detection of overflow.
//
//     http://clang.llvm.org/docs/LanguageExtensions.html#checked-arithmetic-builtins and
//     https://gcc.gnu.org/onlinedocs/gcc/Integer-Overflow-Builtins.html
//
// We want to use those builtins when possible, so that Eidos integer arithmetic is robust against overflow bugs.
// However, since GCC pre-5.0 doesn't have these builtins, and other compilers probably don't either, we have to
// do some messy version checking and such.

// BCH 6 April 2016: switched from the type-specific variants (i.e. __builtin_saddll_overflow, etc.) to the
// type-non-specific variants (i.e. __builtin_add_overflow) since some platforms use more than 64 bits for
// "long long".  The non-specific variants should choose which type-specific variant to use at compile time
// anyway, so this should not be an issue as long as we are careful to always use int64_t operands.

#if (defined(__clang__) && defined(__has_builtin))

#if __has_builtin(__builtin_add_overflow)
// Clang with support for overflow built-ins (if one is defined we assume all of them are)
#define Eidos_add_overflow(a, b, c)	__builtin_add_overflow((a), (b), (c))
#define Eidos_sub_overflow(a, b, c)	__builtin_sub_overflow((a), (b), (c))
#define Eidos_mul_overflow(a, b, c)	__builtin_mul_overflow((a), (b), (c))
#endif

#elif defined(__GNUC__)

#if (__GNUC__ >= 5)
// GCC 5.0 or later; overflow built-ins supported
#define Eidos_add_overflow(a, b, c)	__builtin_add_overflow((a), (b), (c))
#define Eidos_sub_overflow(a, b, c)	__builtin_sub_overflow((a), (b), (c))
#define Eidos_mul_overflow(a, b, c)	__builtin_mul_overflow((a), (b), (c))
#endif

#endif

// Uncomment these to test handling of missing built-ins on a system that does have the built-ins; with these
// uncommented, the Eidos test suite should emit a warning about missing integer overflow checks, but all tests
// that are run should pass.
//#undef Eidos_add_overflow
//#undef Eidos_sub_overflow
//#undef Eidos_mul_overflow


#ifdef Eidos_add_overflow

#define EIDOS_HAS_OVERFLOW_BUILTINS		1

#else

// Define the macros to just use simple operators, in all other cases.  Note that this means overflows are not
// detected!  The Eidos test suite will emit a warning in this case, telling the user to upgrade their compiler.
#define Eidos_add_overflow(a, b, c)	(*(c)=(a)+(b), false)
#define Eidos_sub_overflow(a, b, c)	(*(c)=(a)-(b), false)
#define Eidos_mul_overflow(a, b, c)	(*(c)=(a)*(b), false)
#define EIDOS_HAS_OVERFLOW_BUILTINS		0

#endif


// *******************************************************************************************************************
//
//	Floating point representation in text
//
#pragma mark -
#pragma mark Floating point representation
#pragma mark -

// The question here is how many digits are needed to print out in text representations of floating-point numbers
// in order to preserve their exact value.  This is quite a complicated question, and the macros in float.h needed
// to resolve it are not always available.  See the answer from chux at https://stackoverflow.com/a/19897395/2752221,
// which this is based upon.  The EIDOS_DBL_DIGS and EIDOS_FLT_DIGS macros defined here can be used directly with
// a printf() format of %.*g with a double or float argument, respectively, to produce a correct representation in
// all cases, if I understand that thread correctly.

#ifdef DBL_DECIMAL_DIG
#define EIDOS_DBL_DIGS (DBL_DECIMAL_DIG)
#else  
#define EIDOS_DBL_DIGS (DBL_DIG + 3)
#endif

#ifdef FLT_DECIMAL_DIG
#define EIDOS_FLT_DIGS (FLT_DECIMAL_DIG)
#else  
#define EIDOS_FLT_DIGS (FLT_DIG + 3)
#endif


// *******************************************************************************************************************
//
//	Global strings & IDs
//
#pragma mark -
#pragma mark Global strings & IDs
#pragma mark -

//
//	Global std::string objects.  This is kind of gross, but there are several rationales for it.  First of all, it makes
//	a speed difference; converting a C string to a std::string is done every time it is hit in the code (C++ does not
//	treat that as a constant expression and cache it for you, at least with the current generation of compilers).  The
//	conversion is surprisingly slow; it has shown up repeatedly in profiles I have done.  Second, there is the issue of
//	uniqueness; many of these strings occur in multiple places in the code, and a typo in one of those multiple occurrences
//	would cause a bug that would be very difficult to find.  If multiple places in the code intend to refer to the same
//	conceptual string, and rely on those references being the same, then a shared constant should be used.  So... oh well.
//

typedef uint32_t EidosGlobalStringID;

class _EidosRegisteredString;

// The string registry itself.  This is a bit of an odd design; the class has a singleton instance, but that is hidden
// and all the public API is static methods.  This makes the syntax for using the registry smoother; you don't have
// to ask for the shared instance, that's an implementation detail.  The reason for this implementation choice is that
// it gets us past C++'s incredibly annoying "static initialization order fiasco"; since all access to the internals
// of the registry is guarded by the singleton bottleneck, our private ivars are guaranteed to get initialized on
// demand.  If we just made them static data members and got rid of the singleton pattern, there would be a global
// initialize-time order dependency, since calls to register strings get made as a side effect of global initialization;
// the registration call might occur when the statics for the registry had not been set up yet.
class EidosStringRegistry
{
private:
	// robin_hood seems unnecessary here, dynamic lookups are generally not a bottleneck because EidosGlobalStringID gets cached
	std::unordered_map<std::string, EidosGlobalStringID> gStringToID;
	std::unordered_map<EidosGlobalStringID, const std::string *> gIDToString;
	std::vector<const _EidosRegisteredString *> gIDToString_Thunk;
	std::vector<const std::string *> globalString_Thunk;
	EidosGlobalStringID gNextUnusedID;
	
	EidosStringRegistry(const EidosStringRegistry&) = delete;					// no copying
	EidosStringRegistry& operator=(const EidosStringRegistry&) = delete;		// no copying
	EidosStringRegistry(void);													// construction is private
	~EidosStringRegistry(void);
	
	// this is the singleton bottleneck, thread-safe with C++11
	static inline EidosStringRegistry& sharedRegistry(void)
	{
		static EidosStringRegistry instance;
		return instance;
	}
	
	EidosGlobalStringID _GlobalStringIDForString(const std::string &p_string);
	const std::string &_StringForGlobalStringID(EidosGlobalStringID p_string_id);
	void _RegisterStringForGlobalID(const std::string &p_string, EidosGlobalStringID p_string_id);
	
	// This registers a standard string with a given ID.  This should not be called directly, to avoid initialization order
	// problems; instead, declare a global EidosRegisteredString.  All IDs used by the Context should start at gEidosID_LastEntry.
	// This function does not make a copy of the string that it is passed, since it is intended for use with global strings.
	static void RegisterStringForGlobalID(const std::string &p_string, EidosGlobalStringID p_string_id)
	{
		return EidosStringRegistry::sharedRegistry()._RegisterStringForGlobalID(p_string, p_string_id);
	}
    
public:
	// GlobalStringIDForString() takes any string and uniques it through a hash table.  If the string does not already exist
	// in the hash table, it is copied, and the copy is registered and returned as the uniqued string.
	static inline EidosGlobalStringID GlobalStringIDForString(const std::string &p_string)
	{
		return EidosStringRegistry::sharedRegistry()._GlobalStringIDForString(p_string);
	}
	
	// StringForGlobalStringID() returns the uniqued global string for the ID through a reverse lookup.  The reference
	// returned is to the uniqued string stored internally by the registry, so it will be the same every time this is called,
	// and does not need to be copied if kept externally.
	static const std::string &StringForGlobalStringID(EidosGlobalStringID p_string_id)
	{
		return EidosStringRegistry::sharedRegistry()._StringForGlobalStringID(p_string_id);
	}
    
#if SLIM_LEAK_CHECKING
    static inline void ThunkRegistration(_EidosRegisteredString *p_registration_object)
    {
        EidosStringRegistry::sharedRegistry().gIDToString_Thunk.emplace_back(p_registration_object);
    }
#endif
	
	friend class _EidosRegisteredString;
};

// This class is used to register a string with a given id, calling RegisterStringForGlobalID() as a construction side effect.
class _EidosRegisteredString
{
private:
	const std::string string_;
	const EidosGlobalStringID string_id_;
	inline _EidosRegisteredString(const char *p_cstr, EidosGlobalStringID p_id) : string_(p_cstr), string_id_(p_id)
	{
		EidosStringRegistry::RegisterStringForGlobalID(string_, string_id_);
	}
public:
	friend const std::string &EidosRegisteredString(const char *p_cstr, EidosGlobalStringID p_id);
};

// This should be used as the "constructor" for _EidosRegisteredString, yielding a std::string& that is the uniqued string object
const std::string &EidosRegisteredString(const char *p_cstr, EidosGlobalStringID p_id);


extern const std::string &gEidosStr_empty_string;
extern const std::string &gEidosStr_space_string;

extern const std::string &gEidosStr_apply;
extern const std::string &gEidosStr_sapply;
extern const std::string &gEidosStr_doCall;
extern const std::string &gEidosStr_executeLambda;
extern const std::string &gEidosStr__executeLambda_OUTER;
extern const std::string &gEidosStr_ls;
extern const std::string &gEidosStr_rm;
extern const std::string &gEidosStr_usage;

extern const std::string &gEidosStr_if;
extern const std::string &gEidosStr_else;
extern const std::string &gEidosStr_do;
extern const std::string &gEidosStr_while;
extern const std::string &gEidosStr_for;
extern const std::string &gEidosStr_in;
extern const std::string &gEidosStr_next;
extern const std::string &gEidosStr_break;
extern const std::string &gEidosStr_return;
extern const std::string &gEidosStr_function;

extern const std::string &gEidosStr_T;
extern const std::string &gEidosStr_F;
extern const std::string &gEidosStr_NULL;
extern const std::string &gEidosStr_PI;
extern const std::string &gEidosStr_E;
extern const std::string &gEidosStr_INF;
extern const std::string &gEidosStr_MINUS_INF;	// "-INF"
extern const std::string &gEidosStr_NAN;

extern const std::string &gEidosStr_void;
extern const std::string &gEidosStr_logical;
extern const std::string &gEidosStr_string;
extern const std::string &gEidosStr_integer;
extern const std::string &gEidosStr_float;
extern const std::string &gEidosStr_object;
extern const std::string &gEidosStr_numeric;

extern const std::string &gEidosStr_ELLIPSIS;
extern const std::string &gEidosStr_type;
extern const std::string &gEidosStr_source;
extern const std::string &gEidosStr_GetPropertyOfElements;
extern const std::string &gEidosStr_ExecuteInstanceMethod;
extern const std::string &gEidosStr_undefined;
extern const std::string &gEidosStr_applyValue;

extern const std::string &gEidosStr_Object;
extern const std::string &gEidosStr_size;
extern const std::string &gEidosStr_length;
extern const std::string &gEidosStr_methodSignature;
extern const std::string &gEidosStr_propertySignature;
extern const std::string &gEidosStr_str;
extern const std::string &gEidosStr_stringRepresentation;

extern const std::string &gEidosStr__TestElement;
extern const std::string &gEidosStr__TestElementNRR;
extern const std::string &gEidosStr__yolk;
extern const std::string &gEidosStr__increment;
extern const std::string &gEidosStr__cubicYolk;
extern const std::string &gEidosStr__squareTest;

extern const std::string &gEidosStr_Dictionary;
extern const std::string &gEidosStr_allKeys;
extern const std::string &gEidosStr_addKeysAndValuesFrom;
extern const std::string &gEidosStr_appendKeysAndValuesFrom;
extern const std::string &gEidosStr_clearKeysAndValues;
extern const std::string &gEidosStr_compactIndices;
extern const std::string &gEidosStr_getRowValues;
extern const std::string &gEidosStr_getValue;
extern const std::string &gEidosStr_identicalContents;
extern const std::string &gEidosStr_serialize;
extern const std::string &gEidosStr_setValue;
extern const std::string &gEidosStr_setValuesVectorized;

extern const std::string &gEidosStr_DictionaryRetained;

extern const std::string &gEidosStr_DataFrame;
extern const std::string &gEidosStr_colNames;
extern const std::string &gEidosStr_dim;
extern const std::string &gEidosStr_ncol;
extern const std::string &gEidosStr_nrow;
extern const std::string &gEidosStr_asMatrix;
extern const std::string &gEidosStr_cbind;
extern const std::string &gEidosStr_rbind;
extern const std::string &gEidosStr_subset;
extern const std::string &gEidosStr_subsetColumns;
extern const std::string &gEidosStr_subsetRows;

extern const std::string &gEidosStr_Image;
extern const std::string &gEidosStr_width;
extern const std::string &gEidosStr_height;
extern const std::string &gEidosStr_bitsPerChannel;
extern const std::string &gEidosStr_isGrayscale;
extern const std::string &gEidosStr_integerR;
extern const std::string &gEidosStr_integerG;
extern const std::string &gEidosStr_integerB;
extern const std::string &gEidosStr_integerK;
extern const std::string &gEidosStr_floatR;
extern const std::string &gEidosStr_floatG;
extern const std::string &gEidosStr_floatB;
extern const std::string &gEidosStr_floatK;
extern const std::string &gEidosStr_write;

extern const std::string &gEidosStr_start;
extern const std::string &gEidosStr_end;
extern const std::string &gEidosStr_weights;
extern const std::string &gEidosStr_range;
extern const std::string &gEidosStr_c;
extern const std::string &gEidosStr_t;
extern const std::string &gEidosStr_n;
extern const std::string &gEidosStr_s;
extern const std::string &gEidosStr_x;
extern const std::string &gEidosStr_y;
extern const std::string &gEidosStr_z;
extern const std::string &gEidosStr_xy;
extern const std::string &gEidosStr_xz;
extern const std::string &gEidosStr_yz;
extern const std::string &gEidosStr_xyz;
extern const std::string &gEidosStr_color;
extern const std::string &gEidosStr_filePath;

extern const std::string &gEidosStr_Mutation;	// in Eidos for hack reasons; see EidosValue_Object::EidosValue_Object()
extern const std::string &gEidosStr_Haplosome;	// in Eidos for hack reasons; see EidosValue_Object::EidosValue_Object()
extern const std::string &gEidosStr_Individual;	// in Eidos for hack reasons; see EidosValue_Object::EidosValue_Object()

// the compile-time-constant IDs associated with the above strings
enum _EidosGlobalStringID : uint32_t
{
	gEidosID_none = 0,
	
	gEidosID_empty_string,
	gEidosID_space_string,

	gEidosID_apply,
	gEidosID_sapply,
	gEidosID_doCall,
	gEidosID_executeLambda,
	gEidosID__executeLambda_OUTER,
	gEidosID_ls,
	gEidosID_rm,
	gEidosID_usage,

	gEidosID_if,
	gEidosID_else,
	gEidosID_do,
	gEidosID_while,
	gEidosID_for,
	gEidosID_in,
	gEidosID_next,
	gEidosID_break,
	gEidosID_return,
	gEidosID_function,

	gEidosID_T,
	gEidosID_F,
	gEidosID_NULL,
	gEidosID_PI,
	gEidosID_E,
	gEidosID_INF,
	gEidosID_MINUS_INF,
	gEidosID_NAN,

	gEidosID_void,
	gEidosID_logical,
	gEidosID_string,
	gEidosID_integer,
	gEidosID_float,
	gEidosID_object,
	gEidosID_numeric,

	gEidosID_ELLIPSIS,
	gEidosID_type,
	gEidosID_source,
	gEidosID_GetPropertyOfElements,
	gEidosID_ExecuteInstanceMethod,
	gEidosID_undefined,
	gEidosID_applyValue,
	
	gEidosID_Object,
	gEidosID_size,
	gEidosID_length,
	gEidosID_methodSignature,
	gEidosID_propertySignature,
	gEidosID_str,
	gEidosID_stringRepresentation,

	gEidosID__TestElement,
	gEidosID__TestElementNRR,
	gEidosID__yolk,
	gEidosID__increment,
	gEidosID__cubicYolk,
	gEidosID__squareTest,

	gEidosID_Dictionary,
	gEidosID_allKeys,
	gEidosID_addKeysAndValuesFrom,
	gEidosID_appendKeysAndValuesFrom,
	gEidosID_clearKeysAndValues,
	gEidosID_compactIndices,
	gEidosID_getRowValues,
	gEidosID_getValue,
	gEidosID_identicalContents,
	gEidosID_serialize,
	gEidosID_setValue,
	gEidosID_setValuesVectorized,

	gEidosID_DictionaryRetained,

	gEidosID_DataFrame,
	gEidosID_colNames,
	gEidosID_dim,
	gEidosID_ncol,
	gEidosID_nrow,
	gEidosID_asMatrix,
	gEidosID_cbind,
	gEidosID_rbind,
	gEidosID_subset,
	gEidosID_subsetColumns,
	gEidosID_subsetRows,

	gEidosID_Image,
	gEidosID_width,
	gEidosID_height,
	gEidosID_bitsPerChannel,
	gEidosID_isGrayscale,
	gEidosID_integerR,
	gEidosID_integerG,
	gEidosID_integerB,
	gEidosID_integerK,
	gEidosID_floatR,
	gEidosID_floatG,
	gEidosID_floatB,
	gEidosID_floatK,
	gEidosID_write,

	gEidosID_start,
	gEidosID_end,
	gEidosID_weights,
	gEidosID_range,
	gEidosID_c,
	gEidosID_t,
	gEidosID_n,
	gEidosID_s,
	gEidosID_x,
	gEidosID_y,
	gEidosID_z,
	gEidosID_xy,
	gEidosID_xz,
	gEidosID_yz,
	gEidosID_xyz,
	gEidosID_color,
	gEidosID_filePath,

	gEidosID_Mutation,
	gEidosID_Haplosome,
	gEidosID_Individual,
	
	gEidosID_LastEntry,					// IDs added by the Context should start here
<<<<<<< HEAD
	gEidosID_LastContextEntry = 555		// IDs added by the Context must end before this value; Eidos reserves the remaining values
=======
	gEidosID_LastContextEntry = 540		// IDs added by the Context must end before this value; Eidos reserves the remaining values
>>>>>>> 68ad4b21
};

extern std::vector<std::string> gEidosConstantNames;	// T, F, NULL, PI, E, INF, NAN


// *******************************************************************************************************************
//
//	Support for named / specified colors in SLiM
//
#pragma mark -
#pragma mark Named/specified color support
#pragma mark -

typedef struct {
	const char *name;
	uint8_t red, green, blue;
} EidosNamedColor;

extern EidosNamedColor gEidosNamedColors[];

void Eidos_GetColorComponents(const std::string &p_color_name, float *p_red_component, float *p_green_component, float *p_blue_component);
void Eidos_GetColorComponents(const std::string &p_color_name, uint8_t *p_red_component, uint8_t *p_green_component, uint8_t *p_blue_component);

void Eidos_GetColorString(double p_red, double p_green, double p_blue, char *p_string_buffer);		// p_string_buffer must have room for 8 chars, including the null
void Eidos_GetColorString(uint8_t p_red, uint8_t p_green, uint8_t p_blue, char *p_string_buffer);	// p_string_buffer must have room for 8 chars, including the null

void Eidos_HSV2RGB(double h, double s, double v, double *p_r, double *p_g, double *p_b);
void Eidos_RGB2HSV(double r, double g, double b, double *p_h, double *p_s, double *p_v);

enum class EidosColorPalette : int
{
	kPalette_INVALID = -1,
	kPalette_cm = 0,
	kPalette_heat,
	kPalette_terrain,
	kPalette_parula,
	kPalette_hot,
	kPalette_jet,
	kPalette_turbo,
	kPalette_gray,
	kPalette_magma,
	kPalette_inferno,
	kPalette_plasma,
	kPalette_viridis,
	kPalette_cividis,
};

EidosColorPalette Eidos_PaletteForName(const std::string &name);

void Eidos_ColorPaletteLookup(double fraction, EidosColorPalette palette, double &r, double &g, double &b);


// *******************************************************************************************************************
//
//	Basic EidosValue stuff (not in eidos_value.h to break circular header problems)
//
#pragma mark -
#pragma mark Basic EidosValue stuff
#pragma mark -

class EidosValue;
class EidosValue_VOID;
class EidosValue_NULL;
class EidosValue_Logical;
class EidosValue_Int;
class EidosValue_Float;
class EidosValue_String;
class EidosValue_Object;

class EidosObjectPool;
class EidosPropertySignature;
class EidosMethodSignature;
class EidosInstanceMethodSignature;
class EidosInterpreter;
class EidosToken;

class EidosObject;	// the value type for EidosValue_Object
class EidosClass;		// the class definition object for EidosObject


// Type int64_t is used for Eidos "integer", type double is used for Eidos "float", type std::string is used
// for Eidos "string", and EidosObject* is used for Eidos "object".  The type used for Eidos "logical"
// is a bit less clear, and so is controlled by a typedef here.  Type bool would be the obvious choice, but
// std::vector<bool> is a special class that may not be desirable; it generally encapsulates a priority for
// small memory usage over high speed, which is not our priority.  The measured speed difference is not large,
// about 4% for fairly logical-intensive tests, but the memory penalty seems irrelevant, so why not.  If you
// feel differently, switching the typedef below should cleanly switch over to bool instead of uint8_t.
typedef uint8_t eidos_logical_t;
//typedef bool eidos_logical_t;


// We use Eidos_intrusive_ptr to refer to most EidosValue instances, unless they are used only in one place with
// a single owner.  For convenience, there is a typedef for Eidos_intrusive_ptr for each EidosValue subclass.
typedef Eidos_intrusive_ptr<EidosValue>						EidosValue_SP;
typedef Eidos_intrusive_ptr<EidosValue_VOID>				EidosValue_VOID_SP;
typedef Eidos_intrusive_ptr<EidosValue_NULL>				EidosValue_NULL_SP;
typedef Eidos_intrusive_ptr<EidosValue_Logical>				EidosValue_Logical_SP;
typedef Eidos_intrusive_ptr<EidosValue_Int>					EidosValue_Int_SP;
typedef Eidos_intrusive_ptr<EidosValue_Float>				EidosValue_Float_SP;
typedef Eidos_intrusive_ptr<EidosValue_String>				EidosValue_String_SP;
typedef Eidos_intrusive_ptr<EidosValue_Object>				EidosValue_Object_SP;


// EidosValueType is an enum of the possible types for EidosValue objects.  Note that all of these types are vectors of the stated
// type; all objects in Eidos are vectors.  The order of these types is in type-promotion order, from lowest to highest, except
// that NULL never gets promoted to any other type, and nothing ever gets promoted to object type.
enum class EidosValueType : uint8_t
{
	kValueVOID = 0,		// special void type; this cannot be mixed with other types or promoted to other types, cannot be passed to a function/method, cannot be assigned to a variable
	kValueNULL,			// special NULL type; this cannot be mixed with other types or promoted to other types
	
	kValueLogical,		// logicals (eidos_logical_t)
	kValueInt,			// integers (int64_t)
	kValueFloat,		// floats (double)
	kValueString,		// strings (std:string)
	
	kValueObject		// a vector of EidosObject objects: these represent built-in objects with properties and methods
};

std::string StringForEidosValueType(const EidosValueType p_type);
std::ostream &operator<<(std::ostream &p_outstream, const EidosValueType p_type);


// EidosValueMask is a uint32_t used as a bit mask to identify permitted types for EidosValue objects (arguments, returns)
// Note that these mask values must correspond to the values in EidosValueType directly; (1 << (int)type) == mask must be true.
typedef uint32_t EidosValueMask;

const EidosValueMask kEidosValueMaskNone =			0x00000000;
const EidosValueMask kEidosValueMaskVOID =			0x00000001;
const EidosValueMask kEidosValueMaskNULL =			0x00000002;
const EidosValueMask kEidosValueMaskLogical =		0x00000004;
const EidosValueMask kEidosValueMaskInt =			0x00000008;
const EidosValueMask kEidosValueMaskFloat =			0x00000010;
const EidosValueMask kEidosValueMaskString =		0x00000020;
const EidosValueMask kEidosValueMaskObject =		0x00000040;

const EidosValueMask kEidosValueMaskOptional =		0x80000000;
const EidosValueMask kEidosValueMaskSingleton =		0x40000000;
const EidosValueMask kEidosValueMaskFlagStrip =		0x3FFFFFFF;

const EidosValueMask kEidosValueMaskNumeric =		(kEidosValueMaskInt | kEidosValueMaskFloat);									// integer or float
const EidosValueMask kEidosValueMaskLogicalEquiv =	(kEidosValueMaskLogical | kEidosValueMaskInt | kEidosValueMaskFloat);			// logical, integer, or float
const EidosValueMask kEidosValueMaskAnyBase =		(kEidosValueMaskNULL | kEidosValueMaskLogicalEquiv | kEidosValueMaskString);	// any non-void type except object
const EidosValueMask kEidosValueMaskAny =			(kEidosValueMaskAnyBase | kEidosValueMaskObject);								// any non-void type including object

std::string StringForEidosValueMask(const EidosValueMask p_mask, const EidosClass *p_object_class, const std::string &p_name, EidosValue *p_default);
//std::ostream &operator<<(std::ostream &p_outstream, const EidosValueMask p_mask);	// can't do this since EidosValueMask is just uint32_t


// EidosTypeSpecifier is a struct that provides a full type specifier, including an optional object class, for a value
typedef struct {
	EidosValueMask type_mask;					// can specify kEidosValueMaskNone for no known type, or any combination of type masks
	const EidosClass *object_class;		// if kEidosValueMaskObject is included in type_mask, this can specify a class (or can be nullptr)
} EidosTypeSpecifier;





#endif /* defined(__Eidos__eidos_globals__) */


















































<|MERGE_RESOLUTION|>--- conflicted
+++ resolved
@@ -1327,11 +1327,7 @@
 	gEidosID_Individual,
 	
 	gEidosID_LastEntry,					// IDs added by the Context should start here
-<<<<<<< HEAD
 	gEidosID_LastContextEntry = 555		// IDs added by the Context must end before this value; Eidos reserves the remaining values
-=======
-	gEidosID_LastContextEntry = 540		// IDs added by the Context must end before this value; Eidos reserves the remaining values
->>>>>>> 68ad4b21
 };
 
 extern std::vector<std::string> gEidosConstantNames;	// T, F, NULL, PI, E, INF, NAN
